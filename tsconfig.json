--- conflicted
+++ resolved
@@ -19,10 +19,6 @@
     "useDefineForClassFields": true,
     "strict": true
   },
-<<<<<<< HEAD
-  "include": ["components/**/*", "src/**/*", "custom.d.ts", "types/*.d.ts", "wasm/**/*"],
-=======
-  "include": ["widgets/**/*", "src/**/*", "custom.d.ts", "types/*.d.ts"],
->>>>>>> 698ee920
+  "include": ["widgets/**/*", "src/**/*", "custom.d.ts", "types/*.d.ts", "wasm/**/*"],
   "exclude": ["node_modules", "dist", "resources", "build"]
 }