import { Transaction } from 'dexie';
import { IFile } from 'src/entities/File';
import { IDBVersioningConfig } from './DBRepository';
import fse from 'fs-extra';

// The name of the IndexedDB
export const DB_NAME = 'Allusion';

export const NUM_AUTO_BACKUPS = 6;

export const AUTO_BACKUP_TIMEOUT = 1000 * 60 * 10; // 10 minutes

// Schema based on https://dexie.org/docs/Version/Version.stores()#schema-syntax
// Only for the indexes of the DB, not all fields
// Versions help with upgrading DB to new configurations:
// https://dexie.org/docs/Tutorial/Design#database-versioning
export const dbConfig: IDBVersioningConfig[] = [
  {
    // Version 4, 19-9-20: Added system created date
    version: 4,
    collections: [
      {
        name: 'files',
        schema:
          '++id, locationId, *tags, relativePath, &absolutePath, name, extension, size, width, height, dateAdded, dateModified, dateCreated',
      },
      {
        name: 'tags',
        schema: '++id',
      },
      {
        name: 'locations',
        schema: '++id, dateAdded',
      },
    ],
  },
  {
    // Version 5, 29-5-21: Added sub-locations
    version: 5,
    collections: [],
    upgrade: (tx: Transaction): void => {
      tx.table('locations')
        .toCollection()
        .modify((location: any) => {
          location.subLocations = [];
          return location;
        });
    },
  },
  {
    // Version 6, 13-11-21: Added lastIndexed date to File for recreating thumbnails
    version: 6,
    collections: [],
    upgrade: (tx: Transaction): void => {
      tx.table('files')
        .toCollection()
        .modify((file: IFile) => {
          file.dateLastIndexed = file.dateAdded;
          return file;
        });
    },
  },
  {
<<<<<<< HEAD
    // Version 7, 19-12-21: Added ino to file for detecting added/removed files as a single rename/move event
    version: 7,
    collections: [],
    upgrade: (tx: Transaction): void => {
      tx.table('files')
        .toCollection()
        .modify((file: IFile) => {
          try {
            // apparently you can't do async stuff here, even though it is typed to return a PromiseLike :/
            const stats = fse.statSync(file.absolutePath);
            // fallback to random value so that it won't be recognized as identical file to others where no ino could be found
            file.ino = stats.ino.toString() || Math.random().toString();
          } catch (e) {
            console.warn(`Could not get ino for ${file.absolutePath}`);
          }
          return file;
        });
    },
=======
    // Version 7, 4-1-22: Added saved searches
    version: 7,
    collections: [
      {
        name: 'searches',
        schema: '++id',
      },
    ],
>>>>>>> 70930538
  },
];<|MERGE_RESOLUTION|>--- conflicted
+++ resolved
@@ -61,9 +61,18 @@
     },
   },
   {
-<<<<<<< HEAD
-    // Version 7, 19-12-21: Added ino to file for detecting added/removed files as a single rename/move event
+    // Version 7, 4-1-22: Added saved searches
     version: 7,
+    collections: [
+      {
+        name: 'searches',
+        schema: '++id',
+      },
+    ],
+  },
+  {
+    // Version 7, 9-1-22: Added ino to file for detecting added/removed files as a single rename/move event
+    version: 8,
     collections: [],
     upgrade: (tx: Transaction): void => {
       tx.table('files')
@@ -80,15 +89,5 @@
           return file;
         });
     },
-=======
-    // Version 7, 4-1-22: Added saved searches
-    version: 7,
-    collections: [
-      {
-        name: 'searches',
-        schema: '++id',
-      },
-    ],
->>>>>>> 70930538
   },
 ];