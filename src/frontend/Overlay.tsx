import { observer } from 'mobx-react-lite';
import React from 'react';
import { TooltipLayer } from 'widgets/popovers';
import { useStore } from './contexts/StoreContext';

const Overlay = observer(() => {
  const { uiStore } = useStore();

<<<<<<< HEAD
  return <TooltipLayer className={uiStore.preferences.theme} />;
=======
  return (
    <div className={uiStore.theme}>
      <TooltipLayer />
    </div>
  );
>>>>>>> 7aa807da
});

export default Overlay;<|MERGE_RESOLUTION|>--- conflicted
+++ resolved
@@ -6,15 +6,11 @@
 const Overlay = observer(() => {
   const { uiStore } = useStore();
 
-<<<<<<< HEAD
-  return <TooltipLayer className={uiStore.preferences.theme} />;
-=======
   return (
-    <div className={uiStore.theme}>
+    <div className={uiStore.preferences.theme}>
       <TooltipLayer />
     </div>
   );
->>>>>>> 7aa807da
 });
 
 export default Overlay;