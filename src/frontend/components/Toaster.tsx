--- conflicted
+++ resolved
@@ -1,4 +1,4 @@
-import React, { ReactNode } from 'react';
+import React from 'react';
 import { action, makeObservable, observable } from 'mobx';
 import { observer } from 'mobx-react-lite';
 
@@ -55,26 +55,18 @@
 
 interface IToastProps {
   message: string;
-<<<<<<< HEAD
-  icon?: ReactNode;
   action?: () => void;
   actionLabel?: string;
-=======
->>>>>>> 8e9d7c02
   timeout: number;
 }
 
 type IdentifiableToast = IToastProps & { id: ID };
 
-<<<<<<< HEAD
-const Toast = ({ message, icon, id, ...props }: IdentifiableToast) => {
-=======
-const Toast = ({ message, id }: IdentifiableToast) => {
->>>>>>> 8e9d7c02
+const Toast = ({ message, id, actionLabel, action }: IdentifiableToast) => {
   return (
     <div className="toast">
       <span>{message}</span>
-      {props.action && <Button text={props.actionLabel || ''} onClick={props.action} />}
+      {action && <Button text={actionLabel || ''} onClick={action} />}
       <Button text="Dismiss" onClick={() => AppToaster.dismiss(id)} />
     </div>
   );
