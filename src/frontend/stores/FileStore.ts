--- conflicted
+++ resolved
@@ -1,13 +1,8 @@
 import fse from 'fs-extra';
 import { action, computed, makeObservable, observable, observe, runInAction } from 'mobx';
 import Backend from 'src/backend/Backend';
-<<<<<<< HEAD
-import { FileOrder } from 'src/backend/DBRepository';
+import { SearchOrder, OrderDirection } from 'src/backend/DBRepository';
 import { ClientFile, IFile, IMG_EXTENSIONS_TYPE, mergeMovedFile } from 'src/entities/File';
-=======
-import { SearchOrder, OrderDirection } from 'src/backend/DBRepository';
-import { ClientFile, IFile, IMG_EXTENSIONS_TYPE } from 'src/entities/File';
->>>>>>> 70930538
 import { ID } from 'src/entities/ID';
 import { ClientLocation } from 'src/entities/Location';
 import {
