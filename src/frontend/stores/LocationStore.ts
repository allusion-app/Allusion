--- conflicted
+++ resolved
@@ -217,13 +217,8 @@
         const renamedFilesToUpdate: IFile[] = [];
         for (let i = 0; i < createdMatches.length; i++) {
           const match = createdMatches[i];
-<<<<<<< HEAD
           if (match !== undefined) {
-            files.push({
-=======
-          if (match) {
             renamedFilesToUpdate.push({
->>>>>>> 28742bd1
               ...missingFiles[i],
               absolutePath: match.absolutePath,
               relativePath: match.relativePath,
@@ -458,12 +453,13 @@
 
     // Check if file is being moved/renamed (which is detected as a "add" event followed by "remove" event)
     const match = runInAction(() => fileStore.fileList.find((f) => f.ino === fileStats.ino));
-    const dbMatch = match
-      ? undefined
-      : (await this.backend.fetchFilesByKey('ino', fileStats.ino))?.[0];
-
-    if (match) {
-      if (fileStats.absolutePath === match.absolutePath) return;
+    const dbMatch =
+      match != null ? undefined : (await this.backend.fetchFilesByKey('ino', fileStats.ino))?.[0];
+
+    if (match != null) {
+      if (fileStats.absolutePath === match.absolutePath) {
+        return;
+      }
       fileStore.replaceMovedFile(match, file);
     } else if (dbMatch) {
       const newIFile = mergeMovedFile(dbMatch, file);
@@ -484,7 +480,7 @@
     const fileStore = this.rootStore.fileStore;
     const clientFile = fileStore.fileList.find((f) => f.absolutePath === path);
 
-    if (clientFile) {
+    if (clientFile != null) {
       fileStore.hideFile(clientFile);
       fileStore.debouncedRefetch();
     }
