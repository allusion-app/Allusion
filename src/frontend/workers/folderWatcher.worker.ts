import chokidar, { FSWatcher } from 'chokidar';
import { expose } from 'comlink';
import { Stats } from 'fs';
import { BigIntStats } from 'original-fs';
import SysPath from 'path';
import { RECURSIVE_DIR_WATCH_DEPTH } from 'src/config';
import { IMG_EXTENSIONS_TYPE } from 'src/entities/File';
import { FileStats } from '../stores/LocationStore';

const ctx: Worker = self as any;

export class FolderWatcherWorker {
  private watcher?: FSWatcher;
  // Whether the initial scan has been completed, and new/removed files are being watched
  private isReady = false;
  private isCancelled = false;

  cancel() {
    this.isCancelled = true;
  }

  async close() {
    this.watcher?.close();
  }

  /** Returns all supported image files in the given directly, and callbacks for new or removed files */
  async watch(directory: string, extensions: IMG_EXTENSIONS_TYPE[]) {
    this.isCancelled = false;

    // Replace backslash with forward slash, recommendeded by chokidar
    // See docs for the .watch method: https://github.com/paulmillr/chokidar#api
    directory = directory.replace(/\\/g, '/');

    // Watch for files being added/changed/removed:
    // Usually you'd include a glob in the watch argument, e.g. `directory/**/.{jpg|png|...}`, but we cannot use globs unfortunately (see disableGlobbing)
    // Instead, we ignore everything but image files in the `ignored` option
    this.watcher = chokidar.watch(directory, {
      disableGlobbing: true, // needed in order to support directories with brackets, quotes, asterisks, etc.
      alwaysStat: true, // we need stats anyways during importing
      depth: RECURSIVE_DIR_WATCH_DEPTH, // not really needed: added as a safety measure for infinite recursion between symbolic links
      ignored: (path: string, stats?: Stats) => {
        // We used to set `ignored` with regex patterns, but ran into problem with directories that
        // contain dots in their file name.
        // We ignore everything except image files but chokidar also matches entire directories. If
        // those contain a dot, they will be ignored since they don't end with an image extension.
        // So now we have to use a callback function that also provides `stats` through which we can
        // use to detect whether the path is a file or a directory.

        const basename = SysPath.basename(path);

        // Ignore .dot files and folders.
        if (basename.startsWith('.')) {
          return true;
        }
        // If the path doesn't have an extension (likely a directory), don't ignore it.
        // In the unlikely situation it is a file, we'll filter it out later in the .on('add', ...)
        const ext = SysPath.extname(path).toLowerCase().split('.')[1];
        if (ext.length === 0) {
          return false;
        }
        // If the path (file or directory) ends with an image extension, don't ignore it.
        if (extensions.includes(ext as IMG_EXTENSIONS_TYPE)) {
          return false;
        }
        // Otherwise, we need to know whether it is a file or a directory before making a decision.
        // If we don't return anything, this callback will be called a second time, with the stats
        // variable as second argument
        if (stats !== undefined) {
          // Ignore if
          // * dot directory like `/home/.hidden-directory/` but not `/home/directory.with.dots/` and
          // * not a directory, and not an image file either.
          return !stats.isDirectory() || SysPath.basename(path).startsWith('.');
        }
      },
    });

    const watcher = this.watcher;

    // Make a list of all files in this directory, which will be returned when all subdirs have been traversed
    const initialFiles: FileStats[] = [];

    return new Promise<FileStats[]>((resolve) => {
      watcher
        // we can assume stats exist since we passed alwaysStat: true to chokidar
        .on('add', async (path, stats: Stats | BigIntStats) => {
          if (this.isCancelled) {
            console.log('Cancelling file watching');
            await watcher.close();
            this.isCancelled = false;
          }

          const ext = SysPath.extname(path).toLowerCase().split('.')[1];
          if (extensions.includes(ext as IMG_EXTENSIONS_TYPE)) {
            /**
             * Chokidar doesn't detect renames as a unique event, it detects a "remove" and "add" event.
             * We use the "ino" field of file stats to detect whether a new file is a previously detected file that was moved/renamed
             * Relevant issue https://github.com/paulmillr/chokidar/issues/303#issuecomment-127039892
             * Inspiration for using "ino" from https://github.com/chrismaltby/gb-studio/pull/576
             * The stats given by chokidar is supposedly BigIntStats for Windows (since the ino is a 64 bit integer),
             * https://github.com/paulmillr/chokidar/issues/844
             * But my tests don't confirm this: console.log('ino', stats.ino, typeof stats.ino); -> type is number
             */

            const fileStats: FileStats = {
              absolutePath: path,
<<<<<<< HEAD
              dateCreated: stats.birthtime,
              dateModified: stats.mtime,
              size: stats.size,
=======
              dateCreated: stats?.birthtime,
              dateModified: stats?.mtime,
              size: Number(stats?.size),
              ino: stats.ino?.toString(),
>>>>>>> 28742bd1
            };

            if (this.isReady) {
              ctx.postMessage({ type: 'add', value: fileStats });
            } else {
              initialFiles.push(fileStats);
            }
          }
        })
        // .on('change', (path: string) => console.debug(`File ${path} has been changed`))
        // TODO: on directory change: update location hierarchy list
        .on('unlink', (path: string) => ctx.postMessage({ type: 'remove', value: path }))
        .on('ready', () => {
          this.isReady = true;
          resolve(initialFiles);

          // Clear memory: initialFiles no longer needed
          // Doing this immediately after resolving will resolve with an empty list for some reason
          // So, do it with a timeout. Would be nicer to do it after an acknowledgement from the main thread
          setTimeout(() => initialFiles.splice(0, initialFiles.length), 5000);
        })
        .on('error', (error) => {
          console.error('Error fired in watcher', directory, error);
          ctx.postMessage({ type: 'error', value: error });
        });
    });
  }
}

// https://lorefnon.tech/2019/03/24/using-comlink-with-typescript-and-worker-loader/
expose(FolderWatcherWorker, self);<|MERGE_RESOLUTION|>--- conflicted
+++ resolved
@@ -103,16 +103,10 @@
 
             const fileStats: FileStats = {
               absolutePath: path,
-<<<<<<< HEAD
               dateCreated: stats.birthtime,
               dateModified: stats.mtime,
-              size: stats.size,
-=======
-              dateCreated: stats?.birthtime,
-              dateModified: stats?.mtime,
-              size: Number(stats?.size),
-              ino: stats.ino?.toString(),
->>>>>>> 28742bd1
+              size: Number(stats.size),
+              ino: stats.ino.toString(),
             };
 
             if (this.isReady) {
