--- conflicted
+++ resolved
@@ -1,19 +1,14 @@
 import { computed, IComputedValue, runInAction } from 'mobx';
 import { observer } from 'mobx-react-lite';
-<<<<<<< HEAD
-import React, { ForwardedRef, ReactNode, useEffect, useMemo, useRef, useState } from 'react';
-=======
 import React, {
   ForwardedRef,
   ReactNode,
   useCallback,
-  useContext,
   useEffect,
   useMemo,
   useRef,
   useState,
 } from 'react';
->>>>>>> 7aa807da
 import { ClientFile } from 'src/entities/File';
 import { ClientTag } from 'src/entities/Tag';
 import { TagOption } from 'src/frontend/components/TagSelector';
@@ -200,24 +195,15 @@
 const CreateOption = ({ inputText, hasMatches, resetTextBox }: CreateOptionProps) => {
   const { fileStore, tagStore } = useStore();
 
-<<<<<<< HEAD
-  const removeTag = useAction(async () => {
+  const createTag = useCallback(async () => {
     const newTag = await tagStore.create(inputText);
-    for (const f of fileStore.selection) {
-      f.addTag(newTag);
-    }
-=======
-  const createTag = useCallback(async () => {
-    const newTag = await tagStore.create(tagStore.root, inputText);
     runInAction(() => {
-      for (const f of uiStore.fileSelection) {
+      for (const f of fileStore.selection) {
         f.addTag(newTag);
       }
     });
->>>>>>> 7aa807da
     resetTextBox();
-    // eslint-disable-next-line react-hooks/exhaustive-deps
-  }, [inputText, resetTextBox]);
+  }, [fileStore.selection, inputText, resetTextBox, tagStore]);
 
   if (inputText.length === 0) {
     return null;
