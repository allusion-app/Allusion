import React, { useCallback, useContext } from 'react';
import { observer } from 'mobx-react-lite';

import StoreContext from '../../contexts/StoreContext';
import FileTags from '../../components/FileTag';
import ImageInfo from '../../components/ImageInfo';
import { IconButton, IconSet } from 'widgets';
import { shell } from 'electron';

const Inspector = observer(() => {
  const { uiStore, fileStore } = useContext(StoreContext);

<<<<<<< HEAD
  if (uiStore.firstItem >= fileStore.fileList.length) {
=======
  const path = first?.absolutePath || '';
  const handleOpenFileExplorer = useCallback(() => shell.showItemInFolder(path), [path]);

  if (first === undefined) {
>>>>>>> a6d7a51c
    return (
      <aside id="inspector">
        <Placeholder />
      </aside>
    );
  }
<<<<<<< HEAD

  const first = fileStore.fileList[uiStore.firstItem];
  const path = first.absolutePath;
  const handleOpenFileExplorer = useCallback(() => shell.showItemInFolder(path), [path]);

=======
>>>>>>> a6d7a51c
  return (
    <aside id="inspector">
      <section>
        <header>
          <h2>Information</h2>
        </header>
        <ImageInfo file={first} />
      </section>
      <section>
        <header>
          <h2>Path to file</h2>
        </header>
        <div className="input-file">
          <span className="input input-file-value">{path}</span>
          <IconButton
            icon={IconSet.FOLDER_CLOSE}
            onClick={handleOpenFileExplorer}
            text="open in file explorer"
          />
        </div>
      </section>
      <section>
        <header>
          <h2>Tags</h2>
        </header>
        <FileTags />
      </section>
    </aside>
  );
});

export default Inspector;

const Placeholder = () => {
  return (
    <section>
      <header>
        <h2>No image selected</h2>
      </header>
    </section>
  );
};<|MERGE_RESOLUTION|>--- conflicted
+++ resolved
@@ -1,4 +1,4 @@
-import React, { useCallback, useContext } from 'react';
+import React, { useContext } from 'react';
 import { observer } from 'mobx-react-lite';
 
 import StoreContext from '../../contexts/StoreContext';
@@ -10,28 +10,17 @@
 const Inspector = observer(() => {
   const { uiStore, fileStore } = useContext(StoreContext);
 
-<<<<<<< HEAD
   if (uiStore.firstItem >= fileStore.fileList.length) {
-=======
-  const path = first?.absolutePath || '';
-  const handleOpenFileExplorer = useCallback(() => shell.showItemInFolder(path), [path]);
-
-  if (first === undefined) {
->>>>>>> a6d7a51c
     return (
       <aside id="inspector">
         <Placeholder />
       </aside>
     );
   }
-<<<<<<< HEAD
 
   const first = fileStore.fileList[uiStore.firstItem];
   const path = first.absolutePath;
-  const handleOpenFileExplorer = useCallback(() => shell.showItemInFolder(path), [path]);
 
-=======
->>>>>>> a6d7a51c
   return (
     <aside id="inspector">
       <section>
@@ -48,7 +37,7 @@
           <span className="input input-file-value">{path}</span>
           <IconButton
             icon={IconSet.FOLDER_CLOSE}
-            onClick={handleOpenFileExplorer}
+            onClick={() => shell.showItemInFolder(path)}
             text="open in file explorer"
           />
         </div>
