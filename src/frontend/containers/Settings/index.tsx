import { shell } from 'electron';
import { runInAction } from 'mobx';
import { observer } from 'mobx-react-lite';
import SysPath from 'path';
import React, { useEffect, useState } from 'react';
import {
  chromeExtensionUrl,
  getDefaultBackupDirectory,
  getDefaultThumbnailDirectory,
} from 'src/config';
import { AppToaster } from 'src/frontend/components/Toaster';
import { RendererMessenger } from 'src/Messaging';
import { WINDOW_STORAGE_KEY } from 'src/renderer';
import { Button, ButtonGroup, IconButton, IconSet, Radio, RadioGroup, Toggle } from 'widgets';
import { Callout } from 'widgets/notifications';
import { Alert, DialogButton } from 'widgets/popovers';
import PopupWindow from '../../components/PopupWindow';
import { useStore } from '../../contexts/StoreContext';
import { moveThumbnailDir } from '../../ThumbnailGeneration';
import { getFilenameFriendlyFormattedDateTime, getThumbnailPath, isDirEmpty } from '../../utils';
import { ClearDbButton } from '../ErrorBoundary';
import HotkeyMapper from './HotkeyMapper';
import Tabs, { TabItem } from './Tabs';

const Settings = () => {
  const { uiStore } = useStore();

  if (!uiStore.isSettingsOpen) {
    return null;
  }

  return (
    <PopupWindow
      onClose={uiStore.closeSettings}
      windowName="settings"
      closeOnEscape
      additionalCloseKey={uiStore.hotkeyMap.toggleSettings}
    >
      <div id="settings" className={uiStore.theme}>
        <Tabs initTabItems={SETTINGS_TABS} />
      </div>
    </PopupWindow>
  );
};

export default observer(Settings);

const Appearance = observer(() => {
  const { uiStore } = useStore();

  const toggleFullScreen = (e: React.FormEvent<HTMLInputElement>) => {
    const isFullScreen = e.currentTarget.checked;
    localStorage.setItem(WINDOW_STORAGE_KEY, JSON.stringify({ isFullScreen }));
    RendererMessenger.setFullScreen(isFullScreen);
  };

  return (
    <>
      <h2>Appearance</h2>

      <h3>Interface</h3>

      <div className="input-group">
        <fieldset>
          <legend>Dark theme</legend>
          <Toggle checked={uiStore.theme === 'dark'} onChange={uiStore.toggleTheme} />
        </fieldset>

        <fieldset>
          <legend>Full screen</legend>
          <Toggle checked={uiStore.isFullScreen} onChange={toggleFullScreen} />
        </fieldset>
      </div>

      <Zoom />

      <h3>Thumbnail</h3>

      <div className="input-group">
        <fieldset>
          <legend>Show assigned tags</legend>
          <Toggle
            checked={uiStore.isThumbnailTagOverlayEnabled}
            onChange={uiStore.toggleThumbnailTagOverlay}
          />
        </fieldset>
        <fieldset>
          <legend>Show filename on thumbnail</legend>
          <Toggle
            checked={uiStore.isThumbnailFilenameOverlayEnabled}
            onChange={uiStore.toggleThumbnailFilenameOverlay}
          />
        </fieldset>
      </div>

      <br />

<<<<<<< HEAD
      <div className="settings-thumbnail">
=======
      <div className="input-group">
        <RadioGroup name="Size">
          <Radio
            label="Small"
            value="small"
            checked={uiStore.thumbnailSize === 'small'}
            onChange={uiStore.setThumbnailSmall}
          />
          <Radio
            label="Medium"
            value="medium"
            checked={uiStore.thumbnailSize === 'medium'}
            onChange={uiStore.setThumbnailMedium}
          />
          <Radio
            label="Large"
            value="large"
            checked={uiStore.thumbnailSize === 'large'}
            onChange={uiStore.setThumbnailLarge}
          />
        </RadioGroup>
>>>>>>> 36522247
        <RadioGroup name="Shape">
          <Radio
            label="Square"
            checked={uiStore.thumbnailShape === 'square'}
            value="square"
            onChange={uiStore.setThumbnailSquare}
          />
          <Radio
            label="Letterbox"
            checked={uiStore.thumbnailShape === 'letterbox'}
            value="letterbox"
            onChange={uiStore.setThumbnailLetterbox}
          />
        </RadioGroup>
      </div>
    </>
  );
});

const Zoom = () => {
  const [localZoomFactor, setLocalZoomFactor] = useState(RendererMessenger.getZoomFactor());

  useEffect(() => {
    RendererMessenger.setZoomFactor(localZoomFactor);
  }, [localZoomFactor]);

  return (
    <fieldset>
      <legend>UI Scale (zoom)</legend>
      <span className="zoom-input">
        <IconButton
          icon={<span>-</span>}
          onClick={() => setLocalZoomFactor(localZoomFactor - 0.1)}
          text="Decrease"
        />
        <span>{Math.round(100 * localZoomFactor)}%</span>
        <IconButton
          icon={<span>+</span>}
          onClick={() => setLocalZoomFactor(localZoomFactor + 0.1)}
          text="Increase"
        />
      </span>
    </fieldset>
  );
};

const ImportExport = observer(() => {
  const rootStore = useStore();
  const { fileStore, tagStore } = rootStore;
  const [isConfirmingMetadataExport, setConfirmingMetadataExport] = useState(false);
  const [isConfirmingFileImport, setConfirmingFileImport] = useState<{
    path: string;
    info: string;
  }>();
  const [backupDir, setBackupDir] = useState('');
  useEffect(() => {
    getDefaultBackupDirectory().then(setBackupDir);
  }, []);

  const handleChooseImportDir = async () => {
    const { filePaths } = await RendererMessenger.openDialog({
      properties: ['openFile'],
      filters: [{ extensions: ['json'], name: 'JSON' }],
      defaultPath: backupDir,
    });
    const path = filePaths[0];
    if (!path) {
      return;
    }
    try {
      const backupStats = await rootStore.peekDatabaseFile(path);
      setConfirmingFileImport({
        path,
        info: `Backup contains ${backupStats.numTags} tags (currently ${tagStore.count}) and ${backupStats.numFiles} images (currently ${fileStore.numTotalFiles}).`,
      });
    } catch (e) {
      console.log(e);
      AppToaster.show({ message: 'Backup file is invalid', timeout: 5000 });
    }
  };

  const handleCreateExport = async () => {
    const formattedDateTime = getFilenameFriendlyFormattedDateTime(new Date());
    const filename = `backup_${formattedDateTime}.json`.replaceAll(':', '-');
    const filepath = SysPath.join(backupDir, filename);
    try {
      await rootStore.backupDatabaseToFile(filepath);
      AppToaster.show({
        message: 'Backup created successfully!',
        clickAction: { label: 'View', onClick: () => shell.showItemInFolder(filepath) },
        timeout: 5000,
      });
    } catch (e) {
      console.error(e);
      AppToaster.show({
        message: 'Could not create backup, open DevTools for more details',
        clickAction: { label: 'View', onClick: RendererMessenger.toggleDevTools },
        timeout: 5000,
      });
    }
  };

  return (
    <>
      <h2>Import/Export</h2>

      <h3>File Metadata</h3>

      <Callout icon={IconSet.INFO}>
        This option is useful for importing/exporting tags from/to other software. If you use a
        service like Dropbox or Google, you can write your tags to your files on one device and read
        them on other devices.
      </Callout>
      <fieldset>
        <legend>
          Hierarchical separator, e.g.{' '}
          <pre style={{ display: 'inline' }}>
            {['Food', 'Fruit', 'Apple'].join(fileStore.exifTool.hierarchicalSeparator)}
          </pre>
        </legend>
        <select
          value={fileStore.exifTool.hierarchicalSeparator}
          onChange={(e) => fileStore.exifTool.setHierarchicalSeparator(e.target.value)}
        >
          <option value="|">|</option>
          <option value="/">/</option>
          <option value="\">\</option>
          <option value=":">:</option>
        </select>
      </fieldset>
      {/* TODO: adobe bridge has option to read with multiple separators */}

      <ButtonGroup>
        <Button
          text="Import tags from file metadata"
          onClick={fileStore.readTagsFromFiles}
          styling="outlined"
        />
        <Button
          text="Export tags to file metadata"
          onClick={() => setConfirmingMetadataExport(true)}
          styling="outlined"
        />
        <Alert
          open={isConfirmingMetadataExport}
          title="Are you sure you want to overwrite your files' tags?"
          primaryButtonText="Export"
          onClick={(button) => {
            if (button === DialogButton.PrimaryButton) {
              fileStore.writeTagsToFiles();
            }
            setConfirmingMetadataExport(false);
          }}
        >
          <p>
            This will overwrite any existing tags (a.k.a. keywords) in those files with
            Allusion&#39;s tags. It is recommended to import all tags before writing new tags.
          </p>
        </Alert>
      </ButtonGroup>

      <h3>Backup Database as File</h3>

      <Callout icon={IconSet.INFO}>Automatic back-ups are created every 10 minutes.</Callout>
      <fieldset>
        <legend>Backup Directory</legend>
        <div className="input-file">
          <input readOnly className="input input-file-value" value={backupDir} />
          <Button
            styling="minimal"
            icon={IconSet.FOLDER_CLOSE}
            text="Open"
            onClick={() => shell.showItemInFolder(backupDir)}
          />
        </div>
      </fieldset>

      <ButtonGroup>
        <Button
          text="Restore database from file"
          onClick={handleChooseImportDir}
          icon={IconSet.IMPORT}
          styling="outlined"
        />
        <Button
          text="Backup database to file"
          onClick={handleCreateExport}
          icon={IconSet.OPEN_EXTERNAL}
          styling="outlined"
        />

        <Alert
          open={Boolean(isConfirmingFileImport)}
          title="Are you sure you want to restore the database from a backup?"
          primaryButtonText="Import"
          onClick={async (button) => {
            if (isConfirmingFileImport && button === DialogButton.PrimaryButton) {
              AppToaster.show({
                message: 'Restoring database... Allusion will restart',
                timeout: 5000,
              });
              try {
                await rootStore.restoreDatabaseFromFile(isConfirmingFileImport?.path);
                RendererMessenger.reload();
              } catch (e) {
                console.error('Could not restore backup', e);
                AppToaster.show({
                  message: 'Restoring database failed!',
                  timeout: 5000,
                });
              }
            }
            setConfirmingFileImport(undefined);
          }}
        >
          <p>
            This will replace your current tag hierarchy and any tags assigned to images, so it is
            recommended you create a backup first.
          </p>
          <p>{isConfirmingFileImport?.info}</p>
        </Alert>
      </ButtonGroup>
    </>
  );
});

const BackgroundProcesses = observer(() => {
  const { uiStore, locationStore } = useStore();

  const importDirectory = uiStore.importDirectory;
  const browseImportDirectory = async () => {
    const { filePaths: dirs } = await RendererMessenger.openDialog({
      properties: ['openDirectory'],
      defaultPath: importDirectory,
    });

    if (dirs.length === 0) {
      return;
    }
    const newDir = dirs[0];

    if (locationStore.locationList.some((loc) => newDir.startsWith(loc.path))) {
      await RendererMessenger.setClipServerImportLocation(newDir);
      uiStore.setImportDirectory(newDir);
    } else {
      alert('Please choose a location or any of its subfolders.');
      return;
    }
  };

  const [isRunInBackground, setRunInBackground] = useState(
    RendererMessenger.isRunningInBackground(),
  );
  const toggleRunInBackground = (e: React.ChangeEvent<HTMLInputElement>) => {
    setRunInBackground(e.target.checked);
    RendererMessenger.setRunInBackground({ isRunInBackground: e.target.checked });
  };

  const [isClipEnabled, setClipServerEnabled] = useState(RendererMessenger.isClipServerEnabled());
  const toggleClipServer = (e: React.ChangeEvent<HTMLInputElement>) => {
    setClipServerEnabled(e.target.checked);
    RendererMessenger.setClipServerEnabled({ isClipServerRunning: e.target.checked });
  };

  return (
    <>
      <h2>Options</h2>
      <fieldset>
        <legend>Run in background</legend>
        <Toggle checked={isRunInBackground} onChange={toggleRunInBackground} />
      </fieldset>

      <fieldset>
        <legend>Browser extension support</legend>
        <Toggle
          checked={isClipEnabled}
          onChange={
            isClipEnabled || importDirectory
              ? toggleClipServer
              : (e) => {
                  console.log('came here');
                  e.preventDefault();
                  e.stopPropagation();
                  alert(
                    'Please choose a download directory first, where images downloaded through the browser extension will be stored.',
                  );
                }
          }
        />
      </fieldset>

      <fieldset>
        <legend>Browser extension download directory (must be in a Location)</legend>
        <div className="input-file">
          <input
            readOnly
            className="input input-file-value"
            value={uiStore.importDirectory || 'Not set'}
          />
          <Button
            styling="minimal"
            icon={IconSet.FOLDER_CLOSE}
            text="Browse"
            onClick={browseImportDirectory}
          />
        </div>
      </fieldset>

      <Button
        onClick={() => shell.openExternal(chromeExtensionUrl)}
        styling="outlined"
        icon={IconSet.CHROME_DEVTOOLS}
        text="Get the extension from the Chrome Web Store"
      />
    </>
  );
});

const Shortcuts = observer(() => {
  return (
    <>
      <h2>Keyboard shortcuts</h2>
      <p>
        Click on a key combination to modify it. After typing your new combination, press Enter to
        confirm or Escape to cancel.
      </p>
      <HotkeyMapper />
    </>
  );
});

const Advanced = observer(() => {
  const { uiStore, fileStore } = useStore();
  const thumbnailDirectory = uiStore.thumbnailDirectory;

  const [defaultThumbnailDir, setDefaultThumbnailDir] = useState('');
  useEffect(() => void getDefaultThumbnailDirectory().then(setDefaultThumbnailDir), []);

  const changeThumbnailDirectory = async (newDir: string) => {
    const oldDir = thumbnailDirectory;

    // Move thumbnail files
    await moveThumbnailDir(oldDir, newDir);
    uiStore.setThumbnailDirectory(newDir);

    // Reset thumbnail paths for those that already have one
    runInAction(() => {
      for (const f of fileStore.fileList) {
        if (f.thumbnailPath && f.thumbnailPath !== f.absolutePath) {
          f.setThumbnailPath(getThumbnailPath(f.absolutePath, newDir));
        }
      }
    });
  };

  const browseThumbnailDirectory = async () => {
    const { filePaths: dirs } = await RendererMessenger.openDialog({
      properties: ['openDirectory'],
      defaultPath: thumbnailDirectory,
    });

    if (dirs.length === 0) {
      return;
    }
    const newDir = dirs[0];

    if (!(await isDirEmpty(newDir))) {
      if (
        window.confirm(
          `The directory you picked is not empty. Allusion might delete any files inside of it. Do you still wish to pick this directory?\n\nYou picked: ${newDir}`,
        )
      ) {
        changeThumbnailDirectory(newDir);
      }
    } else {
      changeThumbnailDirectory(newDir);
    }
  };
  return (
    <>
      <h2>Storage</h2>

      {/* Todo: Add support to toggle this */}
      {/* <Switch checked={true} onChange={() => alert('Not supported yet')} label="Generate thumbnails" /> */}
      <fieldset>
        <legend>Thumbnail Directory</legend>
        <div className="input-file">
          <input readOnly className="input input-file-value" value={thumbnailDirectory} />
          <Button
            styling="minimal"
            icon={IconSet.FOLDER_CLOSE}
            text="Browse"
            onClick={browseThumbnailDirectory}
          />
          {defaultThumbnailDir && defaultThumbnailDir !== uiStore.thumbnailDirectory && (
            <Button
              icon={IconSet.RELOAD}
              text="Reset"
              onClick={() => changeThumbnailDirectory(defaultThumbnailDir)}
            />
          )}
        </div>
      </fieldset>

      <h2>Development</h2>
      <ButtonGroup>
        <ClearDbButton />
        <Button
          onClick={RendererMessenger.toggleDevTools}
          styling="outlined"
          icon={IconSet.CHROME_DEVTOOLS}
          text="Toggle DevTools"
        />
      </ButtonGroup>
    </>
  );
});

const SETTINGS_TABS: () => TabItem[] = () => [
  {
    label: 'Appearance',
    content: <Appearance />,
  },
  {
    label: 'Shortcuts',
    content: <Shortcuts />,
  },
  {
    label: 'Import/Export',
    content: <ImportExport />,
  },
  {
    label: 'Background Processes',
    content: <BackgroundProcesses />,
  },
  {
    label: 'Advanced',
    content: <Advanced />,
  },
];<|MERGE_RESOLUTION|>--- conflicted
+++ resolved
@@ -95,31 +95,7 @@
 
       <br />
 
-<<<<<<< HEAD
-      <div className="settings-thumbnail">
-=======
       <div className="input-group">
-        <RadioGroup name="Size">
-          <Radio
-            label="Small"
-            value="small"
-            checked={uiStore.thumbnailSize === 'small'}
-            onChange={uiStore.setThumbnailSmall}
-          />
-          <Radio
-            label="Medium"
-            value="medium"
-            checked={uiStore.thumbnailSize === 'medium'}
-            onChange={uiStore.setThumbnailMedium}
-          />
-          <Radio
-            label="Large"
-            value="large"
-            checked={uiStore.thumbnailSize === 'large'}
-            onChange={uiStore.setThumbnailLarge}
-          />
-        </RadioGroup>
->>>>>>> 36522247
         <RadioGroup name="Shape">
           <Radio
             label="Square"
