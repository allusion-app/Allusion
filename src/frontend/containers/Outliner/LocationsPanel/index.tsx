import React, { useContext, useCallback, useState, useEffect, useMemo } from 'react';
import { shell } from 'electron';
import { observer } from 'mobx-react-lite';
import { autorun } from 'mobx';

import { RendererMessenger } from 'src/Messaging';
import StoreContext from 'src/frontend/contexts/StoreContext';
import UiStore from 'src/frontend/stores/UiStore';
import useContextMenu from 'src/frontend/hooks/useContextMenu';
import { ClientLocation, getDirectoryTree, IDirectoryTreeItem } from 'src/entities/Location';
import { ClientStringSearchCriteria } from 'src/entities/SearchCriteria';
import { IFile } from 'src/entities/File';
import { IconSet, Tree } from 'widgets';
import { Toolbar, ToolbarButton, Menu, MenuItem, ContextMenu, MenuDivider } from 'widgets/menus';
import { createBranchOnKeyDown, ITreeItem } from 'widgets/Tree';
import { CustomKeyDict, IExpansionState } from '../../types';
import LocationRecoveryDialog from './LocationRecoveryDialog';
import { LocationRemoval } from 'src/frontend/components/RemovalAlert';
import { Collapse } from 'src/frontend/components/Collapse';
import { AppToaster } from 'src/frontend/components/Toaster';
import { handleDragLeave, isAcceptableType, onDragOver, storeDroppedImage } from './dnd';
import { DnDAttribute } from '../TagsPanel/dnd';
import DropContext from 'src/frontend/contexts/DropContext';

// Tooltip info
const enum Tooltip {
  Location = 'Add New Location',
  Refresh = 'Refresh Directories',
}

interface ITreeData {
  showContextMenu: (x: number, y: number, menu: JSX.Element) => void;
  expansion: IExpansionState;
  setExpansion: React.Dispatch<IExpansionState>;
  delete: (location: ClientLocation) => void;
}

const toggleExpansion = (nodeData: ClientLocation | IDirectoryTreeItem, treeData: ITreeData) => {
  const { expansion, setExpansion } = treeData;
  const id = nodeData instanceof ClientLocation ? nodeData.id : nodeData.fullPath;
  setExpansion({ ...expansion, [id]: !expansion[id] });
};

const isExpanded = (nodeData: ClientLocation | IDirectoryTreeItem, treeData: ITreeData) =>
  treeData.expansion[nodeData instanceof ClientLocation ? nodeData.id : nodeData.fullPath];

// eslint-disable-next-line @typescript-eslint/no-empty-function
const emptyFunction = () => { };

const triggerContextMenuEvent = (event: React.KeyboardEvent<HTMLLIElement>) => {
  const element = event.currentTarget.querySelector('.tree-content-label');
  if (element) {
    // TODO: Auto-focus the context menu! Do this in the onContextMenu handler.
    // Why not trigger context menus through `ContextMenu.show()`?
    event.stopPropagation();
    element.dispatchEvent(
      new MouseEvent('contextmenu', {
        clientX: element.getBoundingClientRect().right,
        clientY: element.getBoundingClientRect().top,
      }),
    );
  }
};

const criteria = (path: string) =>
  new ClientStringSearchCriteria<IFile>('absolutePath', path, 'contains', CustomKeyDict);

const customKeys = (
  search: (path: string) => void,
  event: React.KeyboardEvent<HTMLLIElement>,
  nodeData: ClientLocation | IDirectoryTreeItem,
  treeData: ITreeData,
) => {
  switch (event.key) {
    case 'F10':
      if (event.shiftKey) {
        triggerContextMenuEvent(event);
      }
      break;

    case 'Enter':
      event.stopPropagation();
      search(nodeData instanceof ClientLocation ? nodeData.path : nodeData.fullPath);
      break;

    case 'Delete':
      if (nodeData instanceof ClientLocation) {
        event.stopPropagation();
        treeData.delete(nodeData);
      }
      break;

    case 'ContextMenu':
      triggerContextMenuEvent(event);
      break;

    default:
      break;
  }
};

type UiStoreProp = { uiStore: UiStore };

const DirectoryMenu = ({ path, uiStore }: { path: string } & UiStoreProp) => {
  const handleOpenFileExplorer = useCallback(() => shell.showItemInFolder(path), [path]);

  const handleAddToSearch = useCallback(() => uiStore.addSearchCriteria(criteria(path)), [
    path,
    uiStore,
  ]);

  const handleReplaceSearch = useCallback(() => uiStore.replaceSearchCriteria(criteria(path)), [
    path,
    uiStore,
  ]);

  return (
    <>
      <MenuItem onClick={handleAddToSearch} text="Add to Search Query" icon={IconSet.SEARCH} />
      <MenuItem onClick={handleReplaceSearch} text="Replace Search Query" icon={IconSet.REPLACE} />
      <MenuDivider />
      <MenuItem
        onClick={handleOpenFileExplorer}
        text="Open in File Browser"
        icon={IconSet.FOLDER_CLOSE}
      />
    </>
  );
};

interface IContextMenuProps extends UiStoreProp {
  location: ClientLocation;
  onDelete: (location: ClientLocation) => void;
}

const LocationTreeContextMenu = observer(({ location, onDelete, uiStore }: IContextMenuProps) => {
  const openDeleteDialog = useCallback(() => location && onDelete(location), [location, onDelete]);

  if (location.isBroken) {
    return (
      <>
        <MenuItem
          text="Open Recovery Panel"
          onClick={() => uiStore.openLocationRecovery(location.id)}
          icon={IconSet.WARNING_BROKEN_LINK}
        />
        <MenuItem text="Delete" onClick={openDeleteDialog} icon={IconSet.DELETE} />
      </>
    );
  }

  return (
    <>
      <DirectoryMenu path={location.path} uiStore={uiStore} />
      <MenuDivider />
      <MenuItem text="Delete" onClick={openDeleteDialog} icon={IconSet.DELETE} />
    </>
  );
});

const HOVER_TIME_TO_EXPAND = 600;

const useFileDropHandling = (
  expansionId: string,
  fullPath: string,
  expansion: IExpansionState,
  setExpansion: (s: IExpansionState) => void,
) => {
  // Don't expand immediately, only after hovering over it for a second or so
  const [expandTimeoutId, setExpandTimeoutId] = useState<number>();
  const expandDelayed = useCallback(() => {
    if (expandTimeoutId) clearTimeout(expandTimeoutId);
    const t: any = setTimeout(() => {
      setExpansion({ ...expansion, [expansionId]: true });
    }, HOVER_TIME_TO_EXPAND);
    setExpandTimeoutId(t as number);
  }, [expandTimeoutId, expansion, expansionId, setExpansion]);

  const handleDragEnter = useCallback(
    (event: React.DragEvent<HTMLDivElement>) => {
      // if (event.target
      event.stopPropagation();
      event.preventDefault();
      const canDrop = onDragOver(event);
      if (canDrop && !expansion[expansionId]) {
        expandDelayed();
      }
    },
    [expansion, expansionId, expandDelayed],
  );

  const handleDrop = useCallback(
    async (event: React.DragEvent<HTMLDivElement>) => {
      event.currentTarget.dataset[DnDAttribute.Target] = 'false';

      if (isAcceptableType(event)) {
        event.dataTransfer.dropEffect = 'none';
        try {
          await storeDroppedImage(event, fullPath);
        } catch (e) {
          console.error(e);
<<<<<<< HEAD
          AppToaster.show({ message: 'Something went wrong, could not import image :(', timeout: 100 });
=======
          AppToaster.show({
            message: 'Something went wrong, could not import image :(',
            timeout: 100,
          });
>>>>>>> c42c5adb
        }
      } else {
        AppToaster.show({ message: 'File type not supported :(', timeout: 100 });
      }
    },
    [fullPath],
  );

  const handleDragLeaveWrapper = useCallback(
    (event: React.DragEvent<HTMLDivElement>) => {
      // Drag events are also triggered for children??
      // We don't want to detect dragLeave of a child as a dragLeave of the target element, so return immmediately
      if ((event.target as HTMLElement).contains(event.relatedTarget as HTMLElement)) return;

      event.stopPropagation();
      event.preventDefault();
      handleDragLeave(event);
      if (expandTimeoutId) {
        clearTimeout(expandTimeoutId);
        setExpandTimeoutId(undefined);
      }
    },
    [expandTimeoutId],
  );

  return {
    handleDragEnter,
    handleDrop,
    handleDragLeave: handleDragLeaveWrapper,
  };
};

const SubLocation = ({
  nodeData,
  treeData,
}: {
  nodeData: IDirectoryTreeItem;
  treeData: ITreeData;
}) => {
  const { uiStore } = useContext(StoreContext);
  const { showContextMenu, expansion, setExpansion } = treeData;
  const handleContextMenu = useCallback(
    (e: React.MouseEvent) =>
      showContextMenu(
        e.clientX,
        e.clientY,
        <DirectoryMenu path={nodeData.fullPath} uiStore={uiStore} />,
      ),
    [nodeData, showContextMenu, uiStore],
  );

  const handleClick = useCallback(
    (event: React.MouseEvent<HTMLDivElement, MouseEvent>) => {
      // TODO: Mark searched nodes as selected?
      event.ctrlKey
        ? uiStore.addSearchCriteria(criteria(nodeData.fullPath))
        : uiStore.replaceSearchCriteria(criteria(nodeData.fullPath));
    },
    [nodeData.fullPath, uiStore],
  );

  const { handleDragEnter, handleDragLeave, handleDrop } = useFileDropHandling(
    nodeData.fullPath,
    nodeData.fullPath,
    expansion,
    setExpansion,
  );

  return (
    <div
      className="tree-content-label"
      onClick={handleClick}
      onContextMenu={handleContextMenu}
      onDragEnter={handleDragEnter}
      onDrop={handleDrop}
      onDragLeave={handleDragLeave}
      // Note: onDragOver is not needed here, but need to preventDefault() for onDrop to work 🙃
      onDragOver={onDragOver}
    >
      {expansion[nodeData.fullPath] ? IconSet.FOLDER_OPEN : IconSet.FOLDER_CLOSE}
      {nodeData.name}
    </div>
  );
};

const Location = observer(
  ({ nodeData, treeData }: { nodeData: ClientLocation; treeData: ITreeData }) => {
    const { uiStore } = useContext(StoreContext);
    const { showContextMenu, expansion, delete: onDelete } = treeData;
    const handleContextMenu = useCallback(
      (event: React.MouseEvent<HTMLDivElement, MouseEvent>) => {
        showContextMenu(
          event.clientX,
          event.clientY,
          <LocationTreeContextMenu location={nodeData} onDelete={onDelete} uiStore={uiStore} />,
        );
      },
      [nodeData, showContextMenu, onDelete, uiStore],
    );

    const handleClick = useCallback(
      (event: React.MouseEvent<HTMLDivElement, MouseEvent>) => {
        // TODO: Mark searched nodes as selected?
        event.ctrlKey
          ? uiStore.addSearchCriteria(criteria(nodeData.path))
          : uiStore.replaceSearchCriteria(criteria(nodeData.path));
      },
      [nodeData.path, uiStore],
    );

    const { handleDragEnter, handleDragLeave, handleDrop } = useFileDropHandling(
      nodeData.id,
      nodeData.path,
      expansion,
      treeData.setExpansion,
    );

    return (
      <div
        className="tree-content-label"
        onContextMenu={handleContextMenu}
        onDragEnter={handleDragEnter}
        onDrop={handleDrop}
        onDragLeave={handleDragLeave}
      >
        {expansion[nodeData.id] ? IconSet.FOLDER_OPEN : IconSet.FOLDER_CLOSE}
        <div onClick={handleClick}>{nodeData.name}</div>
        {nodeData.isBroken && (
          <span onClick={() => uiStore.openLocationRecovery(nodeData.id)}>{IconSet.WARNING}</span>
        )}
      </div>
    );
  },
);

const SubLocationLabel = (nodeData: any, treeData: any) => (
  <SubLocation nodeData={nodeData} treeData={treeData} />
);

const mapDirectory = (dir: IDirectoryTreeItem): ITreeItem => ({
  id: dir.fullPath,
  label: SubLocationLabel,
  nodeData: dir,
  children: dir.children.map(mapDirectory),
  isExpanded,
});

const LocationLabel = (nodeData: any, treeData: any) => (
  <Location nodeData={nodeData} treeData={treeData} />
);

interface ILocationTreeProps {
  showContextMenu: (x: number, y: number, menu: JSX.Element) => void;
  onDelete: (loc: ClientLocation) => void;
}

const LocationsTree = observer(({ onDelete, showContextMenu }: ILocationTreeProps) => {
  const { locationStore, uiStore } = useContext(StoreContext);
  const [expansion, setExpansion] = useState<IExpansionState>({});
  const treeData: ITreeData = useMemo(
    () => ({
      expansion,
      setExpansion,
      delete: onDelete,
      showContextMenu,
    }),
    [expansion, onDelete, showContextMenu],
  );
  const [branches, setBranches] = useState<ITreeItem[]>(
    locationStore.locationList.map((location) => ({
      id: location.id,
      label: LocationLabel,
      children: [],
      nodeData: location,
      isExpanded,
    })),
  );

  const handleBranchKeyDown = useCallback(
    (
      event: React.KeyboardEvent<HTMLLIElement>,
      nodeData: ClientLocation | IDirectoryTreeItem,
      treeData: ITreeData,
    ) =>
      createBranchOnKeyDown(
        event,
        nodeData,
        treeData,
        isExpanded,
        emptyFunction,
        toggleExpansion,
        customKeys.bind(null, (path: string) => uiStore.replaceSearchCriteria(criteria(path))),
      ),
    [uiStore],
  );

  useEffect(() => {
    // Prevents updating state when component will be unmounted!
    let isMounted = true;
    const dispose = autorun(() => {
      Promise.all(
        locationStore.locationList.map(async (location) => {
          let children: ITreeItem[];
          try {
            children = (await getDirectoryTree(location.path)).map(mapDirectory);
          } catch (error) {
            children = [];
          }
          return {
            id: location.id,
            label: LocationLabel,
            children,
            nodeData: location,
            isExpanded,
          };
        }),
      ).then((value) => {
        if (isMounted) {
          setBranches(value);
        }
      });
    });

    return () => {
      isMounted = false;
      dispose();
    };
  }, [locationStore.locationList]);

  return (
    <Tree
      id="location-list"
      multiSelect
      children={branches}
      treeData={treeData}
      toggleExpansion={toggleExpansion}
      onBranchKeyDown={handleBranchKeyDown}
      onLeafKeyDown={emptyFunction}
    />
  );
});

const LocationsPanel = observer(() => {
  const { locationStore } = useContext(StoreContext);
  const [contextState, { show, hide }] = useContextMenu();

  const [deletableLocation, setDeletableLocation] = useState<ClientLocation | undefined>(undefined);
  const [isCollapsed, setCollapsed] = useState(false);

  // TODO: Offer option to replace child location(s) with the parent loc, so no data of imported images is lost
  const handleChooseWatchedDir = useCallback(async () => {
    let path: string;
    try {
      const { filePaths } = await RendererMessenger.openDialog({
        properties: ['openDirectory'],
      });
      // multi-selection is disabled which means there can be at most 1 folder
      if (filePaths.length === 0) {
        return;
      }
      path = filePaths[0];
    } catch (error) {
      // TODO: Show error notification.
      console.error(error);
      return;
    }

    if (path === undefined) {
      return;
    }

    // Check if the new location is a sub-directory of an existing location
    const parentDir = locationStore.exists((dir) => path.includes(dir.path));
    if (parentDir) {
      AppToaster.show({
        message: 'You cannot add a location that is a sub-folder of an existing location.',
        timeout: 5000,
      });
      return;
    }

    // Check if the new location is a parent-directory of an existing location
    const childDir = locationStore.exists((dir) => dir.path.includes(path));
    if (childDir) {
      AppToaster.show({
        message: 'You cannot add a location that is a parent-folder of an existing location.',
        timeout: 5000,
      });
      return;
    }

    locationStore.create(path).then((location) => locationStore.initLocation(location));
  }, [locationStore]);

  const isEmpty = locationStore.locationList.length === 0;
  // Detect file dropping and show a blue outline around location panel
  const { isDropping } = useContext(DropContext);

  return (
    <div
      className={`section ${isEmpty || isDropping ? 'attention' : ''} ${isDropping ? 'info' : ''}`}
    >
      <header>
        <h2 onClick={() => setCollapsed(!isCollapsed)}>Locations</h2>
        <Toolbar controls="location-list">
          <ToolbarButton
            showLabel="never"
            icon={IconSet.FOLDER_CLOSE_ADD}
            text="New Location"
            onClick={handleChooseWatchedDir}
            tooltip={Tooltip.Location}
          />
        </Toolbar>
      </header>
      <Collapse open={!isCollapsed}>
        <LocationsTree showContextMenu={show} onDelete={setDeletableLocation} />
        {isEmpty && <i>Click + to choose a Location</i>}
      </Collapse>
      <LocationRecoveryDialog />
      {deletableLocation && (
        <LocationRemoval
          object={deletableLocation}
          onClose={() => setDeletableLocation(undefined)}
        />
      )}
      <ContextMenu isOpen={contextState.open} x={contextState.x} y={contextState.y} close={hide}>
        <Menu>{contextState.menu}</Menu>
      </ContextMenu>
    </div>
  );
});

export default LocationsPanel;<|MERGE_RESOLUTION|>--- conflicted
+++ resolved
@@ -45,7 +45,7 @@
   treeData.expansion[nodeData instanceof ClientLocation ? nodeData.id : nodeData.fullPath];
 
 // eslint-disable-next-line @typescript-eslint/no-empty-function
-const emptyFunction = () => { };
+const emptyFunction = () => {};
 
 const triggerContextMenuEvent = (event: React.KeyboardEvent<HTMLLIElement>) => {
   const element = event.currentTarget.querySelector('.tree-content-label');
@@ -199,14 +199,10 @@
           await storeDroppedImage(event, fullPath);
         } catch (e) {
           console.error(e);
-<<<<<<< HEAD
-          AppToaster.show({ message: 'Something went wrong, could not import image :(', timeout: 100 });
-=======
           AppToaster.show({
             message: 'Something went wrong, could not import image :(',
             timeout: 100,
           });
->>>>>>> c42c5adb
         }
       } else {
         AppToaster.show({ message: 'File type not supported :(', timeout: 100 });
