import { runInAction } from 'mobx';
import { observer } from 'mobx-react-lite';
import React, { useCallback, useEffect, useMemo, useReducer, useRef, useState } from 'react';
import { ClientTagSearchCriteria } from 'src/entities/SearchCriteria';
import { ClientTag, ROOT_TAG_ID } from 'src/entities/Tag';
import { Collapse } from 'src/frontend/components/Collapse';
import { TagRemoval } from 'src/frontend/components/RemovalAlert';
import { TagMerge } from 'src/frontend/containers/Outliner/TagsPanel/TagMerge';
import { useStore } from 'src/frontend/contexts/StoreContext';
import { DnDAttribute, DnDTagType, useTagDnD } from 'src/frontend/contexts/TagDnDContext';
import useContextMenu from 'src/frontend/hooks/useContextMenu';
import TagStore from 'src/frontend/stores/TagStore';
import UiStore from 'src/frontend/stores/UiStore';
import { formatTagCountText } from 'src/frontend/utils';
import { IconSet, Tree } from 'widgets';
import { ContextMenu, Toolbar, ToolbarButton } from 'widgets/menus';
import { createBranchOnKeyDown, createLeafOnKeyDown, ITreeItem } from 'widgets/Tree';
import { IExpansionState } from '../../types';
import { HOVER_TIME_TO_EXPAND } from '../LocationsPanel';
import TreeItemRevealer from '../TreeItemRevealer';
import { TagItemContextMenu } from './ContextMenu';
import { Action, Factory, reducer, State } from './state';

export class TagsTreeItemRevealer extends TreeItemRevealer {
  public static readonly instance: TagsTreeItemRevealer = new TagsTreeItemRevealer();
  private constructor() {
    super();
  }

  initialize(setExpansion: React.Dispatch<React.SetStateAction<IExpansionState>>) {
    super.initializeExpansion(setExpansion);
  }

  revealTag(tag: ClientTag) {
    runInAction(() => {
      const tagsToExpand = tag.treePath;
      this.revealTreeItem([ROOT_TAG_ID, ...tagsToExpand.map((t) => t.id)]);
    });
  }
}

interface ILabelProps {
  text: string;
  setText: (value: string) => void;
  isEditing: boolean;
  onSubmit: (target: EventTarget & HTMLInputElement) => void;
  tooltip?: string;
}

const Label = (props: ILabelProps) =>
  props.isEditing ? (
    <input
      className="input"
      autoFocus
      type="text"
      defaultValue={props.text}
      onBlur={(e) => {
        const value = e.currentTarget.value.trim();
        if (value.length > 0) {
          props.setText(value);
        }
        props.onSubmit(e.currentTarget);
      }}
      onKeyDown={(e) => {
        const value = e.currentTarget.value.trim();
        if (e.key === 'Enter' && value.length > 0) {
          props.setText(value);
          props.onSubmit(e.currentTarget);
        } else if (e.key === 'Escape') {
          props.onSubmit(e.currentTarget); // cancel with escape
        }
      }}
      onFocus={(e) => e.target.select()}
      // TODO: Visualizing errors...
      // Only show red outline when input field is in focus and text is invalid
    />
  ) : (
    <div data-tooltip={props.tooltip}>{props.text}</div>
  );

interface ITagItemProps {
  showContextMenu: (x: number, y: number, menu: JSX.Element) => void;
  nodeData: ClientTag;
  dispatch: React.Dispatch<Action>;
  isEditing: boolean;
  submit: (target: EventTarget & HTMLInputElement) => void;
  select: (event: React.MouseEvent, nodeData: ClientTag) => void;
  pos: number;
  expansion: IExpansionState;
}

/**
 * Toggles Query
 *
 * All it does is remove the query if it already searched, otherwise adds a
 * query. Handling filter mode or replacing the search criteria list is up to
 * the component.
 */
const toggleQuery = (nodeData: ClientTag, uiStore: UiStore, tagStore: TagStore) => {
  if (nodeData.isSearched) {
    // if it already exists, then remove it
    const alreadySearchedCrit = uiStore.searchCriteriaList.find((c) =>
      (c as ClientTagSearchCriteria<any>)?.value?.includes(nodeData.id),
    );
    if (alreadySearchedCrit) {
      uiStore.replaceSearchCriterias(
        uiStore.searchCriteriaList.filter((c) => c !== alreadySearchedCrit),
      );
    }
  } else {
    uiStore.addSearchCriteria(new ClientTagSearchCriteria(tagStore, 'tags', nodeData.id));
  }
};

const PreviewTag = document.createElement('span');
PreviewTag.style.position = 'absolute';
PreviewTag.style.top = '-100vh';
document.body.appendChild(PreviewTag);

const TagItem = observer((props: ITagItemProps) => {
  const { nodeData, dispatch, expansion, isEditing, submit, pos, select, showContextMenu } = props;
  const { uiStore, tagStore } = useStore();
  const dndData = useTagDnD();

  const handleContextMenu = useCallback(
    (e) =>
      showContextMenu(
        e.clientX,
        e.clientY,
        <TagItemContextMenu dispatch={dispatch} tag={nodeData} pos={pos} />,
      ),
    [dispatch, nodeData, pos, showContextMenu],
  );

  const handleDragStart = useCallback(
    (event: React.DragEvent<HTMLDivElement>) => {
      runInAction(() => {
        let name = nodeData.name;
        if (nodeData.isSelected) {
          const ctx = uiStore.getTagContextItems(nodeData.id);
          if (ctx.length === 1) {
            name = ctx[0].name;
          } else {
            const extraText = formatTagCountText(ctx.length);
            if (extraText.length > 0) {
              name += ` (${extraText})`;
            }
          }
        }
        PreviewTag.classList.value = `tag ${uiStore.theme}`;
        PreviewTag.innerText = name;
        event.dataTransfer.setData(DnDTagType, nodeData.id);
        event.dataTransfer.setDragImage(PreviewTag, 0, 0);
        event.dataTransfer.effectAllowed = 'linkMove';
        event.dataTransfer.dropEffect = 'move';
        event.currentTarget.dataset[DnDAttribute.Source] = 'true';
        dndData.source = nodeData;
      });
    },
    [dndData, nodeData, uiStore],
  );

  // Don't expand immediately on drag-over, only after hovering over it for a second or so
  const [expandTimeoutId, setExpandTimeoutId] = useState<number>();
  const expandDelayed = useCallback(
    (nodeId: string) => {
      if (expandTimeoutId) clearTimeout(expandTimeoutId);
      const t = window.setTimeout(() => {
        dispatch(Factory.expandNode(nodeId));
      }, HOVER_TIME_TO_EXPAND);
      setExpandTimeoutId(t);
    },
    [expandTimeoutId, dispatch],
  );

  const handleDragOver = useCallback(
    (event: React.DragEvent<HTMLDivElement>) => {
      runInAction(() => {
        if (dndData.source === undefined) {
          return;
        }
        const dropTarget = event.currentTarget;
        const isSource = dropTarget.dataset[DnDAttribute.Source] === 'true';
        if (
          isSource ||
          (dndData.source.isSelected && nodeData.isSelected) ||
          nodeData.isAncestor(dndData.source)
        ) {
          return;
        }

        event.dataTransfer.dropEffect = 'move';
        event.preventDefault();
        event.stopPropagation();
        dropTarget.dataset[DnDAttribute.Target] = 'true';
        const posY = event.clientY;
        const rect = dropTarget.getBoundingClientRect();
        const [top, bottom] = [rect.top + 8, rect.bottom - 8];
        if (posY <= top) {
          dropTarget.classList.add('top');
          dropTarget.classList.remove('center');
          dropTarget.classList.remove('bottom');
        } else if (posY >= bottom) {
          dropTarget.classList.add('bottom');
          dropTarget.classList.remove('center');
          dropTarget.classList.remove('top');
        } else {
          dropTarget.classList.remove('top');
          dropTarget.classList.add('center');
          dropTarget.classList.remove('bottom');
        }

        // Don't expand when hovering over top/bottom border
        const targetClasses = event.currentTarget.classList;
        if (targetClasses.contains('top') || targetClasses.contains('bottom')) {
          if (expandTimeoutId) {
            clearTimeout(expandTimeoutId);
            setExpandTimeoutId(undefined);
          }
        } else if (!expansion[nodeData.id] && !expandTimeoutId) {
          expandDelayed(nodeData.id);
        }
      });
    },
    [dndData.source, expandDelayed, expandTimeoutId, expansion, nodeData],
  );

  const handleDragLeave = useCallback(
    (event: React.DragEvent<HTMLDivElement>) => {
      if (runInAction(() => dndData.source !== undefined)) {
        event.dataTransfer.dropEffect = 'none';
        event.preventDefault();
        event.stopPropagation();
        event.currentTarget.dataset[DnDAttribute.Target] = 'false';
        event.currentTarget.classList.remove('top');
        event.currentTarget.classList.remove('bottom');
        if (expandTimeoutId) {
          clearTimeout(expandTimeoutId);
          setExpandTimeoutId(undefined);
        }
      }
    },
    [dndData.source, expandTimeoutId],
  );

  const handleDrop = useCallback(
    (event: React.DragEvent<HTMLDivElement>) => {
      runInAction(() => {
        const targetClasses = event.currentTarget.classList;
        // Checker whether to move the dropped tag(s) into or above/below the drop target
        const relativeMovePos = targetClasses.contains('top')
          ? -1
          : targetClasses.contains('bottom')
          ? 0
          : 'middle'; // Not dragged at top or bottom, but in middle

        // Note to self: 'pos' does not start from 0! It is +1'd. So, here we -1 it again
        if (dndData.source?.isSelected) {
          if (relativeMovePos === 'middle') {
            uiStore.moveSelectedTagItems(nodeData.id);
          } else {
            uiStore.moveSelectedTagItems(nodeData.parent.id, pos + relativeMovePos);
          }
        } else if (dndData.source !== undefined) {
          if (relativeMovePos === 'middle') {
            nodeData.insertSubTag(dndData.source, 0);
          } else {
            nodeData.parent.insertSubTag(dndData.source, pos + relativeMovePos);
          }
        }
      });
      event.currentTarget.dataset[DnDAttribute.Target] = 'false';
      event.currentTarget.classList.remove('top');
      event.currentTarget.classList.remove('bottom');
      if (expandTimeoutId) {
        clearTimeout(expandTimeoutId);
        setExpandTimeoutId(undefined);
      }
    },
    [dndData.source, expandTimeoutId, nodeData, pos, uiStore],
  );

  const handleSelect = useCallback(
    (event: React.MouseEvent) => {
      event.stopPropagation();
      select(event, nodeData);
    },
    [nodeData, select],
  );

  const handleQuickQuery = useCallback(
    (event: React.MouseEvent) => {
      runInAction(() => {
        event.stopPropagation();
        if (nodeData.isSearched) {
          // if already searched, un-search
          const crit = uiStore.searchCriteriaList.find(
            (c) => c instanceof ClientTagSearchCriteria && c.value.includes(nodeData.id),
          );
          if (crit) {
            uiStore.removeSearchCriteria(crit);
          }
        } else {
          // otherwise, search it
          const query = new ClientTagSearchCriteria(tagStore, 'tags', nodeData.id, nodeData.name);
          if (event.ctrlKey) {
            if (!nodeData.isSearched) {
              uiStore.addSearchCriteria(query);
            }
          } else {
            uiStore.replaceSearchCriteria(query);
          }
        }
      });
    },
    [nodeData.id, nodeData.isSearched, nodeData.name, tagStore, uiStore],
  );

  const handleRename = useCallback(() => dispatch(Factory.enableEditing(nodeData.id)), [
    dispatch,
    nodeData.id,
  ]);

  useEffect(
    () =>
      TagsTreeItemRevealer.instance.initialize(
        (val: IExpansionState | ((prevState: IExpansionState) => IExpansionState)) =>
          dispatch(Factory.setExpansion(val)),
      ),
    [dispatch],
  );

  return (
    <div
      className="tree-content-label"
      draggable={!isEditing}
      onDragStart={handleDragStart}
      onDragOver={handleDragOver}
      onDragLeave={handleDragLeave}
      onDrop={handleDrop}
      onContextMenu={handleContextMenu}
      onClick={handleSelect}
      onDoubleClick={handleRename}
    >
      <span style={{ color: nodeData.viewColor }}>
        {nodeData.isHidden ? IconSet.HIDDEN : IconSet.TAG}
      </span>
      <Label
        text={nodeData.name}
        setText={nodeData.rename}
        isEditing={isEditing}
        onSubmit={submit}
        tooltip={`${nodeData.treePath.map((t) => t.name).join(' › ')} (${nodeData.fileCount})`}
      />
      {!isEditing && (
<<<<<<< HEAD
        <button
          onClick={handleQuickQuery}
          className="btn btn-icon"
          aria-hidden={!nodeData.isSearched}
        >
          {nodeData.isSearched ? IconSet.SEARCH : IconSet.ADD}
=======
        <button onClick={handleSelect} className="btn-icon">
          {uiStore.tagSelection.has(nodeData) ? IconSet.SELECT_CHECKED : IconSet.SELECT}
>>>>>>> 56f1aaac
        </button>
      )}
    </div>
  );
});

interface ITreeData {
  showContextMenu: (x: number, y: number, menu: JSX.Element) => void;
  state: State;
  dispatch: React.Dispatch<Action>;
  submit: (target: EventTarget & HTMLInputElement) => void;
  select: (event: React.MouseEvent, nodeData: ClientTag) => void;
}

const TagItemLabel = (
  nodeData: ClientTag,
  treeData: ITreeData,
  _level: number,
  _size: number,
  pos: number,
) => (
  <TagItem
    showContextMenu={treeData.showContextMenu}
    nodeData={nodeData}
    dispatch={treeData.dispatch}
    expansion={treeData.state.expansion}
    isEditing={treeData.state.editableNode === nodeData.id}
    submit={treeData.submit}
    pos={pos}
    select={treeData.select}
  />
);

const isSelected = (nodeData: ClientTag): boolean => nodeData.isSelected;

const isExpanded = (nodeData: ClientTag, treeData: ITreeData): boolean =>
  treeData.state.expansion[nodeData.id];

const toggleExpansion = (nodeData: ClientTag, treeData: ITreeData) =>
  treeData.dispatch(Factory.toggleNode(nodeData.id));

const toggleSelection = (uiStore: UiStore, nodeData: ClientTag) =>
  uiStore.toggleTagSelection(nodeData);

const triggerContextMenuEvent = (event: React.KeyboardEvent<HTMLLIElement>) => {
  const element = event.currentTarget.querySelector('.tree-content-label');
  if (element !== null) {
    event.stopPropagation();
    const rect = element.getBoundingClientRect();
    element.dispatchEvent(
      new MouseEvent('contextmenu', {
        clientX: rect.right,
        clientY: rect.top,
        bubbles: true,
      }),
    );
  }
};

const customKeys = (
  uiStore: UiStore,
  tagStore: TagStore,
  event: React.KeyboardEvent<HTMLLIElement>,
  nodeData: ClientTag,
  treeData: ITreeData,
) => {
  switch (event.key) {
    case 'F2':
      event.stopPropagation();
      treeData.dispatch(Factory.enableEditing(nodeData.id));
      break;

    case 'F10':
      if (event.shiftKey) {
        triggerContextMenuEvent(event);
      }
      break;

    case 'Enter':
      event.stopPropagation();
      toggleQuery(nodeData, uiStore, tagStore);
      break;

    case 'Delete':
      treeData.dispatch(Factory.confirmDeletion(nodeData));
      break;

    case 'ContextMenu':
      triggerContextMenuEvent(event);
      break;

    default:
      break;
  }
};

const mapTag = (tag: ClientTag): ITreeItem => ({
  id: tag.id,
  label: TagItemLabel,
  children: tag.subTags.map(mapTag),
  nodeData: tag,
  isExpanded,
  isSelected,
  className: tag.isSearched ? 'searched' : undefined,
});

const TagsTree = observer(() => {
  const { tagStore, uiStore } = useStore();
  const root = tagStore.root;
  const [state, dispatch] = useReducer(reducer, {
    expansion: {},
    editableNode: undefined,
    deletableNode: undefined,
    mergableNode: undefined,
  });
  const [contextState, { show, hide }] = useContextMenu();
  const dndData = useTagDnD();

  /** Header and Footer drop zones of the root node */
  const handleDragOverAndLeave = useCallback(
    (event: React.DragEvent<HTMLDivElement>) => {
      if (runInAction(() => dndData.source !== undefined)) {
        event.preventDefault();
        event.stopPropagation();
      }
    },
    [dndData],
  );

  const submit = useRef((target: EventTarget & HTMLInputElement) => {
    target.focus();
    dispatch(Factory.disableEditing());
    target.setSelectionRange(0, 0);
  });

  /** The first item that is selected in a multi-selection */
  const initialSelectionIndex = useRef<number>();
  /** The last item that is selected in a multi-selection */
  const lastSelectionIndex = useRef<number>();
  // Handles selection via click event
  const select = useCallback(
    (e: React.MouseEvent, selectedTag: ClientTag) => {
      // Note: selection logic is copied from Gallery.tsx
      const rangeSelection = e.shiftKey;
      const expandSelection = e.ctrlKey;

      /** The index of the active (newly selected) item */
      const i = tagStore.findFlatTagListIndex(selectedTag);

      // If nothing is selected, initialize the selection range and select that single item
      if (lastSelectionIndex.current === undefined) {
        initialSelectionIndex.current = i;
        lastSelectionIndex.current = i;
        uiStore.toggleTagSelection(selectedTag);
        return;
      }

      // Mark this index as the last item that was selected
      lastSelectionIndex.current = i;

      if (rangeSelection && initialSelectionIndex.current !== undefined) {
        if (i === undefined) {
          return;
        }
        if (i < initialSelectionIndex.current) {
          uiStore.selectTagRange(i, initialSelectionIndex.current, expandSelection);
        } else {
          uiStore.selectTagRange(initialSelectionIndex.current, i, expandSelection);
        }
      } else if (expandSelection) {
        uiStore.toggleTagSelection(selectedTag);
        initialSelectionIndex.current = i;
      } else {
        if (selectedTag.isSelected && uiStore.tagSelection.size === 1) {
          uiStore.clearTagSelection();
          (document.activeElement as HTMLElement)?.blur?.();
        } else {
          uiStore.selectTag(selectedTag, true);
        }
        initialSelectionIndex.current = i;
      }
    },
    [tagStore, uiStore],
  );

  const treeData: ITreeData = useMemo(
    () => ({
      showContextMenu: show,
      state,
      dispatch,
      submit: submit.current,
      select,
    }),
    [select, show, state],
  );

  const [isCollapsed, setIsCollapsed] = useState(false);

  const handleRootAddTag = useCallback(
    () =>
      tagStore
        .create(root, 'New Tag')
        .then((tag) => dispatch(Factory.enableEditing(tag.id)))
        .catch((err) => console.log('Could not create tag', err)),
    [root, tagStore],
  );

  const handleDrop = useCallback(() => {
    runInAction(() => {
      if (dndData.source?.isSelected) {
        uiStore.moveSelectedTagItems(ROOT_TAG_ID);
      } else if (dndData.source !== undefined) {
        root.insertSubTag(dndData.source, root.subTags.length);
      }
    });
  }, [dndData, root, uiStore]);

  const handleBranchOnKeyDown = useCallback(
    (event: React.KeyboardEvent<HTMLLIElement>, nodeData: ClientTag, treeData: ITreeData) =>
      createBranchOnKeyDown(
        event,
        nodeData,
        treeData,
        isExpanded,
        toggleSelection.bind(null, uiStore),
        toggleExpansion,
        customKeys.bind(null, uiStore, tagStore),
      ),
    [tagStore, uiStore],
  );

  const handleLeafOnKeyDown = useCallback(
    (event: React.KeyboardEvent<HTMLLIElement>, nodeData: ClientTag, treeData: ITreeData) =>
      createLeafOnKeyDown(
        event,
        nodeData,
        treeData,
        toggleSelection.bind(null, uiStore),
        customKeys.bind(null, uiStore, tagStore),
      ),
    [tagStore, uiStore],
  );

  const handleKeyDown = useCallback(
    (e: React.KeyboardEvent) => {
      if (e.key === 'Escape') {
        uiStore.clearTagSelection();
        (document.activeElement as HTMLElement)?.blur?.();
        e.stopPropagation();
      }
    },
    [uiStore],
  );

  return (
    <div onKeyDown={handleKeyDown}>
      <header
        onDragOver={handleDragOverAndLeave}
        onDragLeave={handleDragOverAndLeave}
        onDrop={handleDrop}
      >
        <h2 onClick={() => setIsCollapsed(!isCollapsed)}>Tags</h2>
        <Toolbar controls="tag-hierarchy" isCompact>
          {uiStore.tagSelection.size > 0 ? (
            <ToolbarButton
              icon={IconSet.CLOSE}
              text="Clear"
              onClick={uiStore.clearTagSelection}
              tooltip="Clear Selection"
            />
          ) : (
            <ToolbarButton
              icon={IconSet.PLUS}
              text="New Tag"
              onClick={handleRootAddTag}
              tooltip="Add a new tag"
            />
          )}
        </Toolbar>
      </header>

      <Collapse open={!isCollapsed}>
        {root.subTags.length === 0 ? (
          <div className="tree-content-label" style={{ padding: '0.25rem' }}>
            {/* <span className="pre-icon">{IconSet.INFO}</span> */}
            {/* No tags or collections created yet */}
            <i style={{ marginLeft: '1em' }}>None</i>
          </div>
        ) : (
          <Tree
            multiSelect
            id="tag-hierarchy"
            className={uiStore.tagSelection.size > 0 ? 'selected' : undefined}
            children={root.subTags.map(mapTag)}
            treeData={treeData}
            toggleExpansion={toggleExpansion}
            onBranchKeyDown={handleBranchOnKeyDown}
            onLeafKeyDown={handleLeafOnKeyDown}
          />
        )}
      </Collapse>

      {/* Used for dragging collection to root of hierarchy and for deselecting tag selection */}
      <div
        id="tree-footer"
        onClick={uiStore.clearTagSelection}
        onDragOver={handleDragOverAndLeave}
        onDragLeave={handleDragOverAndLeave}
        onDrop={handleDrop}
      />

      {state.deletableNode && (
        <TagRemoval
          object={state.deletableNode}
          onClose={() => dispatch(Factory.abortDeletion())}
        />
      )}

      {state.mergableNode && (
        <TagMerge tag={state.mergableNode} onClose={() => dispatch(Factory.abortMerge())} />
      )}

      <ContextMenu
        isOpen={contextState.open}
        x={contextState.x}
        y={contextState.y}
        close={hide}
        usePortal
      >
        {contextState.menu}
      </ContextMenu>
    </div>
  );
});

export default TagsTree;<|MERGE_RESOLUTION|>--- conflicted
+++ resolved
@@ -353,17 +353,12 @@
         tooltip={`${nodeData.treePath.map((t) => t.name).join(' › ')} (${nodeData.fileCount})`}
       />
       {!isEditing && (
-<<<<<<< HEAD
         <button
           onClick={handleQuickQuery}
           className="btn btn-icon"
           aria-hidden={!nodeData.isSearched}
         >
-          {nodeData.isSearched ? IconSet.SEARCH : IconSet.ADD}
-=======
-        <button onClick={handleSelect} className="btn-icon">
-          {uiStore.tagSelection.has(nodeData) ? IconSet.SELECT_CHECKED : IconSet.SELECT}
->>>>>>> 56f1aaac
+          {nodeData.isSearched ? IconSet.SEARCH : IconSet.SEARCH_ADD}
         </button>
       )}
     </div>
