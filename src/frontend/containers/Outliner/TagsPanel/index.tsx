import React, { useCallback } from 'react';
import { comboMatches, getKeyCombo, parseKeyCombo } from '../../../hotkeyParser';
import { observer } from 'mobx-react-lite';

import { useStore } from '../../../contexts/StoreContext';

import { IconSet } from 'widgets';
import { Toolbar, ToolbarButton } from 'widgets/menus';

import TagsTree from './TagsTree';
import { useAction } from 'src/frontend/hooks/mobx';
<<<<<<< HEAD
import { ClientTagSearchCriteria } from 'src/entities/SearchCriteria';
=======
import { MultiSplitPaneProps } from 'widgets/MultiSplit/MultiSplitPane';
>>>>>>> 4beaa267

// Tooltip info
const enum TooltipInfo {
  AllImages = 'View all images in library',
  Untagged = 'View all untagged images',
  Missing = 'View missing images on your system',
}

export const OutlinerActionBar = observer(() => {
  const { fileStore, uiStore } = useStore();

  const handleUntaggedClick = useCallback((e: React.MouseEvent) => {
    if (!e.ctrlKey) {
      fileStore.fetchUntaggedFiles();
      return;
    }
    // With ctrl key pressed, either add/remove a Untagged criteria based on whether it's already there
    const maybeUntaggedCrit = uiStore.searchCriteriaList.find(
      (crit) => crit instanceof ClientTagSearchCriteria && !crit.value,
    );

    if (maybeUntaggedCrit) {
      uiStore.removeSearchCriteria(maybeUntaggedCrit);
    } else {
      uiStore.addSearchCriteria(new ClientTagSearchCriteria('tags'));
    }
    // eslint-disable-next-line react-hooks/exhaustive-deps
  }, []);

  return (
    <Toolbar id="actionbar" label="Action Bar" controls="content-view">
      <ToolbarButton
        text={fileStore.numTotalFiles}
        icon={IconSet.MEDIA}
        onClick={fileStore.fetchAllFiles}
        pressed={fileStore.showsAllContent}
        tooltip={TooltipInfo.AllImages}
      />
      <ToolbarButton
        text={fileStore.numUntaggedFiles}
        icon={IconSet.TAG_BLANCO}
        onClick={handleUntaggedClick}
        pressed={fileStore.showsUntaggedContent}
        tooltip={TooltipInfo.Untagged}
      />
      {fileStore.numMissingFiles > 0 && (
        <ToolbarButton
          text={fileStore.numMissingFiles}
          icon={IconSet.WARNING_FILL}
          onClick={fileStore.fetchMissingFiles}
          pressed={fileStore.showsMissingContent}
          tooltip={TooltipInfo.Missing}
        />
      )}
    </Toolbar>
  );
});

const TagsPanel = (props: Partial<MultiSplitPaneProps>) => {
  const { uiStore } = useStore();

  const handleShortcuts = useAction((e: React.KeyboardEvent) => {
    if ((e.target as HTMLElement).matches('input')) {
      return;
    }
    const combo = getKeyCombo(e.nativeEvent);
    const matches = (c: string): boolean => {
      return comboMatches(combo, parseKeyCombo(c));
    };
    const { hotkeyMap } = uiStore;
    if (matches(hotkeyMap.selectAll)) {
      uiStore.selectAllTags();
    } else if (matches(hotkeyMap.deselectAll)) {
      uiStore.clearTagSelection();
    }
  });

  return <TagsTree onKeyDown={handleShortcuts} {...props} />;
};

export default TagsPanel;<|MERGE_RESOLUTION|>--- conflicted
+++ resolved
@@ -9,11 +9,8 @@
 
 import TagsTree from './TagsTree';
 import { useAction } from 'src/frontend/hooks/mobx';
-<<<<<<< HEAD
 import { ClientTagSearchCriteria } from 'src/entities/SearchCriteria';
-=======
 import { MultiSplitPaneProps } from 'widgets/MultiSplit/MultiSplitPane';
->>>>>>> 4beaa267
 
 // Tooltip info
 const enum TooltipInfo {
