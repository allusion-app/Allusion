import { observer } from 'mobx-react-lite';
import React, { useContext } from 'react';
import PopupWindow from '../components/PopupWindow';
import StoreContext from '../contexts/StoreContext';

import Logo_About from 'resources/images/helpcenter/logo-about-helpcenter-dark.jpg';
import { shell } from 'electron';
import { RendererMessenger } from 'src/Messaging';

const clickLink = (e: React.MouseEvent<HTMLAnchorElement>) => {
  e.preventDefault();
  shell.openExternal((e.target as HTMLAnchorElement).href);
};

const About = observer(() => {
  const { uiStore } = useContext(StoreContext);

  if (!uiStore.isAboutOpen) {
    return null;
  }
  return (
    <PopupWindow onClose={uiStore.closeAbout} windowName="about" closeOnEscape>
      <div id="about" className="light">
        <img src={Logo_About} alt="Logo" />
        <small>
          Version <strong>{RendererMessenger.getVersion()}</strong>
        </small>
        <p>
          This application was made by a small team of individuals who gathered due to common
          interest in art, design and software.
          <br />
          It&apos;s completely <b>free and open source</b>! Find out more at
        </p>
        <span>
<<<<<<< HEAD
          <a href="https://allusion-app.github.io/" onClick={clickLink} className="outbound">
=======
          <a href="https://allusion-app.github.io/" onClick={clickLink}>
>>>>>>> 711b3e82
            allusion-app.github.io
          </a>
          .
        </span>
        <ul>
          <li>General information</li>
          <li>Download the latest version</li>
        </ul>
<<<<<<< HEAD
        <a href="https://github.com/allusion-app/Allusion" onClick={clickLink} className="outbound">
=======
        <a href="https://github.com/allusion-app/Allusion" onClick={clickLink}>
>>>>>>> 711b3e82
          github.com/allusion-app/Allusion
        </a>
        <ul>
          <li>🤓 View the source code</li>
          <li>🐛 Provide feedback and report bugs</li>
          <li>👥 Learn about contributing</li>
        </ul>
        {/* TODO: Licensing info here? */}
      </div>
    </PopupWindow>
  );
});

export default About;<|MERGE_RESOLUTION|>--- conflicted
+++ resolved
@@ -32,11 +32,7 @@
           It&apos;s completely <b>free and open source</b>! Find out more at
         </p>
         <span>
-<<<<<<< HEAD
-          <a href="https://allusion-app.github.io/" onClick={clickLink} className="outbound">
-=======
           <a href="https://allusion-app.github.io/" onClick={clickLink}>
->>>>>>> 711b3e82
             allusion-app.github.io
           </a>
           .
@@ -45,11 +41,7 @@
           <li>General information</li>
           <li>Download the latest version</li>
         </ul>
-<<<<<<< HEAD
-        <a href="https://github.com/allusion-app/Allusion" onClick={clickLink} className="outbound">
-=======
         <a href="https://github.com/allusion-app/Allusion" onClick={clickLink}>
->>>>>>> 711b3e82
           github.com/allusion-app/Allusion
         </a>
         <ul>
