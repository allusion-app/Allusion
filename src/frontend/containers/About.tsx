--- conflicted
+++ resolved
@@ -21,42 +21,6 @@
   return (
     <PopupWindow onClose={uiStore.closeAbout} windowName="about" closeOnEscape>
       <div id="about" className="light">
-<<<<<<< HEAD
-        <div className="centered">
-          <img src={Logo_About} alt="Logo" />
-          <small>
-            Version <strong>{RendererMessenger.getVersion()}</strong>
-          </small>
-          <p>
-            This application was made by a small team of individuals who gathered due to common
-            interest in art, design and software.
-            <br />
-            It&apos;s completely <b>free and open source</b>! Find out more:
-          </p>
-          <h3>
-            <a href="https://allusion-app.github.io/" onClick={clickLink} className="outbound">
-              allusion-app.github.io
-            </a>
-          </h3>
-          <ul>
-            <li>General information</li>
-            <li>Download the latest version</li>
-          </ul>
-          <h3>
-            <a
-              href="https://github.com/allusion-app/Allusion"
-              onClick={clickLink}
-              className="outbound"
-            >
-              github.com/allusion-app/Allusion
-            </a>
-          </h3>
-          <ul>
-            <li>🤓 View the source code</li>
-            <li>🐛 Provide feedback and report bugs</li>
-            <li>👥 Learn about contributing</li>
-          </ul>
-=======
         <img src={Logo_About} alt="Logo" />
         <small>
           Version <strong>{RendererMessenger.getVersion()}</strong>
@@ -64,12 +28,11 @@
         <p>
           This application was made by a small team of individuals who gathered due to common
           interest in art, design and software.
->>>>>>> 4e60f5dd
           <br />
           It&apos;s completely <b>free and open source</b>! Find out more at
         </p>
         <span>
-          <a href="https://allusion-app.github.io/" onClick={clickLink}>
+          <a href="https://allusion-app.github.io/" onClick={clickLink} className="outbound">
             allusion-app.github.io
           </a>
           .
@@ -78,7 +41,7 @@
           <li>General information</li>
           <li>Download the latest version</li>
         </ul>
-        <a href="https://github.com/allusion-app/Allusion" onClick={clickLink}>
+        <a href="https://github.com/allusion-app/Allusion" onClick={clickLink} className="outbound">
           github.com/allusion-app/Allusion
         </a>
         <ul>
