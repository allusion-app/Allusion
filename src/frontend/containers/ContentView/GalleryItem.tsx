--- conflicted
+++ resolved
@@ -115,11 +115,8 @@
     fileStore,
     forceNoThumbnail,
     transform: { height, width, left, top },
-<<<<<<< HEAD
     submitCommand,
-=======
     ...restProps
->>>>>>> 3ccd2e15
   }: IMasonryCell & React.HTMLAttributes<HTMLDivElement>) => {
     const style = { height, width, transform: `translate(${left}px,${top}px)` };
     const portalTriggerRef = useRef<HTMLSpanElement>(null);
@@ -203,8 +200,15 @@
       onDrop={(e) => {
         e.stopPropagation();
         submitCommand({ selector: GallerySelector.Drop, payload: file });
+        const thumbnail = e.currentTarget as HTMLElement;
         e.dataTransfer.dropEffect = 'none';
-        e.currentTarget.dataset[DnDAttribute.Target] = 'false';
+        thumbnail.dataset[DnDAttribute.Target] = 'false';
+        thumbnail.dataset[DnDAttribute.Target] = 'false';
+
+        const galleryContent = thumbnail.closest('#gallery-content');
+        if (galleryContent) {
+          galleryContent.classList.remove('selected-file-dropping');
+        }
       }}
     >
       {children}
@@ -225,15 +229,35 @@
   if (e.dataTransfer.types.includes(DnDTagType)) {
     e.stopPropagation();
     e.preventDefault();
+
+    // If selected, apply class to gallery-content to mark all files as yellow ->
+    // indicating tag will be applied to all selected files
+    // TODO:: This should be based on application state, not on DOM attributes... But the whole DnD approach currently works like this 🤷
+    // it appears sometimes the dragLeave is fired after the next dragEnter when dragging quickly in between thumbnails
+    const thumbnail = e.target as HTMLElement;
+    if ((thumbnail.parentElement as HTMLElement).getAttribute('aria-selected') === 'true') {
+      const galleryContent = thumbnail.closest('#gallery-content');
+      if (galleryContent && !galleryContent.classList.contains('selected-file-dropping')) {
+        galleryContent.classList.add('selected-file-dropping');
+      }
+    }
   }
 }
 
 function handleDragLeave(e: React.DragEvent<HTMLDivElement>) {
   if (e.dataTransfer.types.includes(DnDTagType)) {
+    const thumbnail = e.target as HTMLElement;
     e.stopPropagation();
     e.preventDefault();
     e.dataTransfer.dropEffect = 'none';
-    (e.target as HTMLElement).dataset[DnDAttribute.Target] = 'false';
+    thumbnail.dataset[DnDAttribute.Target] = 'false';
+
+    if ((thumbnail.parentElement as HTMLElement).getAttribute('aria-selected') === 'true') {
+      const galleryContent = thumbnail.closest('#gallery-content');
+      if (galleryContent) {
+        galleryContent.classList.remove('selected-file-dropping');
+      }
+    }
   }
 }
 
