import { action } from 'mobx';
import { observer } from 'mobx-react-lite';
<<<<<<< HEAD
import React, { useCallback, useContext, useEffect, useMemo, useRef, useState } from 'react';
import { FixedSizeList } from 'react-window';
import TagDnDContext, { ITagDnDData } from 'src/frontend/contexts/TagDnDContext';
=======
import React, { useCallback, useEffect, useMemo, useRef, useState } from 'react';
import { FixedSizeList, ListOnScrollProps } from 'react-window';
>>>>>>> 19419858
import { RendererMessenger } from 'src/Messaging';
import { ClientFile } from '../../../entities/File';
import FileStore from '../../stores/FileStore';
import UiStore, { ViewMethod } from '../../stores/UiStore';
<<<<<<< HEAD
import { throttle } from '../../utils';
import { GalleryCommand, GallerySelector, GridCell, ListCell } from './GalleryItem';
=======
import { debouncedThrottle, throttle } from '../../utils';
import { DnDAttribute, DnDType } from '../Outliner/TagsPanel/dnd';
import { GridCell, ListCell } from './GalleryItem';
>>>>>>> 19419858
import MasonryRenderer from './Masonry/MasonryRenderer';
import { ExternalAppMenuItems, FileViewerMenuItems, MissingFileMenuItems } from './menu-items';
import SlideMode from './SlideMode';

type Dimension = { width: number; height: number };
type UiStoreProp = { uiStore: UiStore };
type FileStoreProp = { fileStore: FileStore };

export interface ILayoutProps extends UiStoreProp, FileStoreProp {
  contentRect: Dimension;
  select: (file: ClientFile, selectAdditive: boolean, selectRange: boolean) => void;
  lastSelectionIndex: React.MutableRefObject<number | undefined>;
  /** menu: [fileMenu, externalMenu] */
  showContextMenu: (x: number, y: number, menu: [JSX.Element, JSX.Element]) => void;
}

const Layout = ({
  contentRect,
  showContextMenu,
  uiStore,
  fileStore,
}: Omit<ILayoutProps, 'select' | 'lastSelectionIndex'>) => {
  // Todo: Select by dragging a rectangle shape
  // Could maybe be accomplished with https://developer.mozilla.org/en-US/docs/Web/API/Intersection_Observer_API
  // Also take into account scrolling when dragging while selecting

  /** The first item that is selected in a multi-selection */
  const initialSelectionIndex = useRef<number>();
  /** The last item that is selected in a multi-selection */
  const lastSelectionIndex = useRef<number>();

  const handleFileSelect = useCallback(
    (selectedFile: ClientFile, toggleSelection: boolean, rangeSelection: boolean) => {
      /** The index of the active (newly selected) item */
      const i = fileStore.getIndex(selectedFile.id);

      // If nothing is selected, initialize the selection range and select that single item
      if (lastSelectionIndex.current === undefined) {
        initialSelectionIndex.current = i;
        lastSelectionIndex.current = i;
        uiStore.toggleFileSelection(selectedFile);
        return;
      }
      // Mark this index as the last item that was selected
      lastSelectionIndex.current = i;

      if (rangeSelection && initialSelectionIndex.current !== undefined) {
        if (i === undefined) {
          return;
        }
        if (i < initialSelectionIndex.current) {
          uiStore.selectFileRange(i, initialSelectionIndex.current, toggleSelection);
        } else {
          uiStore.selectFileRange(initialSelectionIndex.current, i, toggleSelection);
        }
      } else if (toggleSelection) {
        uiStore.toggleFileSelection(selectedFile);
        initialSelectionIndex.current = i;
      } else {
        uiStore.selectFile(selectedFile, true);
        initialSelectionIndex.current = i;
      }
    },
    [fileStore, uiStore],
  );

  // Reset selection range when number of items changes: Else you can get phantom files when continuing your selection
  useEffect(() => {
    initialSelectionIndex.current = undefined;
    lastSelectionIndex.current = undefined;
  }, [fileStore.fileList.length]);

  useEffect(() => {
    const onKeyDown = (e: KeyboardEvent) => {
      let index = lastSelectionIndex.current;
      if (index === undefined) {
        return;
      }
      if (e.key === 'ArrowLeft' && index > 0) {
        index -= 1;
      } else if (e.key === 'ArrowRight' && index < fileStore.fileList.length - 1) {
        index += 1;
      } else {
        return;
      }
      handleFileSelect(fileStore.fileList[index], e.ctrlKey || e.metaKey, e.shiftKey);
    };

    const throttledKeyDown = throttle(onKeyDown, 50);

    window.addEventListener('keydown', throttledKeyDown);
    return () => window.removeEventListener('keydown', throttledKeyDown);
  }, [fileStore, handleFileSelect]);

  if (uiStore.isSlideMode) {
    return <SlideMode contentRect={contentRect} />;
  }
  if (contentRect.width < 10) {
    return null;
  }
  switch (uiStore.method) {
    case ViewMethod.Grid:
      return (
        <GridGallery
          contentRect={contentRect}
          select={handleFileSelect}
          lastSelectionIndex={lastSelectionIndex}
          showContextMenu={showContextMenu}
          uiStore={uiStore}
          fileStore={fileStore}
        />
      );
    case ViewMethod.MasonryVertical:
    case ViewMethod.MasonryHorizontal:
      return (
        <MasonryRenderer
          contentRect={contentRect}
          type={uiStore.method}
          lastSelectionIndex={lastSelectionIndex}
          showContextMenu={showContextMenu}
          select={handleFileSelect}
          uiStore={uiStore}
          fileStore={fileStore}
        />
      );
    case ViewMethod.List:
      return (
        <ListGallery
          contentRect={contentRect}
          select={handleFileSelect}
          lastSelectionIndex={lastSelectionIndex}
          showContextMenu={showContextMenu}
          uiStore={uiStore}
          fileStore={fileStore}
        />
      );
    default:
      return null;
  }
};

// Some extra padding in the Grid view, so that the scrollbar will not overlap with the content
const CONTENT_PADDING_RIGHT = 12;

// TODO: Move views to separate files
const GridGallery = observer((props: ILayoutProps) => {
  const { contentRect, select, lastSelectionIndex, showContextMenu, uiStore, fileStore } = props;
  const { fileList } = fileStore;
  const dndData = useContext(TagDnDContext);
  const [minSize, maxSize] = useMemo(() => getThumbnailSize(uiStore.thumbnailSize), [
    uiStore.thumbnailSize,
  ]);
  const [[numColumns, cellSize], setDimensions] = useState(
    get_column_layout(contentRect.width - CONTENT_PADDING_RIGHT, minSize, maxSize),
  );

  const submitCommand = useMemo(
    () => createSubmitCommand(dndData, fileStore, select, showContextMenu, uiStore),
    [dndData, fileStore, select, showContextMenu, uiStore],
  );

  useEffect(() => {
    const timeoutID = setTimeout(() => {
      setDimensions(get_column_layout(contentRect.width - CONTENT_PADDING_RIGHT, minSize, maxSize));
    }, 50);

    return () => clearTimeout(timeoutID);
  }, [contentRect.width, maxSize, minSize]);

  const numRows = useMemo(() => (numColumns > 0 ? Math.ceil(fileList.length / numColumns) : 0), [
    fileList.length,
    numColumns,
  ]);

  const ref = useRef<FixedSizeList>(null);
  const innerRef = useRef<HTMLElement>(null);

  const throttledScrollHandler = useRef(
    debouncedThrottle((index: number) => uiStore.setFirstItem(index), 100),
  );

  const handleScroll = useCallback(
    (props: ListOnScrollProps) =>
      throttledScrollHandler.current(Math.round(props.scrollOffset / cellSize) * numColumns),
    [cellSize, numColumns],
  );

  useEffect(() => {
    if (innerRef.current !== null) {
      innerRef.current.style.setProperty('--thumbnail-size', cellSize - PADDING + 'px');
    }
  }, [cellSize]);

  const index = lastSelectionIndex.current;
  useEffect(() => {
    if (index !== undefined && ref.current !== null) {
      ref.current.scrollToItem(Math.floor(index / numColumns));
    }
  }, [index, numColumns, uiStore.fileSelection.size]);

  // Arrow keys up/down for selecting image in next row
  useEffect(() => {
    const onKeyDown = (e: KeyboardEvent) => {
      // Up and down cursor keys are used in the tag selector list, so ignore these events when it is open
      if (lastSelectionIndex.current === undefined) {
        return;
      }

      let index = lastSelectionIndex.current;
      if (e.key === 'ArrowUp' && index >= numColumns) {
        index -= numColumns;
      } else if (
        e.key === 'ArrowDown' &&
        index < fileList.length - 1 &&
        index < fileList.length + numColumns - 1
      ) {
        index = Math.min(index + numColumns, fileList.length - 1);
      } else {
        return;
      }
      select(fileList[index], e.ctrlKey || e.metaKey, e.shiftKey);
    };

    const throttledKeyDown = throttle(onKeyDown, 50);
    window.addEventListener('keydown', throttledKeyDown);
    return () => window.removeEventListener('keydown', throttledKeyDown);
  }, [fileList, uiStore, numColumns, select, lastSelectionIndex]);

  const Row = useCallback(
    ({ index, style, data, isScrolling }) => (
      <GridRow
        index={index}
        data={data}
        style={style}
        isScrolling={isScrolling}
        columns={numColumns}
        uiStore={uiStore}
        fileStore={fileStore}
        submitCommand={submitCommand}
      />
    ),
    [fileStore, numColumns, submitCommand, uiStore],
  );

  return (
    <div className="grid" role="grid" aria-rowcount={numRows} aria-colcount={numColumns}>
      <FixedSizeList
        useIsScrolling
        height={contentRect.height}
        width={contentRect.width}
        itemSize={cellSize}
        itemCount={numRows}
        itemData={fileList}
        itemKey={getItemKey}
        overscanCount={2}
        children={Row}
        onScroll={handleScroll}
        initialScrollOffset={Math.round(uiStore.firstItem / numColumns) * cellSize || 0} // || 0 for initial load
        ref={ref}
        innerRef={innerRef}
      />
    </div>
  );
});

const ListGallery = observer((props: ILayoutProps) => {
  const { contentRect, select, lastSelectionIndex, showContextMenu, uiStore, fileStore } = props;
  const dndData = useContext(TagDnDContext);
  const cellSize = useMemo(() => getThumbnailSize(uiStore.thumbnailSize)[1], [
    uiStore.thumbnailSize,
  ]);
  const submitCommand = useMemo(
    () => createSubmitCommand(dndData, fileStore, select, showContextMenu, uiStore),
    [dndData, fileStore, select, showContextMenu, uiStore],
  );
  const ref = useRef<FixedSizeList>(null);

  const throttledScrollHandler = useRef(
    debouncedThrottle((index: number) => uiStore.setFirstItem(index), 100),
  );

  const handleScroll = useCallback(
    (props: ListOnScrollProps) =>
      throttledScrollHandler.current(Math.round(props.scrollOffset / cellSize)),
    [cellSize],
  );

  const index = lastSelectionIndex.current;
  useEffect(() => {
    if (index !== undefined && ref.current !== null) {
      ref.current.scrollToItem(Math.floor(index));
    }
  }, [index, uiStore.fileSelection.size]);

  const Row = useCallback(
    ({ index, style, data, isScrolling }) => (
      <ListItem
        index={index}
        data={data}
        style={style}
        isScrolling={isScrolling}
        uiStore={uiStore}
        submitCommand={submitCommand}
      />
    ),
    [submitCommand, uiStore],
  );

  return (
    <div className="list" role="grid" aria-rowcount={fileStore.fileList.length}>
      <FixedSizeList
        useIsScrolling
        height={contentRect.height}
        width={contentRect.width}
        itemSize={cellSize}
        itemCount={fileStore.fileList.length}
        itemData={fileStore.fileList}
        itemKey={getItemKey}
        overscanCount={2}
        children={Row}
        onScroll={handleScroll}
        initialScrollOffset={uiStore.firstItem * cellSize}
        ref={ref}
      />
    </div>
  );
});

interface IListItem {
  index: number;
  data: ClientFile[];
  style: React.CSSProperties;
  isScrolling: true;
  uiStore: UiStore;
  submitCommand: (command: GalleryCommand) => void;
}

const ListItem = observer((props: IListItem) => {
<<<<<<< HEAD
  const { index, data, style, isScrolling, observer, uiStore, submitCommand } = props;
=======
  const { index, data, style, isScrolling, uiStore } = props;
>>>>>>> 19419858
  const row = useRef<HTMLDivElement>(null);
  const [isMounted, setIsMounted] = useState(false);
  const file = data[index];

  useEffect(() => {
    const element = row.current;
    if (element !== null && !isMounted && !isScrolling) {
      setIsMounted(true);
    }
  }, [isMounted, isScrolling]);

  return (
    <div ref={row} role="row" aria-rowindex={index + 1} style={style}>
      <ListCell mounted={isMounted} file={file} uiStore={uiStore} submitCommand={submitCommand} />
    </div>
  );
});

interface IGridRow extends IListItem {
  columns: number;
  fileStore: FileStore;
  submitCommand: (command: GalleryCommand) => void;
}

const GridRow = observer((props: IGridRow) => {
<<<<<<< HEAD
  const {
    index,
    data,
    style,
    isScrolling,
    observer,
    columns,
    uiStore,
    fileStore,
    submitCommand,
  } = props;
=======
  const { index, data, style, isScrolling, columns, uiStore, fileStore } = props;
>>>>>>> 19419858
  const row = useRef<HTMLDivElement>(null);
  const [isMounted, setIsMounted] = useState(false);

  useEffect(() => {
    const element = row.current;
    if (element !== null && !isMounted && !isScrolling) {
      setIsMounted(true);
    }
  }, [isMounted, isScrolling]);

  const offset = index * columns;
  return (
    <div ref={row} role="row" aria-rowindex={index + 1} style={style}>
      {data.slice(offset, offset + columns).map((file: ClientFile, i: number) => (
        <GridCell
          mounted={isMounted}
          colIndex={i + 1}
          key={file.id}
          file={file}
          uiStore={uiStore}
          fileStore={fileStore}
          submitCommand={submitCommand}
        />
      ))}
    </div>
  );
});

export default observer(Layout);

// WIP > better general thumbsize. See if we kind find better size ratio for different screensize.
// We'll have less loss of space perhaps
// https://stackoverflow.com/questions/57327107/typeerror-cannot-read-property-getprimarydisplay-of-undefined-screen-getprim
// const {screen} = remote;
// const {width} = screen.getPrimaryDisplay().workAreaSize;
// const CELL_SMALL = (width / 10) - 16;
// const CELL_MEDIUM = (width / 6) - 8;
// const CELL_LARGE = (width / 4) - 8;
// // Should be same as CSS variable --thumbnail-size + padding (adding padding, though in px)
// const CELL_SIZE_SMALL = CELL_SMALL - 2;
// const CELL_SIZE_MEDIUM = CELL_MEDIUM - 2;
// const CELL_SIZE_LARGE = CELL_LARGE - 2;
// Should be same as CSS variable --thumbnail-size + padding (adding padding, though in px)
// TODO: Use computed styles to access the CSS variables
const PADDING = 8;
const CELL_SIZE_SMALL = 160 + PADDING;
const CELL_SIZE_MEDIUM = 240 + PADDING;
const CELL_SIZE_LARGE = 320 + PADDING;
// Similar to the flex-shrink CSS property, the thumbnail will shrink, so more
// can fit into one row.
const SHRINK_FACTOR = 0.9;

export function getThumbnailSize(sizeType: 'small' | 'medium' | 'large') {
  if (sizeType === 'small') {
    return [CELL_SIZE_SMALL * SHRINK_FACTOR, CELL_SIZE_SMALL];
  } else if (sizeType === 'medium') {
    return [CELL_SIZE_MEDIUM * SHRINK_FACTOR, CELL_SIZE_MEDIUM];
  }
  return [CELL_SIZE_LARGE * SHRINK_FACTOR, CELL_SIZE_LARGE];
}

function get_column_layout(width: number, minSize: number, maxSize: number): [number, number] {
  const numColumns = Math.trunc(width / minSize);
  let cellSize = Math.trunc(width / numColumns);
  if (isNaN(cellSize) || !isFinite(cellSize)) {
    cellSize = minSize;
  }
  cellSize = Math.min(cellSize, maxSize);
  return [numColumns, cellSize];
}

/** Generates a unique key for an element in the fileList */
const getItemKey = action((index: number, data: ClientFile[]): string => {
  return data[index].id;
});

export function createSubmitCommand(
  dndData: ITagDnDData,
  fileStore: FileStore,
  select: (file: ClientFile, selectAdditive: boolean, selectRange: boolean) => void,
  showContextMenu: (x: number, y: number, menu: [JSX.Element, JSX.Element]) => void,
  uiStore: UiStore,
): (command: GalleryCommand) => void {
  return action((command: GalleryCommand) => {
    switch (command.selector) {
      case GallerySelector.Click: {
        const [file, metaKey, shitfKey] = command.payload;
        select(file, metaKey, shitfKey);
        break;
      }

      case GallerySelector.DoubleClick:
        uiStore.selectFile(command.payload, true);
        uiStore.enableSlideMode();
        break;

      case GallerySelector.ContextMenu: {
        const [file, x, y] = command.payload;
        showContextMenu(x, y, [
          file.isBroken ? (
            <MissingFileMenuItems uiStore={uiStore} fileStore={fileStore} />
          ) : (
            <FileViewerMenuItems file={file} uiStore={uiStore} />
          ),
          file.isBroken ? <></> : <ExternalAppMenuItems path={file.absolutePath} />,
        ]);
        break;
      }

      // If the file is selected, add all selected items to the drag event, for
      // exporting to your file explorer or programs like PureRef.
      // Creating an event in the main process turned out to be the most robust,
      // did many experiments with drag event content types. Creating a drag
      // event with multiple images did not work correctly from the browser side
      // (e.g. only limited to thumbnails, not full images).
      case GallerySelector.DragStart: {
        const file = command.payload;
        if (!uiStore.fileSelection.has(file)) {
          return;
        }
        if (uiStore.fileSelection.size > 1) {
          RendererMessenger.startDragExport(
            Array.from(uiStore.fileSelection, (f) => f.absolutePath),
          );
        } else {
          RendererMessenger.startDragExport([file.absolutePath]);
        }

        // However, from the main process, there is no way to attach some information to indicate it's an "internal event" that shouldn't trigger the drop overlay
        // So we can store the date when the event starts... Hacky but it works :)
        (window as any).internalDragStart = new Date();
      }

      case GallerySelector.DragOver:
        dndData.target = command.payload;
        break;

      case GallerySelector.DragLeave:
        dndData.target = command.payload;
        break;

      case GallerySelector.Drop:
        if (dndData.source !== undefined) {
          const dropFile = command.payload;
          const ctx = uiStore.getTagContextItems(dndData.source.id);

          // Tag all selected files - unless the file that is being tagged is not selected
          const filesToTag = uiStore.fileSelection.has(dropFile)
            ? [...uiStore.fileSelection]
            : [dropFile];

          for (const tag of ctx) {
            for (const file of filesToTag) {
              file.addTag(tag);
            }
          }
        }

      default:
        break;
    }
  });
}<|MERGE_RESOLUTION|>--- conflicted
+++ resolved
@@ -1,27 +1,16 @@
 import { action } from 'mobx';
 import { observer } from 'mobx-react-lite';
-<<<<<<< HEAD
 import React, { useCallback, useContext, useEffect, useMemo, useRef, useState } from 'react';
 import { FixedSizeList } from 'react-window';
 import TagDnDContext, { ITagDnDData } from 'src/frontend/contexts/TagDnDContext';
-=======
-import React, { useCallback, useEffect, useMemo, useRef, useState } from 'react';
-import { FixedSizeList, ListOnScrollProps } from 'react-window';
->>>>>>> 19419858
 import { RendererMessenger } from 'src/Messaging';
 import { ClientFile } from '../../../entities/File';
 import FileStore from '../../stores/FileStore';
 import UiStore, { ViewMethod } from '../../stores/UiStore';
-<<<<<<< HEAD
 import { throttle } from '../../utils';
 import { GalleryCommand, GallerySelector, GridCell, ListCell } from './GalleryItem';
-=======
-import { debouncedThrottle, throttle } from '../../utils';
-import { DnDAttribute, DnDType } from '../Outliner/TagsPanel/dnd';
-import { GridCell, ListCell } from './GalleryItem';
->>>>>>> 19419858
 import MasonryRenderer from './Masonry/MasonryRenderer';
-import { ExternalAppMenuItems, FileViewerMenuItems, MissingFileMenuItems } from './menu-items';
+import { MissingFileMenuItems, FileViewerMenuItems, ExternalAppMenuItems } from './menu-items';
 import SlideMode from './SlideMode';
 
 type Dimension = { width: number; height: number };
@@ -53,7 +42,7 @@
 
   const handleFileSelect = useCallback(
     (selectedFile: ClientFile, toggleSelection: boolean, rangeSelection: boolean) => {
-      /** The index of the active (newly selected) item */
+      /** The index of the actived item */
       const i = fileStore.getIndex(selectedFile.id);
 
       // If nothing is selected, initialize the selection range and select that single item
@@ -77,10 +66,10 @@
         }
       } else if (toggleSelection) {
         uiStore.toggleFileSelection(selectedFile);
-        initialSelectionIndex.current = i;
+        initialSelectionIndex.current = fileStore.getIndex(selectedFile.id);
       } else {
         uiStore.selectFile(selectedFile, true);
-        initialSelectionIndex.current = i;
+        initialSelectionIndex.current = fileStore.getIndex(selectedFile.id);
       }
     },
     [fileStore, uiStore],
@@ -172,9 +161,7 @@
   const [minSize, maxSize] = useMemo(() => getThumbnailSize(uiStore.thumbnailSize), [
     uiStore.thumbnailSize,
   ]);
-  const [[numColumns, cellSize], setDimensions] = useState(
-    get_column_layout(contentRect.width - CONTENT_PADDING_RIGHT, minSize, maxSize),
-  );
+  const [[numColumns, cellSize], setDimensions] = useState([0, 0]);
 
   const submitCommand = useMemo(
     () => createSubmitCommand(dndData, fileStore, select, showContextMenu, uiStore),
@@ -196,16 +183,32 @@
 
   const ref = useRef<FixedSizeList>(null);
   const innerRef = useRef<HTMLElement>(null);
-
-  const throttledScrollHandler = useRef(
-    debouncedThrottle((index: number) => uiStore.setFirstItem(index), 100),
-  );
-
-  const handleScroll = useCallback(
-    (props: ListOnScrollProps) =>
-      throttledScrollHandler.current(Math.round(props.scrollOffset / cellSize) * numColumns),
-    [cellSize, numColumns],
-  );
+  // FIXME: Hardcoded until responsive design is done.
+  const TOOLBAR_HEIGHT = 48;
+  const intersectionObserver = useRef(
+    new IntersectionObserver(
+      (entries) => {
+        for (const e of entries) {
+          // Rounding is expensive, so we check if it whithin the toolbar bottom edge.
+          if (e.isIntersecting && e.intersectionRect.y < TOOLBAR_HEIGHT + 1) {
+            // eslint-disable-next-line @typescript-eslint/no-non-null-assertion
+            const rowIndex = parseInt(e.target.getAttribute('aria-rowindex')!) - 1;
+            const index = rowIndex * e.target.childElementCount;
+            uiStore.setFirstItem(index);
+            // Make first item in viewport focusable if there is nothing to tab to.
+            // eslint-disable-next-line @typescript-eslint/no-non-null-assertion
+            if (e.target.parentElement!.querySelector('[tabindex="0"]') === null) {
+              (e.target.firstElementChild as HTMLElement).tabIndex = 0;
+            }
+            break;
+          }
+        }
+      },
+      { threshold: [0, 1] },
+    ),
+  );
+
+  useEffect(() => () => intersectionObserver.current.disconnect(), []);
 
   useEffect(() => {
     if (innerRef.current !== null) {
@@ -255,6 +258,7 @@
         data={data}
         style={style}
         isScrolling={isScrolling}
+        observer={intersectionObserver.current}
         columns={numColumns}
         uiStore={uiStore}
         fileStore={fileStore}
@@ -276,7 +280,6 @@
         itemKey={getItemKey}
         overscanCount={2}
         children={Row}
-        onScroll={handleScroll}
         initialScrollOffset={Math.round(uiStore.firstItem / numColumns) * cellSize || 0} // || 0 for initial load
         ref={ref}
         innerRef={innerRef}
@@ -296,16 +299,31 @@
     [dndData, fileStore, select, showContextMenu, uiStore],
   );
   const ref = useRef<FixedSizeList>(null);
-
-  const throttledScrollHandler = useRef(
-    debouncedThrottle((index: number) => uiStore.setFirstItem(index), 100),
-  );
-
-  const handleScroll = useCallback(
-    (props: ListOnScrollProps) =>
-      throttledScrollHandler.current(Math.round(props.scrollOffset / cellSize)),
-    [cellSize],
-  );
+  // FIXME: Hardcoded until responsive design is done.
+  const TOOLBAR_HEIGHT = 48;
+  const intersectionObserver = useRef(
+    new IntersectionObserver(
+      (entries) => {
+        // Rounding is expensive, so we check if it whithin the toolbar bottom edge.
+        for (const e of entries) {
+          if (e.isIntersecting && e.intersectionRect.y < TOOLBAR_HEIGHT + 1) {
+            // eslint-disable-next-line @typescript-eslint/no-non-null-assertion
+            const rowIndex = e.target.getAttribute('aria-rowindex')!;
+            uiStore.setFirstItem(parseInt(rowIndex) - 1);
+            // Make first item in viewport focusable if there is nothing to tab to.
+            // eslint-disable-next-line @typescript-eslint/no-non-null-assertion
+            if (e.target.parentElement!.querySelector('[tabindex="0"]') === null) {
+              (e.target.firstElementChild as HTMLElement).tabIndex = 0;
+            }
+            break;
+          }
+        }
+      },
+      { threshold: [0, 1] },
+    ),
+  );
+
+  useEffect(() => () => intersectionObserver.current.disconnect(), []);
 
   const index = lastSelectionIndex.current;
   useEffect(() => {
@@ -321,6 +339,7 @@
         data={data}
         style={style}
         isScrolling={isScrolling}
+        observer={intersectionObserver.current}
         uiStore={uiStore}
         submitCommand={submitCommand}
       />
@@ -340,7 +359,6 @@
         itemKey={getItemKey}
         overscanCount={2}
         children={Row}
-        onScroll={handleScroll}
         initialScrollOffset={uiStore.firstItem * cellSize}
         ref={ref}
       />
@@ -353,16 +371,13 @@
   data: ClientFile[];
   style: React.CSSProperties;
   isScrolling: true;
+  observer: IntersectionObserver;
   uiStore: UiStore;
   submitCommand: (command: GalleryCommand) => void;
 }
 
 const ListItem = observer((props: IListItem) => {
-<<<<<<< HEAD
   const { index, data, style, isScrolling, observer, uiStore, submitCommand } = props;
-=======
-  const { index, data, style, isScrolling, uiStore } = props;
->>>>>>> 19419858
   const row = useRef<HTMLDivElement>(null);
   const [isMounted, setIsMounted] = useState(false);
   const file = data[index];
@@ -371,8 +386,18 @@
     const element = row.current;
     if (element !== null && !isMounted && !isScrolling) {
       setIsMounted(true);
+      observer.observe(element);
     }
-  }, [isMounted, isScrolling]);
+  }, [isMounted, isScrolling, observer]);
+
+  useEffect(() => {
+    const unobserveTarget = () => {
+      if (row.current) {
+        observer.unobserve(row.current);
+      }
+    };
+    return unobserveTarget;
+  }, [observer]);
 
   return (
     <div ref={row} role="row" aria-rowindex={index + 1} style={style}>
@@ -388,7 +413,6 @@
 }
 
 const GridRow = observer((props: IGridRow) => {
-<<<<<<< HEAD
   const {
     index,
     data,
@@ -400,18 +424,25 @@
     fileStore,
     submitCommand,
   } = props;
-=======
-  const { index, data, style, isScrolling, columns, uiStore, fileStore } = props;
->>>>>>> 19419858
   const row = useRef<HTMLDivElement>(null);
   const [isMounted, setIsMounted] = useState(false);
 
   useEffect(() => {
     const element = row.current;
     if (element !== null && !isMounted && !isScrolling) {
+      observer.observe(element);
       setIsMounted(true);
     }
-  }, [isMounted, isScrolling]);
+  }, [isMounted, isScrolling, observer]);
+
+  useEffect(() => {
+    const unobserveTarget = () => {
+      if (row.current) {
+        observer.unobserve(row.current);
+      }
+    };
+    return unobserveTarget;
+  }, [observer]);
 
   const offset = index * columns;
   return (
