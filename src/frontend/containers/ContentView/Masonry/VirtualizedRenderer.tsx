--- conflicted
+++ resolved
@@ -7,12 +7,7 @@
 import { debouncedThrottle } from 'src/frontend/utils';
 import { createSubmitCommand, ILayoutProps } from '../Gallery';
 import { MasonryCell } from '../GalleryItem';
-<<<<<<< HEAD
-import { ExternalAppMenuItems, FileViewerMenuItems, MissingFileMenuItems } from '../menu-items';
-import { binarySearch, Layouter } from './renderer-helpers';
-=======
 import { findViewportEdge, Layouter } from './layout-helpers';
->>>>>>> 569c6835
 
 interface IRendererProps {
   containerHeight: number;
@@ -65,7 +60,6 @@
       setStartRenderIndex(start);
       setEndRenderIndex(Math.min(end, start + 256)); // hard limit of 256 images at once, for safety reasons (we don't want any exploding computers). Might be bad for people with 4k screens and small thumbnails...
 
-      // TODO: use the other binarySearch function for this (in the multi-tag-dnd branch). This one has underdraw
       uiStore.setFirstItem(start); // store the first item in the viewport in the UIStore so that switching between view modes retains the scroll position
       // eslint-disable-next-line react-hooks/exhaustive-deps
     }, []);
@@ -88,69 +82,10 @@
       overscan,
     ]);
 
-<<<<<<< HEAD
-    const handleClick = useCallback(
-      (e: React.MouseEvent) => {
-        const target = (e.target as HTMLElement).closest('[data-masonrycell]');
-        if (target === null) {
-          return;
-        }
-        e.stopPropagation();
-        const index = parseInt(target.getAttribute('data-fileindex')!);
-        runInAction(() => select(fileStore.fileList[index], e.ctrlKey || e.metaKey, e.shiftKey));
-      },
-      [fileStore.fileList, select],
-    );
-
-    const handleDoubleClick = useCallback(
-      (e: React.MouseEvent) => {
-        const target = (e.target as HTMLElement).closest('[data-masonrycell]');
-        if (target === null) {
-          return;
-        }
-        e.stopPropagation();
-        const index = parseInt(target.getAttribute('data-fileindex')!);
-        runInAction(() => {
-          uiStore.selectFile(fileStore.fileList[index], true);
-          uiStore.toggleSlideMode();
-        });
-      },
-      [fileStore.fileList, uiStore],
-    );
-
-    const handleContextMenu = useCallback(
-      (e: React.MouseEvent) => {
-        const target = (e.target as HTMLElement).closest('[data-masonrycell]');
-        if (target === null) {
-          return;
-        }
-        e.stopPropagation();
-        const index = parseInt(target.getAttribute('data-fileindex')!);
-        runInAction(() => {
-          const file = fileStore.fileList[index];
-          showContextMenu(e.clientX, e.clientY, [
-            file.isBroken ? (
-              <MissingFileMenuItems uiStore={uiStore} fileStore={fileStore} />
-            ) : (
-              <FileViewerMenuItems file={file} uiStore={uiStore} />
-            ),
-            file.isBroken ? <></> : <ExternalAppMenuItems path={file.absolutePath} />,
-          ]);
-        });
-      },
-      [fileStore, showContextMenu, uiStore],
-    );
-
     const scrollToIndex = useCallback(
       (index: number, block: 'nearest' | 'start' | 'end' | 'center' = 'nearest') => {
         if (!scrollAnchor.current) return;
         const s = layout.getItemLayout(index);
-=======
-    // Scroll to the first item in the view any time it is changed
-    const lastSelIndex = lastSelectionIndex.current;
-    useLayoutEffect(() => {
-      if (lastSelIndex !== undefined && scrollAnchor?.current !== null) {
->>>>>>> 569c6835
         // Scroll to invisible element, positioned at selected element,
         // just for scroll automatisation with scrollIntoView
         scrollAnchor.current.style.transform = `translate(${s.left + 4}px,${s.top + 4}px)`;
