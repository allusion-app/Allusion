import { observer } from 'mobx-react-lite';
import React, { useCallback, useContext, useLayoutEffect, useMemo, useRef, useState } from 'react';
import { thumbnailMaxSize } from 'src/config';
import { ClientFile } from 'src/entities/File';
import StoreContext from 'src/frontend/contexts/StoreContext';
import TagDnDContext from 'src/frontend/contexts/TagDnDContext';
import { debouncedThrottle } from 'src/frontend/utils';
import { createSubmitCommand, ILayoutProps } from '../Gallery';
import { MasonryCell } from '../GalleryItem';
<<<<<<< HEAD
import { binarySearch, Layouter } from './renderer-helpers';
=======
import { ExternalAppMenuItems, FileViewerMenuItems, MissingFileMenuItems } from '../menu-items';

import { findViewportEdge, Layouter } from './layout-helpers';
>>>>>>> 3ccd2e15

interface IRendererProps {
  containerHeight: number;
  containerWidth: number;
  images: ClientFile[];
  layout: Layouter;
  className?: string;
  /** Render images outside of the viewport within this margin (pixels) */
  overscan?: number;
  layoutUpdateDate: Date;
  onDrop?: (e: React.DragEvent<HTMLDivElement>, index: number) => void;
  onDragStart?: (e: React.DragEvent<HTMLDivElement>, index: number) => void;
  onDragEnter?: (e: React.DragEvent<HTMLDivElement>, index: number) => void;
  onDragOver?: (e: React.DragEvent<HTMLDivElement>, index: number) => void;
  onDragLeave?: (e: React.DragEvent<HTMLDivElement>, index: number) => void;
}

// const styleFromTransform = (t: ITransform) => ({
//   width: t.width,
//   height: t.height,
//   // Google Photos is using this, they probably researched it. Could be just for old browsers or something
//   transform: `translate3d(${t.left}px, ${t.top}px, 0px)`,
// });

/**
 * This is the virtualized renderer: it only renders the items in the viewport.
 * It renders a scrollable viewport and a content element within it.
 */
const VirtualizedRenderer = observer(
  ({
    containerHeight,
    containerWidth,
    images,
    layout,
    className,
    overscan,
    select,
    showContextMenu,
    lastSelectionIndex,
    layoutUpdateDate,
    ...restProps
  }: IRendererProps & Pick<ILayoutProps, 'select' | 'showContextMenu' | 'lastSelectionIndex'>) => {
    const { uiStore, fileStore } = useContext(StoreContext);
    const wrapperRef = useRef<HTMLDivElement>(null);
    const scrollAnchor = useRef<HTMLDivElement>(null);
    const [startRenderIndex, setStartRenderIndex] = useState(0);
    const [endRenderIndex, setEndRenderIndex] = useState(0);
    const dragData = useContext(TagDnDContext);
    const submitCommand = useMemo(
      () => createSubmitCommand(dragData, fileStore, select, showContextMenu, uiStore),
      [dragData, fileStore, select, showContextMenu, uiStore],
    );
    const numImages = images.length;

    const determineRenderRegion = useCallback((numImages: number, overdraw: number) => {
      const viewport = wrapperRef.current;
      const yOffset = viewport?.scrollTop || 0;
      const viewportHeight = viewport?.clientHeight || 0;

      const start = findViewportEdge(yOffset - overdraw, numImages, layout, false);
      const end = findViewportEdge(yOffset + viewportHeight + overdraw, numImages, layout, true);

      setStartRenderIndex(start);
      setEndRenderIndex(Math.min(end, start + 256)); // hard limit of 256 images at once, for safety reasons
      // eslint-disable-next-line react-hooks/exhaustive-deps
    }, []);

    const throttledRedetermine = useRef(
      debouncedThrottle(
        (numImages: number, overdraw: number) => determineRenderRegion(numImages, overdraw),
        100,
      ),
    );

    useLayoutEffect(() => {
      throttledRedetermine.current(numImages, overscan || 0);
      // eslint-disable-next-line react-hooks/exhaustive-deps
    }, [numImages, containerWidth, containerHeight]);

    const handleScroll = () => throttledRedetermine.current(numImages, overscan || 0);

    // Scroll to the first item in the view any time it is changed
    const lastSelIndex = lastSelectionIndex.current;
    useLayoutEffect(() => {
      if (lastSelIndex !== undefined && scrollAnchor?.current !== null) {
        // Scroll to invisible element, positioned at selected element,
        // just for scroll automatisation with scrollIntoView
        const s = layout.getItemLayout(lastSelIndex);
        scrollAnchor.current.style.transform = `translate(${s.left + 4}px,${s.top + 4}px)`;
        scrollAnchor.current.style.width = s.width + 'px';
        scrollAnchor.current.style.height = s.height + 'px';
        scrollAnchor.current?.scrollIntoView({
          block: 'nearest',
        });
      }
      // eslint-disable-next-line react-hooks/exhaustive-deps
    }, [lastSelIndex, layoutUpdateDate, uiStore.fileSelection.size]);

    return (
      // One div as the scrollable viewport
      <div className={className} onScroll={handleScroll} ref={wrapperRef}>
        {/* One div for the content */}
        <div style={{ width: containerWidth, height: containerHeight }}>
          {images.slice(startRenderIndex, endRenderIndex).map((im, index) => {
            const fileListIndex = startRenderIndex + index;
            const transform = layout.getItemLayout(fileListIndex);
            return (
              <MasonryCell
<<<<<<< HEAD
=======
                index={fileListIndex}
>>>>>>> 3ccd2e15
                key={im.id}
                file={fileStore.fileList[fileListIndex]}
                mounted
                uiStore={uiStore}
                fileStore={fileStore}
                transform={transform}
                // Force to load the full resolution image when the img dimensions on screen are larger than the thumbnail image resolution
                // Otherwise you'll see very low res images. This is usually only the case for images with extreme aspect ratios
                // TODO: Not the best solution; could generate multiple thumbnails of other resolutions
                forceNoThumbnail={
                  transform.width > thumbnailMaxSize || transform.height > thumbnailMaxSize
                }
<<<<<<< HEAD
                submitCommand={submitCommand}
=======
                onDragStart={(e) => restProps.onDragStart?.(e, fileListIndex)}
                onDragEnter={(e) => restProps.onDragEnter?.(e, fileListIndex)}
                onDragOver={(e) => restProps.onDragOver?.(e, fileListIndex)}
                onDragLeave={(e) => restProps.onDragLeave?.(e, fileListIndex)}
                onDrop={(e) => restProps.onDrop?.(e, fileListIndex)}
>>>>>>> 3ccd2e15
              />
            );
          })}
          <div
            ref={scrollAnchor}
            // style={layout.getItemLayout(lastSelIndex)}
            id="invis-last-selected-item-for-scroll"
          />
        </div>
      </div>
    );
  },
);

export default VirtualizedRenderer;<|MERGE_RESOLUTION|>--- conflicted
+++ resolved
@@ -7,13 +7,7 @@
 import { debouncedThrottle } from 'src/frontend/utils';
 import { createSubmitCommand, ILayoutProps } from '../Gallery';
 import { MasonryCell } from '../GalleryItem';
-<<<<<<< HEAD
-import { binarySearch, Layouter } from './renderer-helpers';
-=======
-import { ExternalAppMenuItems, FileViewerMenuItems, MissingFileMenuItems } from '../menu-items';
-
 import { findViewportEdge, Layouter } from './layout-helpers';
->>>>>>> 3ccd2e15
 
 interface IRendererProps {
   containerHeight: number;
@@ -24,19 +18,7 @@
   /** Render images outside of the viewport within this margin (pixels) */
   overscan?: number;
   layoutUpdateDate: Date;
-  onDrop?: (e: React.DragEvent<HTMLDivElement>, index: number) => void;
-  onDragStart?: (e: React.DragEvent<HTMLDivElement>, index: number) => void;
-  onDragEnter?: (e: React.DragEvent<HTMLDivElement>, index: number) => void;
-  onDragOver?: (e: React.DragEvent<HTMLDivElement>, index: number) => void;
-  onDragLeave?: (e: React.DragEvent<HTMLDivElement>, index: number) => void;
 }
-
-// const styleFromTransform = (t: ITransform) => ({
-//   width: t.width,
-//   height: t.height,
-//   // Google Photos is using this, they probably researched it. Could be just for old browsers or something
-//   transform: `translate3d(${t.left}px, ${t.top}px, 0px)`,
-// });
 
 /**
  * This is the virtualized renderer: it only renders the items in the viewport.
@@ -54,7 +36,6 @@
     showContextMenu,
     lastSelectionIndex,
     layoutUpdateDate,
-    ...restProps
   }: IRendererProps & Pick<ILayoutProps, 'select' | 'showContextMenu' | 'lastSelectionIndex'>) => {
     const { uiStore, fileStore } = useContext(StoreContext);
     const wrapperRef = useRef<HTMLDivElement>(null);
@@ -122,10 +103,6 @@
             const transform = layout.getItemLayout(fileListIndex);
             return (
               <MasonryCell
-<<<<<<< HEAD
-=======
-                index={fileListIndex}
->>>>>>> 3ccd2e15
                 key={im.id}
                 file={fileStore.fileList[fileListIndex]}
                 mounted
@@ -138,23 +115,11 @@
                 forceNoThumbnail={
                   transform.width > thumbnailMaxSize || transform.height > thumbnailMaxSize
                 }
-<<<<<<< HEAD
                 submitCommand={submitCommand}
-=======
-                onDragStart={(e) => restProps.onDragStart?.(e, fileListIndex)}
-                onDragEnter={(e) => restProps.onDragEnter?.(e, fileListIndex)}
-                onDragOver={(e) => restProps.onDragOver?.(e, fileListIndex)}
-                onDragLeave={(e) => restProps.onDragLeave?.(e, fileListIndex)}
-                onDrop={(e) => restProps.onDrop?.(e, fileListIndex)}
->>>>>>> 3ccd2e15
               />
             );
           })}
-          <div
-            ref={scrollAnchor}
-            // style={layout.getItemLayout(lastSelIndex)}
-            id="invis-last-selected-item-for-scroll"
-          />
+          <div ref={scrollAnchor} id="invis-last-selected-item-for-scroll" />
         </div>
       </div>
     );
