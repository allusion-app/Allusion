// This file is required by the index.html file and will
// be executed in the renderer process for that window.
// All of the Node.js APIs are available in this process.

import React from 'react';
import ReactDOM from 'react-dom';
import { remote } from 'electron';

import HTML5Backend from 'react-dnd-html5-backend';
import { DndProvider } from 'react-dnd';

// Import the styles here to let Webpack know to include them
// in the HTML file
import './style.scss';

// Custom Blueprint functionality overrides
import './frontend/BpOverride';

import Backend from './backend/Backend';
import App from './frontend/App';
import StoreContext from './frontend/contexts/StoreContext';
import RootStore from './frontend/stores/RootStore';
import PreviewApp from './frontend/Preview';
import { RendererMessenger } from '../Messaging';

export const PREVIEW_WINDOW_BASENAME = 'Allusion Quick View';

const params = new URLSearchParams(window.location.search.slice(1));
const isPreviewWindow = params.get('preview') === 'true';

// Initialize the backend for the App, that serves as an API to the front-end
const backend = new Backend();
const rootStore = new RootStore(backend);
backend
  .init()
  .then(async () => {
    console.log('Backend has been initialized!');
    await rootStore.init(!isPreviewWindow);
    RendererMessenger.initialized();
  })
  .catch((err) => console.log('Could not initialize backend!', err));

if (isPreviewWindow) {
  RendererMessenger.onReceivePreviewFiles(({ ids, thumbnailDirectory }) => {
    rootStore.uiStore.view.setFirstItem(0);
<<<<<<< HEAD
    rootStore.uiStore.setThumbnailDirectory(thumbnailDir);
    rootStore.uiStore.view.enableSlideMode();
    rootStore.fileStore.fetchFilesByIDs(fileIds);
=======
    rootStore.uiStore.setThumbnailDirectory(thumbnailDirectory);
    rootStore.uiStore.view.setMethodSlide();
    rootStore.fileStore.fetchFilesByIDs(ids);
>>>>>>> e5135ab0
  });

  // Close preview with space
  window.addEventListener('keydown', (e: KeyboardEvent) => {
    if (e.code === 'Space' || e.code === 'Escape') {
      rootStore.uiStore.clearFileSelection();
      rootStore.fileStore.clearFileList();
      rootStore.uiStore.view.enableSlideMode();

      // remove focus from element so closing preview with spacebar does not trigger any ui elements
      if (document.activeElement && document.activeElement instanceof HTMLElement) {
        document.activeElement.blur();
      }

      window.close();
    }
  });

  // Change window title to filename on load
  rootStore.fileStore.fileList.observe(({ object: list }) => {
    if (list.length > 0) {
      const file = list[0];
      document.title = `${PREVIEW_WINDOW_BASENAME} - ${file.path}`;
    }
  });

  // Change window title to filename when changing the selected file
  rootStore.uiStore.fileSelection.observe(({ object: list }) => {
    if (list.length > 0) {
      const file = rootStore.fileStore.get(list[0]);
      if (file) {
        document.title = `${PREVIEW_WINDOW_BASENAME} - ${file.path}`;
      }
    }
  });
} else {
  RendererMessenger.onClosedPreviewWindow(() => {
    rootStore.uiStore.closePreviewWindow();
  });

  // Load persistent preferences
  rootStore.uiStore.recoverPersistentPreferences();

  // Before closing the main window, store preferences
  remote.getCurrentWindow().on('close', () => {
    rootStore.uiStore.storePersistentPreferences();
  });
}

// Render our react components in the div with id 'app' in the html file
// The Provider component provides the state management for the application
ReactDOM.render(
  <DndProvider backend={HTML5Backend}>
    <StoreContext.Provider value={rootStore}>
      {isPreviewWindow ? <PreviewApp /> : <App />}
    </StoreContext.Provider>
  </DndProvider>,
  document.getElementById('app'),
);

/**
 * Adds tags to a file, given its name and the names of the tags
 * @param filePath The path of the file
 * @param tagNames The names of the tags
 */
async function addTagsToFile(filePath: string, tagNames: string[]) {
  const clientFile = rootStore.fileStore.fileList.find((file) => file.path === filePath);
  if (clientFile) {
    const tagIds = await Promise.all(tagNames.map(async (tagName) => {
      const clientTag = rootStore.tagStore.tagList.find((tag) => tag.name === tagName);
      console.log(clientTag);
      if (clientTag) {
        return clientTag.id;
      } else {
        const newClientTag = await rootStore.tagStore.addTag(tagName);
        rootStore.tagCollectionStore.getRootCollection().addTag(newClientTag);
        return newClientTag.id;
      }
    }));
    clientFile.tags.push(...tagIds);
  } else {
    console.error('Could not find image to set tags for', filePath);
  }
}

RendererMessenger.onImportExternalImage(async ({ item }) => {
  console.log('Importing image...', item);
  await rootStore.fileStore.addFile(item.filePath, item.dateAdded);
  await addTagsToFile(item.filePath, item.tagNames);
});

RendererMessenger.onAddTagsToFile(async ({ item }) => {
  console.log('Adding tags to file...', item);
  await addTagsToFile(item.filePath, item.tagNames);
});

RendererMessenger.onGetTags(async () => ({ tags: await backend.fetchTags() }));<|MERGE_RESOLUTION|>--- conflicted
+++ resolved
@@ -43,15 +43,9 @@
 if (isPreviewWindow) {
   RendererMessenger.onReceivePreviewFiles(({ ids, thumbnailDirectory }) => {
     rootStore.uiStore.view.setFirstItem(0);
-<<<<<<< HEAD
-    rootStore.uiStore.setThumbnailDirectory(thumbnailDir);
+    rootStore.uiStore.setThumbnailDirectory(thumbnailDirectory);
     rootStore.uiStore.view.enableSlideMode();
-    rootStore.fileStore.fetchFilesByIDs(fileIds);
-=======
-    rootStore.uiStore.setThumbnailDirectory(thumbnailDirectory);
-    rootStore.uiStore.view.setMethodSlide();
     rootStore.fileStore.fetchFilesByIDs(ids);
->>>>>>> e5135ab0
   });
 
   // Close preview with space
