// This file is required by the index.html file and will
// be executed in the renderer process for that window.
// All of the Node.js APIs are available in this process.

import React from 'react';
import ReactDOM from 'react-dom';
import { ipcRenderer, remote, IpcMessageEvent } from 'electron';

import HTML5Backend from 'react-dnd-html5-backend';
import { DndProvider } from 'react-dnd';

// Import the styles here to let Webpack know to include them
// in the HTML file
import './style.scss';

import Backend from './backend/Backend';
import App from './frontend/App';
import StoreContext from './frontend/contexts/StoreContext';
import RootStore from './frontend/stores/RootStore';
<<<<<<< HEAD
=======
import { IImportItem } from '../main/clipServer';
>>>>>>> 4aa9246d
import PreviewApp from './frontend/Preview';
import { ID } from './entities/ID';

export const PREVIEW_WINDOW_BASENAME = 'Allusion Quick View';

const params = new URLSearchParams(window.location.search.slice(1));
const isPreviewWindow = params.get('preview') === 'true';

// Initialize the backend for the App, that serves as an API to the front-end
const backend = new Backend();
const rootStore = new RootStore(backend);
backend
  .init()
  .then(async () => {
    console.log('Backend has been initialized!');
    await rootStore.init(!isPreviewWindow);
    ipcRenderer.send('initialized');
  })
  .catch((err) => console.log('Could not initialize backend!', err));

if (isPreviewWindow) {
  ipcRenderer.on('receivePreviewFiles', (event: any, fileIds: ID[]) => {
    rootStore.uiStore.view.setFirstItem(0);
    rootStore.fileStore.fetchFilesByIDs(fileIds);
  });

  // Close preview with space
  window.addEventListener('keydown', (e: KeyboardEvent) => {
    if (e.code === 'Space' || e.code === 'Escape') {
      rootStore.uiStore.clearFileSelection();
      rootStore.fileStore.clearFileList();
      rootStore.uiStore.view.setMethodSlide();

      // remove focus from element so closing preview with spacebar does not trigger any ui elements
      if (document.activeElement && document.activeElement instanceof HTMLElement) {
        document.activeElement.blur();
      }

      window.close();
    }
  });

  // Change window title to filename on load
  rootStore.fileStore.fileList.observe(({ object: list }) => {
    if (list.length > 0) {
      const file = list[0];
      document.title = `${PREVIEW_WINDOW_BASENAME} - ${file.path}`;
    }
  });

  // Change window title to filename when changing the selected file
  rootStore.uiStore.fileSelection.observe(({ object: list }) => {
    if (list.length > 0) {
      const file = rootStore.fileStore.get(list[0]);
      if (file) {
        document.title = `${PREVIEW_WINDOW_BASENAME} - ${file.path}`;
      }
    }
  });
} else {
  ipcRenderer.on('closedPreviewWindow', () => {
    rootStore.uiStore.closePreviewWindow();
  });

  // Load persistent preferences
  rootStore.uiStore.recoverPersistentPreferences();

  // Before closing the main window, store preferences
  remote.getCurrentWindow().on('close', () => {
    rootStore.uiStore.storePersistentPreferences();
  });
}

// Render our react components in the div with id 'app' in the html file
// The Provider component provides the state management for the application
ReactDOM.render(
  <DndProvider backend={HTML5Backend}>
    <StoreContext.Provider value={rootStore}>
      {isPreviewWindow ? <PreviewApp /> : <App />}
    </StoreContext.Provider>
  </DndProvider>,
  document.getElementById('app'),
);

/**
 * Adds tags to a file, given its name and the names of the tags
 * @param filePath The path of the file
 * @param tagNames The names of the tags
 */
async function addTagsToFile(filePath: string, tagNames: string[]) {
  const clientFile = rootStore.fileStore.fileList.find((file) => file.path === filePath);
  if (clientFile) {
    const tagIds = await Promise.all(tagNames.map(async (tagName) => {
      const clientTag = rootStore.tagStore.tagList.find((tag) => tag.name === tagName);
      console.log(clientTag);
      if (clientTag) {
        return clientTag.id;
      } else {
        const newClientTag = await rootStore.tagStore.addTag(tagName);
        rootStore.tagCollectionStore.getRootCollection().addTag(newClientTag);
        return newClientTag.id;
      }
    }));
    clientFile.tags.push(...tagIds);
  } else {
    console.error('Could not find image to set tags for', filePath);
  }
}

ipcRenderer.on('importExternalImage', async (e: IpcMessageEvent, item: IImportItem) => {
  console.log('Importing image...', item);
  await rootStore.fileStore.addFile(item.filePath, item.dateAdded);
  await addTagsToFile(item.filePath, item.tagNames);
});

ipcRenderer.on('addTagsToFile', async (e: IpcMessageEvent, item: IImportItem) => {
  console.log('Adding tags to file...', item);
  await addTagsToFile(item.filePath, item.tagNames);
});

ipcRenderer.on('getTags', async (e: IpcMessageEvent) => {
  e.returnValue = await backend.fetchTags();
});<|MERGE_RESOLUTION|>--- conflicted
+++ resolved
@@ -17,10 +17,7 @@
 import App from './frontend/App';
 import StoreContext from './frontend/contexts/StoreContext';
 import RootStore from './frontend/stores/RootStore';
-<<<<<<< HEAD
-=======
 import { IImportItem } from '../main/clipServer';
->>>>>>> 4aa9246d
 import PreviewApp from './frontend/Preview';
 import { ID } from './entities/ID';
 
