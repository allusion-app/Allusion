/* using node-style package resolution in a CSS file:  */
@import "~normalize.css";
@import "~@blueprintjs/core/lib/css/blueprint.css";
@import "~@blueprintjs/icons/lib/css/blueprint-icons.css";

/**
 * Sass variables, for color parameters etc.
 * Reference: https://blueprintjs.com/docs/#core/variables.color-aliases
 */
@import "~@blueprintjs/core/lib/scss/variables";

html {
  height: 100%;
}

/* Prevent text selection in all HTML elements for more native feel */
 *, *::after, *::before {
  -webkit-user-select: none;
}

body {
  background: #444444;
  display: flex;
  justify-content: space-between;
  flex-direction: row;
  margin: 0px;
  width: 100%;
  height: 100%;
}

.app {
  --sidebar-width: 16em;
  --inspector-width: 24em;
}

.main {
  transition: margin 0.1s ease-out;
  margin-left: var(--sidebar-width);
  margin-right: 0;
}

.column {
  display: flex;
  flex-direction: column; 
  height: 100%;
}

.thumbnail {
  transition: all 0.1s ease-in-out;
  --thumbnail-size: 24em;
  width: var(--thumbnail-size);
  height: var(--thumbnail-size);
  display: inline-block;
  position: relative;
}

.thumbnail img {
  transition: all 0.1s ease-in-out;
  width: var(--thumbnail-size);
  height: var(--thumbnail-size);
  object-fit: cover;
  cursor: pointer;
  margin-left: auto;
  margin-right: auto;
  display: block;
  transform-origin: center;
  transform: scale(1);
}

.thumbnail.selected {
  background: $pt-intent-primary;
}

.thumbnail.selected img {
  transform: scale(0.9);
}
<<<<<<< HEAD
.thumbnail.open img {
  outline-color: red;
  outline-width: 5px;
  outline-offset: -5px;
  outline-style: solid;
}
=======

>>>>>>> 1bcb362f
.thumbnail.droppable {
  background: $pt-intent-success;
}

.thumbnail.undroppable {
  background: $pt-intent-warning;
}

.thumbnail.droppable img{
  transform: scale(0.95);
}

.thumbnailTags {
  transition: height 0.1s ease-in-out;
  background-color: rgba(0, 0, 0, 0.5);
  width: 100%;
  height: auto;
  padding: 0.5em;
  position: absolute;
  bottom: 0;
}

.thumbnailTags > * {
  margin: 0.5em;
}

.thumbnailSelector {
  transition: opacity 0.2s ease-in-out;
  opacity: 0;
  border-radius: 100%;
  cursor: pointer;
  background-color: rgba(0, 0, 0, 0.5);
  padding: 0.5em;
  position: absolute;
  top: 0;
}

.thumbnailSelector.selected {
  opacity: 1!important;
}

.thumbnailSelector:hover {
  opacity: 1;
}
.thumbnail:hover .thumbnailSelector {
  opacity: 0.5;
}
.gallerySelectionMode .thumbnailSelector {
  opacity: 0.5;
}


.sidebar {
  width: var(--sidebar-width);
  flex-shrink: 0;
  overflow-x: hidden;
  height: 100%;

  position: fixed;
  top: 0;
  
  background: #333333;
}

.sidebar h4 {
  padding: 4px;
  margin: 0;
}

.gallery {
  display: flex;
  flex-direction: column;
  width: 100%;
  height: 100%;
  padding: 8px;
}

.fileSelectionHeader {
  display: flex;
  justify-content: space-between;
  position: fixed;
  top: 0;
  width: calc(100% - var(--sidebar-width) - var(--inspector-width) - 2em);
  padding: 1em;
  margin: 0.5em;
  z-index: 10;
  background: #555555;
  box-shadow: 0px 2px 5px 0px rgba(0,0,0,0.75);
}

.fileSelectionHeader .icon {
  cursor: pointer;
  padding: 0.5em;
  margin: -0.5em;
}

.fileSelectionHeader .icon:hover {
  background: #888888;
  border-radius: 100%;
}

.popoverContent {
  padding: 0.5em;
}

.inspector {
  transition: right 0.1s ease-out;
  right: calc(var(--inspector-width) * -1);
  width: var(--inspector-width);
  flex-shrink: 0;
  overflow-x: hidden;
  height: 100%;

  position: fixed;
  top: 0;
}
.inspector.inspectorOpen {
  right: 0;
}
.main.inspectorOpen {
  margin-right: var(--inspector-width);
}
.inspectorSection {
  border-bottom: 3px solid #181818;
  padding: 1em;
}
.fileInfoKey {
  font-weight: bold;
  width: 40%;
  white-space: nowrap;
  overflow: hidden;
  text-overflow: ellipsis;
  display: inline-block;
}
.fileInfoValue {
  width: 60%;
  white-space: nowrap;
  overflow: hidden;
  text-overflow: ellipsis;
  text-align: right;
  display: inline-block;
}
.fileInfoKeyMulti {
  width: 100%;
}
.fileInfoValueMulti {
  white-space: normal;
}
.center {
  text-align: center;
}
.inspector .bp3-tag {
  margin-bottom: 5px;
  margin-right: 5px;
}
.inspector img {
  max-width: calc(var(--inspector-width) - 2em);
  max-height: calc(var(--inspector-width) - 2em);
}<|MERGE_RESOLUTION|>--- conflicted
+++ resolved
@@ -74,16 +74,14 @@
 .thumbnail.selected img {
   transform: scale(0.9);
 }
-<<<<<<< HEAD
+
 .thumbnail.open img {
   outline-color: red;
   outline-width: 5px;
   outline-offset: -5px;
   outline-style: solid;
 }
-=======
-
->>>>>>> 1bcb362f
+
 .thumbnail.droppable {
   background: $pt-intent-success;
 }
@@ -128,9 +126,11 @@
 .thumbnailSelector:hover {
   opacity: 1;
 }
+
 .thumbnail:hover .thumbnailSelector {
   opacity: 0.5;
 }
+
 .gallerySelectionMode .thumbnailSelector {
   opacity: 0.5;
 }
@@ -141,10 +141,8 @@
   flex-shrink: 0;
   overflow-x: hidden;
   height: 100%;
-
   position: fixed;
   top: 0;
-  
   background: #333333;
 }
 
@@ -200,16 +198,20 @@
   position: fixed;
   top: 0;
 }
+
 .inspector.inspectorOpen {
   right: 0;
 }
+
 .main.inspectorOpen {
   margin-right: var(--inspector-width);
 }
+
 .inspectorSection {
   border-bottom: 3px solid #181818;
   padding: 1em;
 }
+
 .fileInfoKey {
   font-weight: bold;
   width: 40%;
@@ -218,6 +220,7 @@
   text-overflow: ellipsis;
   display: inline-block;
 }
+
 .fileInfoValue {
   width: 60%;
   white-space: nowrap;
@@ -226,19 +229,24 @@
   text-align: right;
   display: inline-block;
 }
+
 .fileInfoKeyMulti {
   width: 100%;
 }
+
 .fileInfoValueMulti {
   white-space: normal;
 }
+
 .center {
   text-align: center;
 }
+
 .inspector .bp3-tag {
   margin-bottom: 5px;
   margin-right: 5px;
 }
+
 .inspector img {
   max-width: calc(var(--inspector-width) - 2em);
   max-height: calc(var(--inspector-width) - 2em);
