--- conflicted
+++ resolved
@@ -147,7 +147,6 @@
     this.value = id ? [id] : [];
     this.label = label;
   }
-<<<<<<< HEAD
 
   toString = () =>
     `${camelCaseToSpaced(this.key as string)} ${camelCaseToSpaced(this.operator)} ${this.label}`;
@@ -161,9 +160,6 @@
     };
   };
 
-=======
-  toString = () => this.label;
->>>>>>> 6e75dbd5
   @action.bound setOperator(op: ArrayOperatorType) {
     this.operator = op;
   }
@@ -216,8 +212,9 @@
     this.value = value;
   }
   toString = () =>
-    `${camelCaseToSpaced(this.key as string)} ${NumberOperatorSymbols[this.operator] ||
-      camelCaseToSpaced(this.operator)} ${this.value}`;
+    `${camelCaseToSpaced(this.key as string)} ${
+      NumberOperatorSymbols[this.operator] || camelCaseToSpaced(this.operator)
+    } ${this.value}`;
 
   serialize = (): INumberSearchCriteria<T> => {
     return {
@@ -247,8 +244,9 @@
   }
 
   toString = () =>
-    `${camelCaseToSpaced(this.key as string)} ${NumberOperatorSymbols[this.operator] ||
-      camelCaseToSpaced(this.operator)} ${this.value.toLocaleDateString()}`;
+    `${camelCaseToSpaced(this.key as string)} ${
+      NumberOperatorSymbols[this.operator] || camelCaseToSpaced(this.operator)
+    } ${this.value.toLocaleDateString()}`;
 
   serialize = (): IDateSearchCriteria<T> => {
     return {
