import { ID, ISerializable } from './ID';
import { action, observable } from 'mobx';
import { camelCaseToSpaced } from '../frontend/utils';
import { IFile } from './File';

// type SearchCriteriaValueType = 'number' | 'string' |

// A dictionary of labels for (some of) the keys of the type we search for
export type SearchKeyDict<T> = { [key in keyof Partial<T>]: string };

// Trick for converting array to type https://stackoverflow.com/a/49529930/2350481
export const NumberOperators = [
  'equals',
  'notEqual',
  'smallerThan',
  'smallerThanOrEquals',
  'greaterThan',
  'greaterThanOrEquals',
] as const;
export type NumberOperatorType = typeof NumberOperators[number];

export const NumberOperatorSymbols: { [key: string]: string } = {
  equals: '=',
  notEqual: '≠',
  smallerThan: '<',
  smallerThanOrEquals: '≤',
  greaterThan: '>',
  greaterThanOrEquals: '≥',
};

export const StringOperators = [
  'equals',
  'notEqual',
  'contains',
  'notContains',
  'startsWith',
  'notStartsWith',
] as const;
export type StringOperatorType = typeof StringOperators[number];

export const BinaryOperators = ['equals', 'notEqual'] as const;
export type BinaryOperatorType = typeof BinaryOperators[number];

export const ArrayOperators = ['contains', 'notContains'] as const;
export type ArrayOperatorType = typeof ArrayOperators[number];

export type OperatorType =
  | ArrayOperatorType
  | NumberOperatorType
  | StringOperatorType
  | BinaryOperatorType;

interface IBaseSearchCriteria<T> {
  key: keyof T;
  valueType: 'number' | 'date' | 'string' | 'array';
  readonly operator: OperatorType;
}

export interface IArraySearchCriteria<T> extends IBaseSearchCriteria<T> {
  value: ID[];
  operator: ArrayOperatorType;
}

export interface IStringSearchCriteria<T> extends IBaseSearchCriteria<T> {
  value: string;
  operator: StringOperatorType;
}

export interface INumberSearchCriteria<T> extends IBaseSearchCriteria<T> {
  value: number;
  operator: NumberOperatorType;
}

export interface IDateSearchCriteria<T> extends IBaseSearchCriteria<T> {
  value: Date;
  operator: NumberOperatorType;
}

// General search criteria for a database entity
export type SearchCriteria<T> =
  | IArraySearchCriteria<T>
  | IStringSearchCriteria<T>
  | INumberSearchCriteria<T>
  | IDateSearchCriteria<T>;

export abstract class ClientBaseCriteria<T>
  implements IBaseSearchCriteria<T>, ISerializable<SearchCriteria<T>> {
  @observable public key: keyof T;
  @observable public valueType: 'number' | 'date' | 'string' | 'array';
  @observable public operator: OperatorType;
  readonly dict: SearchKeyDict<T>;

  constructor(
    key: keyof T,
    valueType: 'number' | 'date' | 'string' | 'array',
    operator: OperatorType,
    dict?: SearchKeyDict<T>,
  ) {
    this.key = key;
    this.valueType = valueType;
    this.operator = operator;
    this.dict = dict || {} as SearchKeyDict<T>;
  }

  abstract toString(): string;
  abstract serialize(): SearchCriteria<T>;
}

export class ClientArraySearchCriteria<T> extends ClientBaseCriteria<T> {
  readonly value = observable<ID>([]);

  constructor(key: keyof T, ids?: ID[], operator: ArrayOperatorType = 'contains', dict?: SearchKeyDict<T>) {
    super(key, 'array', operator, dict);
    if (ids) {
      this.value.push(...ids);
    }
  }

  toString: () => string = () => this.value.toString();

  serialize = (): IArraySearchCriteria<T> => {
    return {
      key: this.key,
      valueType: this.valueType,
      operator: this.operator as ArrayOperatorType,
      value: this.value.toJS(),
    };
  };

  @action.bound setOperator(op: ArrayOperatorType): void {
    this.operator = op;
  }

  @action.bound addID(id: ID): void {
    this.value.push(id);
  }

  @action.bound removeID(id: ID): void {
    this.value.remove(id);
  }

  @action.bound clearIDs(): void {
    this.value.clear();
  }
}

export class ClientIDSearchCriteria<T> extends ClientBaseCriteria<T> {
  @observable public value: ID[];
  @observable public label: string;

  constructor(key: keyof T, id?: ID, label: string = '', operator: ArrayOperatorType = 'contains', dict?: SearchKeyDict<T>) {
    super(key, 'array', operator, dict);
    this.value = id ? [id] : [];
    this.label = label;
  }

<<<<<<< HEAD
  toString: () => string = () =>
    `${camelCaseToSpaced(this.key as string)} ${camelCaseToSpaced(this.operator)} ${this.label}`;
=======
  toString = () =>
    `${this.dict[this.key] || camelCaseToSpaced(this.key as string)} ${camelCaseToSpaced(this.operator)} ${this.label}`;
>>>>>>> bfcbe72a

  serialize = (): IArraySearchCriteria<T> => {
    return {
      key: this.key,
      valueType: this.valueType,
      operator: this.operator as ArrayOperatorType,
      value: this.value,
    };
  };

  @action.bound setOperator(op: ArrayOperatorType): void {
    this.operator = op;
  }

  @action.bound setValue(value: ID, label: string): void {
    this.value = value ? [value] : [];
    this.label = label;
  }
}

export class ClientStringSearchCriteria<T> extends ClientBaseCriteria<T> {
  @observable public value: string;

  constructor(key: keyof T, value: string = '', operator: StringOperatorType = 'contains', dict?: SearchKeyDict<T>) {
    super(key, 'string', operator, dict);
    this.value = value;
  }

<<<<<<< HEAD
  toString: () => string = () =>
    `${camelCaseToSpaced(this.key as string)} ${camelCaseToSpaced(this.operator)} "${this.value}"`;
=======
  toString = () =>
    `${this.dict[this.key] || camelCaseToSpaced(this.key as string)} ${camelCaseToSpaced(this.operator)} "${this.value}"`;
>>>>>>> bfcbe72a

  serialize = (): IStringSearchCriteria<T> => {
    return {
      key: this.key,
      valueType: this.valueType,
      operator: this.operator as StringOperatorType,
      value: this.value,
    };
  };

  @action.bound setOperator(op: StringOperatorType): void {
    this.operator = op;
  }

  @action.bound setValue(str: string): void {
    this.value = str;
  }
}

export class ClientNumberSearchCriteria<T> extends ClientBaseCriteria<T> {
  @observable public value: number;

  constructor(
    key: keyof T,
    value: number = 0,
    operator: NumberOperatorType = 'greaterThanOrEquals',
    dict?: SearchKeyDict<T>,
  ) {
    super(key, 'number', operator, dict);
    this.value = value;
  }
<<<<<<< HEAD
  toString: () => string = () =>
    `${camelCaseToSpaced(this.key as string)} ${
=======
  toString = () =>
    `${this.dict[this.key] || camelCaseToSpaced(this.key as string)} ${
>>>>>>> bfcbe72a
      NumberOperatorSymbols[this.operator] || camelCaseToSpaced(this.operator)
    } ${this.value}`;

  serialize = (): INumberSearchCriteria<T> => {
    return {
      key: this.key,
      valueType: this.valueType,
      operator: this.operator as NumberOperatorType,
      value: this.value,
    };
  };

  @action.bound setOperator(op: NumberOperatorType): void {
    this.operator = op;
  }

  @action.bound setValue(num: number): void {
    this.value = num;
  }
}

export class ClientDateSearchCriteria<T> extends ClientBaseCriteria<T> {
  @observable public value: Date;

  constructor(key: keyof T, value: Date = new Date(), operator: NumberOperatorType = 'equals', dict?: SearchKeyDict<T>) {
    super(key, 'date', operator, dict);
    this.value = value;
    this.value.setHours(0, 0, 0, 0);
  }

<<<<<<< HEAD
  toString: () => string = () =>
    `${camelCaseToSpaced(this.key as string)} ${
=======
  toString = () =>
    `${this.dict[this.key] || camelCaseToSpaced(this.key as string)} ${
>>>>>>> bfcbe72a
      NumberOperatorSymbols[this.operator] || camelCaseToSpaced(this.operator)
    } ${this.value.toLocaleDateString()}`;

  serialize = (): IDateSearchCriteria<T> => {
    return {
      key: this.key,
      valueType: this.valueType,
      operator: this.operator as NumberOperatorType,
      value: this.value,
    };
  };

  @action.bound setOperator(op: NumberOperatorType): void {
    this.operator = op;
  }

  @action.bound setValue(date: Date): void {
    this.value = date;
  }
}

export class ClientCollectionSearchCriteria extends ClientArraySearchCriteria<IFile> {
  @observable public collectionId: ID;
  @observable public label: string;

  constructor(collectionId: ID, tagIDs: ID[], label: string, operator?: ArrayOperatorType, dict?: SearchKeyDict<IFile>) {
    super('tags', tagIDs, operator, dict);
    this.collectionId = collectionId;
    this.label = label;
  }

<<<<<<< HEAD
  toString: () => string = () =>
    `${camelCaseToSpaced(this.key as string)} ${camelCaseToSpaced(this.operator)} ${this.label}`;
=======
  toString = () =>
    `${this.dict[this.key] || camelCaseToSpaced(this.key as string)} ${camelCaseToSpaced(this.operator)} ${this.label}`;
>>>>>>> bfcbe72a

  @action.bound setValue(collectionId: ID, tagIDs: ID[], label: string): void {
    this.collectionId = collectionId;
    this.value.clear();
    this.value.push(...tagIDs);
    this.label = label;
  }
}<|MERGE_RESOLUTION|>--- conflicted
+++ resolved
@@ -99,7 +99,7 @@
     this.key = key;
     this.valueType = valueType;
     this.operator = operator;
-    this.dict = dict || {} as SearchKeyDict<T>;
+    this.dict = dict || ({} as SearchKeyDict<T>);
   }
 
   abstract toString(): string;
@@ -109,7 +109,12 @@
 export class ClientArraySearchCriteria<T> extends ClientBaseCriteria<T> {
   readonly value = observable<ID>([]);
 
-  constructor(key: keyof T, ids?: ID[], operator: ArrayOperatorType = 'contains', dict?: SearchKeyDict<T>) {
+  constructor(
+    key: keyof T,
+    ids?: ID[],
+    operator: ArrayOperatorType = 'contains',
+    dict?: SearchKeyDict<T>,
+  ) {
     super(key, 'array', operator, dict);
     if (ids) {
       this.value.push(...ids);
@@ -148,19 +153,22 @@
   @observable public value: ID[];
   @observable public label: string;
 
-  constructor(key: keyof T, id?: ID, label: string = '', operator: ArrayOperatorType = 'contains', dict?: SearchKeyDict<T>) {
+  constructor(
+    key: keyof T,
+    id?: ID,
+    label: string = '',
+    operator: ArrayOperatorType = 'contains',
+    dict?: SearchKeyDict<T>,
+  ) {
     super(key, 'array', operator, dict);
     this.value = id ? [id] : [];
     this.label = label;
   }
 
-<<<<<<< HEAD
-  toString: () => string = () =>
-    `${camelCaseToSpaced(this.key as string)} ${camelCaseToSpaced(this.operator)} ${this.label}`;
-=======
-  toString = () =>
-    `${this.dict[this.key] || camelCaseToSpaced(this.key as string)} ${camelCaseToSpaced(this.operator)} ${this.label}`;
->>>>>>> bfcbe72a
+  toString: () => string = () =>
+    `${this.dict[this.key] || camelCaseToSpaced(this.key as string)} ${camelCaseToSpaced(
+      this.operator,
+    )} ${this.label}`;
 
   serialize = (): IArraySearchCriteria<T> => {
     return {
@@ -184,18 +192,20 @@
 export class ClientStringSearchCriteria<T> extends ClientBaseCriteria<T> {
   @observable public value: string;
 
-  constructor(key: keyof T, value: string = '', operator: StringOperatorType = 'contains', dict?: SearchKeyDict<T>) {
+  constructor(
+    key: keyof T,
+    value: string = '',
+    operator: StringOperatorType = 'contains',
+    dict?: SearchKeyDict<T>,
+  ) {
     super(key, 'string', operator, dict);
     this.value = value;
   }
 
-<<<<<<< HEAD
-  toString: () => string = () =>
-    `${camelCaseToSpaced(this.key as string)} ${camelCaseToSpaced(this.operator)} "${this.value}"`;
-=======
-  toString = () =>
-    `${this.dict[this.key] || camelCaseToSpaced(this.key as string)} ${camelCaseToSpaced(this.operator)} "${this.value}"`;
->>>>>>> bfcbe72a
+  toString: () => string = () =>
+    `${this.dict[this.key] || camelCaseToSpaced(this.key as string)} ${camelCaseToSpaced(
+      this.operator,
+    )} "${this.value}"`;
 
   serialize = (): IStringSearchCriteria<T> => {
     return {
@@ -227,13 +237,8 @@
     super(key, 'number', operator, dict);
     this.value = value;
   }
-<<<<<<< HEAD
   toString: () => string = () =>
     `${camelCaseToSpaced(this.key as string)} ${
-=======
-  toString = () =>
-    `${this.dict[this.key] || camelCaseToSpaced(this.key as string)} ${
->>>>>>> bfcbe72a
       NumberOperatorSymbols[this.operator] || camelCaseToSpaced(this.operator)
     } ${this.value}`;
 
@@ -258,19 +263,19 @@
 export class ClientDateSearchCriteria<T> extends ClientBaseCriteria<T> {
   @observable public value: Date;
 
-  constructor(key: keyof T, value: Date = new Date(), operator: NumberOperatorType = 'equals', dict?: SearchKeyDict<T>) {
+  constructor(
+    key: keyof T,
+    value: Date = new Date(),
+    operator: NumberOperatorType = 'equals',
+    dict?: SearchKeyDict<T>,
+  ) {
     super(key, 'date', operator, dict);
     this.value = value;
     this.value.setHours(0, 0, 0, 0);
   }
 
-<<<<<<< HEAD
-  toString: () => string = () =>
-    `${camelCaseToSpaced(this.key as string)} ${
-=======
-  toString = () =>
+  toString: () => string = () =>
     `${this.dict[this.key] || camelCaseToSpaced(this.key as string)} ${
->>>>>>> bfcbe72a
       NumberOperatorSymbols[this.operator] || camelCaseToSpaced(this.operator)
     } ${this.value.toLocaleDateString()}`;
 
@@ -296,19 +301,22 @@
   @observable public collectionId: ID;
   @observable public label: string;
 
-  constructor(collectionId: ID, tagIDs: ID[], label: string, operator?: ArrayOperatorType, dict?: SearchKeyDict<IFile>) {
+  constructor(
+    collectionId: ID,
+    tagIDs: ID[],
+    label: string,
+    operator?: ArrayOperatorType,
+    dict?: SearchKeyDict<IFile>,
+  ) {
     super('tags', tagIDs, operator, dict);
     this.collectionId = collectionId;
     this.label = label;
   }
 
-<<<<<<< HEAD
-  toString: () => string = () =>
-    `${camelCaseToSpaced(this.key as string)} ${camelCaseToSpaced(this.operator)} ${this.label}`;
-=======
-  toString = () =>
-    `${this.dict[this.key] || camelCaseToSpaced(this.key as string)} ${camelCaseToSpaced(this.operator)} ${this.label}`;
->>>>>>> bfcbe72a
+  toString: () => string = () =>
+    `${this.dict[this.key] || camelCaseToSpaced(this.key as string)} ${camelCaseToSpaced(
+      this.operator,
+    )} ${this.label}`;
 
   @action.bound setValue(collectionId: ID, tagIDs: ID[], label: string): void {
     this.collectionId = collectionId;
