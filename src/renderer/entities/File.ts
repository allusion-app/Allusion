--- conflicted
+++ resolved
@@ -83,10 +83,7 @@
 
     return {
       name: systemPath.basename(path),
-      extension: systemPath
-        .extname(path)
-        .slice(1)
-        .toLowerCase(),
+      extension: systemPath.extname(path).slice(1).toLowerCase(),
       size: stats.size,
       width: (dimensions && dimensions.width) || 0,
       height: (dimensions && dimensions.height) || 0,
@@ -109,17 +106,11 @@
   readonly name: string;
   readonly extension: string;
 
-<<<<<<< HEAD
   @observable thumbnailPath: string = '';
-=======
-  @observable
-  isBroken: boolean;
-
-  @observable
-  thumbnailPath: string;
->>>>>>> 6e75dbd5
-
-  constructor(store: FileStore, fileProps: IFile, isBroken?: boolean) {
+
+  @observable isBroken: boolean;
+
+  constructor(store: FileStore, fileProps: IFile, isBroken: boolean = false) {
     this.store = store;
 
     this.id = fileProps.id;
@@ -132,11 +123,7 @@
     this.dateModified = new Date(fileProps.dateModified);
     this.name = fileProps.name;
     this.extension = fileProps.extension;
-<<<<<<< HEAD
-=======
-    this.thumbnailPath = '';
-    this.isBroken = isBroken || false;
->>>>>>> 6e75dbd5
+    this.isBroken = isBroken;
 
     this.tags.push(...fileProps.tags);
 
