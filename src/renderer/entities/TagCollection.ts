import { IReactionDisposer, observable, reaction, computed, action } from 'mobx';
import { generateId, ID, IResource, ISerializable } from './ID';
import { ClientTag } from './Tag';
import TagCollectionStore from '../frontend/stores/TagCollectionStore';

export const ROOT_TAG_COLLECTION_ID = 'hierarchy';

/* A Tag Collection as it is represented in the Database */
export interface ITagCollection extends IResource {
  id: ID;
  name: string;
  description: string;
  dateAdded: Date;
  subCollections: ID[];
  tags: ID[];
  color: string;
}

/**
 * A Tag collection as it is stored in the Client.
 */
export class ClientTagCollection implements ISerializable<ITagCollection> {
  store: TagCollectionStore;
  saveHandler: IReactionDisposer;
  autoSave = true;

  id: ID;
  dateAdded: Date = new Date();
  @observable name: string;
  @observable description: string = '';
  readonly subCollections = observable<ID>([]);
  readonly tags = observable<ID>([]);

  @observable color: string = '';

  constructor(store: TagCollectionStore, name: string = '', id = generateId()) {
    this.store = store;
    this.id = id;
    this.name = name;

    // observe all changes to observable fields
    this.saveHandler = reaction(
      // We need to explicitly define which values this reaction should react to
      () => this.serialize(),
      // Then update the entity in the database
      (tagCol) => {
        if (this.autoSave) {
          this.store.save(tagCol);
        }
      },
    );
  }

  @computed get viewColor(): string {
    if (this.id === ROOT_TAG_COLLECTION_ID) {
      return this.color;
    }
    return this.color || this.parent.viewColor;
  }

  /** Get actual tag objects based on the IDs retrieved from the backend */
  @computed get parent(): ClientTagCollection {
    const parent = this.store.tagCollectionList.find((col) => col.subCollections.includes(this.id));
    if (!parent) {
      console.warn('Collection does not have a parent', this);
    }
    return parent || this.store.getRootCollection();
  }

  /** Get actual tag collection objects based on the IDs retrieved from the backend */
  @computed get clientSubCollections(): ClientTagCollection[] {
    return this.subCollections
      .map((id) => this.store.get(id))
      .filter((c) => c !== undefined) as ClientTagCollection[];
  }

  /** Get actual tag objects based on the IDs retrieved from the backend */
  @computed get clientTags(): ClientTag[] {
    return this.tags
      .map((id) => this.store.getTag(id))
      .filter((t) => t !== undefined) as ClientTag[];
  }

  @computed get isEmpty(): boolean {
    return this.tags.length === 0 && this.clientSubCollections.every((subCol) => subCol.isEmpty);
  }

  @computed get isSelected(): boolean {
    // If this collection is empty, act like it's selected when its parent is selected
    if (this.id !== ROOT_TAG_COLLECTION_ID && this.isEmpty) {
      return this.parent.isSelected;
    }
    // Else check through children recursively
    // Todo: Not sure how costly this is. Seems fine.
    const nonEmptySubCollections = this.clientSubCollections.filter((subCol) => !subCol.isEmpty);
    return (
      (this.tags.length > 0 || nonEmptySubCollections.length > 0) &&
      !this.tags.some((tag) => !this.store.isTagSelected(tag)) &&
      !nonEmptySubCollections.some((col) => !col.isSelected)
    );
  }

  @computed get isSearched(): boolean {
    return this.store.isSearched(this.id);
  }

<<<<<<< HEAD
  @action.bound addTag(tag: ClientTag | ID) {
=======
  @action.bound addTag(tag: ClientTag | ID): void {
>>>>>>> 415eea57
    const id = tag instanceof ClientTag ? tag.id : tag;
    if (!this.tags.includes(id)) {
      this.tags.push(id);
    }
  }

  @action.bound addCollection(collection: ID): void {
    this.subCollections.push(collection);
  }

  @action.bound rename(name: string): void {
    this.name = name;
  }

  @action setColor(color: string): void {
    this.color = color;
  }

  @action removeTag(tag: ClientTag | ID): void {
    this.tags.remove(tag instanceof ClientTag ? tag.id : tag);
  }

  @action.bound insertCollection(collection: ClientTagCollection, at = 0): void {
    collection.parent.subCollections.remove(collection.id);
    this.subCollections.splice(at, 0, collection.id);
  }

  @action.bound insertTag(tag: ClientTag, at = 0): void {
    tag.parent.tags.remove(tag.id);
    this.tags.splice(at, 0, tag.id);
  }

  /**
   * Used for updating this Entity if changes are made to the backend outside of this session of the application.
   * @param backendTagCollection The file received from the backend
   */
  @action.bound updateFromBackend(backendTagCollection: ITagCollection): ClientTagCollection {
    // make sure our changes aren't sent back to the backend
    this.autoSave = false;

    this.id = backendTagCollection.id;
    this.name = backendTagCollection.name;
    this.description = backendTagCollection.description;
    this.dateAdded = backendTagCollection.dateAdded;
    this.subCollections.push(...backendTagCollection.subCollections);
    this.tags.push(...backendTagCollection.tags);
    this.color = backendTagCollection.color;

    this.autoSave = true;

    return this;
  }

  serialize(): ITagCollection {
    return {
      id: this.id,
      name: this.name,
      description: this.description,
      dateAdded: this.dateAdded,
      subCollections: this.subCollections.toJS(),
      tags: this.tags.toJS(),
      color: this.color,
    };
  }

  getTagsRecursively(): ID[] {
    return [...this.tags, ...this.clientSubCollections.flatMap((c) => c.getTagsRecursively())];
  }

  async delete(): Promise<void> {
    this.store.removeTagCollection(this);
  }

  /**
   * Recursively checks all subcollections whether it contains a specified collection
   */
  containsSubCollection(queryCol: ID): boolean {
    return (
      this.subCollections.some((subCol) => subCol.includes(queryCol)) ||
      this.clientSubCollections.some((subCol) => subCol.containsSubCollection(queryCol))
    );
  }

  /**
   * Recursively checks all subcollections whether it contains a specified collection
   */
  containsTag(queryTag: ID): boolean {
    return (
      this.tags.includes(queryTag) ||
      this.clientSubCollections.some((subCol) => subCol.containsTag(queryTag))
    );
  }

  dispose(): void {
    // clean up the observer
    this.saveHandler();
  }
}<|MERGE_RESOLUTION|>--- conflicted
+++ resolved
@@ -104,11 +104,7 @@
     return this.store.isSearched(this.id);
   }
 
-<<<<<<< HEAD
-  @action.bound addTag(tag: ClientTag | ID) {
-=======
   @action.bound addTag(tag: ClientTag | ID): void {
->>>>>>> 415eea57
     const id = tag instanceof ClientTag ? tag.id : tag;
     if (!this.tags.includes(id)) {
       this.tags.push(id);
