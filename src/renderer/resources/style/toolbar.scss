--- conflicted
+++ resolved
@@ -8,12 +8,9 @@
   padding: 0 0.5rem;
   z-index: 1000;
   border-bottom: 2px solid $dark-gray0;
-<<<<<<< HEAD
-=======
   border-left: 1px solid $dark-gray0;
   border-right: 1px solid $dark-gray0;
-  
->>>>>>> f0e3ef5f
+
   // Turn of event for show media items
   #media {
     pointer-events: none;
@@ -53,7 +50,8 @@
 //   margin-top: .25rem;
 // }
 
-#main-toolbar.separated { // Intended for when the main (content) toolbar is separate from the rest of the toolbar
+#main-toolbar.separated {
+  // Intended for when the main (content) toolbar is separate from the rest of the toolbar
   display: flex;
   flex-direction: row;
   padding: 0 0.5rem;
