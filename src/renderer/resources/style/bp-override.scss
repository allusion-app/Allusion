///////////////////////////////// Global Blueprint overriddes /////////////////////////////////
// Skeleton override
.#{$ns}-skeleton {
  border-color: #282828 !important;
  border-radius: 0.25rem;
  animation: none !important;
}

// Fonts color
.bp3-dark {
  color: $light-gray1;
}

.bp3-key-combo {
  display: initial;
}

.bp3-dark .bp3-running-text code,
.bp3-running-text .bp3-dark code,
.bp3-dark .bp3-code,
.bp3-dark .bp3-key {
  box-shadow: 0 0 0 1px rgba(16, 22, 26, 0.1), 0 0 0 rgba(16, 22, 26, 0),
    0 1px 1px rgba(16, 22, 26, 0.2);
  color: #5c7080;
  font-size: 0.8rem;
  background: white;
  font-family: inherit;
}

.bp3-dark .bp3-heading,
.bp3-dialog.bp3-dark {
  color: $light-gray1;
}

.bp3-dark .bp3-callout .bp3-heading,
.bp3-callout .custom-icon {
  color: $blue5;
}

// The fill option of the MultiTagSelect does not work atm. Workaround is to manually set width
.bp3-popover-wrapper {
  display: flex;
}

// Hover Elements
.bp3-dark .bp3-button.bp3-minimal:hover {
  background: transparent;
  transition: background-color 0.2s cubic-bezier(0.4, 0, 0.2, 1);
}

.bp3-dark {
  .bp3-tree-node-content:hover,
  button:hover:not(.bp3-minimal):not(.bp3-tag-remove),
  .bp3-button:hover:not(.bp3-dialog-close-button),
  .bp3-file-upload-input:hover::after {
    background-color: $dark-gray3;
    transition: background-color 0.2s cubic-bezier(0.4, 0, 0.2, 1);
  }
  .bp3-file-upload-input:hover::after {
    border: none;
    box-shadow: none;
    transition: background-color 0.2s cubic-bezier(0.4, 0, 0.2, 1);
    .bp3-dialog .bp3-button:not([class*='bp3-intent-']) {
      background-color: $dark-gray3;
      // background-color: $dark-gray5;
    }
  }
}
// Input field
::selection {
  color: white;
  background: $blue1;
}
.bp3-tag-input .bp3-button {
  padding: 0 !important;
  border-bottom: 2px solid rgba(0, 0, 0, 0);
}

.bp3-tag-input-values::placeholder,
.bp3-input-ghost::placeholder {
  color: $light-gray5;
  // color: $dark-gray4;
  opacity: 0.5;
}

.bp3-tag-input .bp3-input-ghost {
  // color: $dark-gray4;
  color: $light-gray1 !important;
}

.bp3-popover-content #fileTag,
#search-form {
  .bp3-tag-input.bp3-active {
    // .bp3-input-ghost {
    // .bp3-input-ghost ::placeholder {
    color: #f5f8fa !important;
    background-color: $light-gray4;
  }
  .bp3-input-ghost::placeholder,
  ::placeholder {
    color: $dark-gray3;
  }
}
.bp3-tag-input .bp3-input-ghost,
#outliner input {
  color: #919191 !important;
}
// #inspector {
//   .bp3-input,
//   .bp3-input-ghost,
//   .bp3-input-ghost ::placeholder {
//     color: #f5f8fa !important;
//   }
// }

.bp3-dark .bp3-input:disabled,
.bp3-dark .bp3-input.bp3-disabled {
  box-shadow: none;
  background: $dark-gray3;
  color: $dark-gray2;
}

.bp3-dark .bp3-input,
.bp3-light .bp3-input,
.bp3-dark .bp3-file-upload-input {
  // box-shadow: none;
  // box-shadow: 0 0 0 1.5px $blue1;
  // min-width: 100%;
  background: rgba(1, 1, 1, 0.1);
  color: $dark-gray4;
  // margin-bottom: 0.15rem;
  box-shadow: none;
  border-radius: 6px;
}

.bp3-tag.bp3-minimal:not([class*='bp3-intent-']) {
  background-color: $blue1-unimportant;
}

form,
.bp3-input-group,
.bp3-control-group {
  outline: none;
  box-shadow: none;

  > :first-child,
  .bp3-input {
    border-radius: 6px 0 0 6px;
  }

  > :last-child,
  .bp3-input {
    border-radius: 0 6px 6px 0;
  }
}
#outliner {
  .bp3-control-group .bp3-input,
  .bp3-input-group {
    width: 100% !important;
    min-width: 100% !important;
  }
}
// #search-form input {
//   width: 100% !important;
//     min-width: 100% !important;
// }
.bp3-dark {
  #preview-toolbar .bp3-control {
    color: $light-gray1 !important;
  }

  .bp3-control {
    color: $dark-gray4;
  }
}

// Advanced search
.bp3-dialog {
  width: 650px !important;
}
#search-form {
  .bp3-popover-target {
    width: 100%;
  }

  #actions-bar {
    float: right;
  }

  .criteria {
    display: flex;
    margin-bottom: 0.25rem;

    .bp3-control-group {
      padding: 0px;
    }

    .add-remove {
      flex-grow: 0;
      margin-left: 8px;

      button {
        min-width: 15px;
        min-height: 15px;
        width: 15px;
        height: 15px;
        line-height: 0;
        padding: 0;
        font-size: 16px;
      }

      button:hover * {
        line-height: 0;
      }
    }
  }
  .bp3-popover-wrapper,
  .bp3-tag-input-values {
    // input {
    max-width: 200px;
  }
}

#system-tags {
  .bp3-button-text {
    margin-right: auto;
  }
}

#tag-remove-overview {
  padding: 8px 0;
  max-height: 100px;
  overflow-y: auto;
}

#search-form .bp3-multi-select > *:nth-child(2) {
  position: absolute;
  right: 0 !important;
}

.bp3-control-group {
  .bp3-input {
    border-radius: 6px !important;
    width: 275px !important;
  }
  > div,
  > span {
    margin-right: 6px !important;
    border-radius: 6px !important;
    max-width: 150px !important;
    width: 150px !important;
  }
  > *:nth-child(3) {
    max-width: 275px !important;
  }
  > *:last-child {
    width: 10px !important;
  }
}
// .bp3-control-group > *:nth-child(3) {
//   width: 250px;
// }
// .bp3-control-group > *:last-child {
//   width:10px;
// }
// .bp3-control-group > *:last-child {
//   width:10px;
// }

.bp3-dark {
  .bp3-tag-input.bp3-active,
  .bp3-tag-input.bp3-dark.bp3-active,
  form &.#{$ns}-input {
    box-shadow: input-transition-shadow($input-shadow-color-focus, true), $input-box-shadow-focus;
    // background-color: $input-background-color;
    background-color: $dark-gray3;
  }
}

form .bp3-button {
  background-color: $light-gray1;
  transition: background-color 0.2s cubic-bezier(0.4, 0, 0.2, 1);
  :hover {
    background-color: $blue1;
  }
  &.bp3-minimal:hover {
    border-bottom: none;
    border-radius: 0;
    padding-bottom: 0;
    // transition: none;
  }
}

// form .bp3-button.bp3-minimal:hover {
//   border-bottom: none;
//   border-radius: 0;
//   padding-bottom: 0;
//   // transition: none;
// }

form .bp3-icon-confirm {
  // background-color: $blue1;
  -webkit-mask-image: url(../renderer/resources/icons/checkmark.svg);
  mask-image: url(../renderer/resources/icons/checkmark.svg);
  background-size: contain;
  background-color: white;
  color: white;
  white-space: nowrap;
  overflow: hidden;
  text-overflow: ellipsis;
  .bp3-minimal:hover {
    border-bottom: none;
    border-radius: 0;
    padding-bottom: 0;
    transition: background-color 0.2s cubic-bezier(0.4, 0, 0.2, 1);
  }
  :hover {
    background: none;
    color: red !important;
  }
}

form .bp3-icon {
  color: white !important;
}

.bp3-dark,
.bp3-dialog {
  .bp3-tag-input.bp3-active,
  .bp3-tag-input.bp3-dark.bp3-active,
  .bp3-input:focus {
    // box-shadow: none;
    box-shadow: 0 0 0 1.1px $blue1;
    // background-color: #13131335 !important;
    background-color: $light-gray4;
    margin-left: 1px;
    margin-right: 1px;
    .bp3-input-ghost::placeholder {
      color: $light-gray4;
    }
  }
}
.bp3-dark {
  #inspector,
  #outliner,
  .gallery {
    .bp3-tag-input.bp3-active,
    input:not(.bp3-input-ghost),
    .bp3-input-group {
      background-color: #2828288e !important;
    }
  }
}
// Datepicker
.bp3-datepicker {
  background: initial;
  width: 100%;
  // .DayPicker-wrapper,
  // .DayPicker-Months,
  // .DayPicker-Month {
  //   width: 100%;
  // }
  .bp3-html-select select,
  .bp3-select select {
    color: $dark-gray4;
  }
  .bp3-html-select.bp3-minimal select:hover,
  .bp3-select.bp3-minimal select:hover {
    box-shadow: none;
    background: $light-gray4;
    text-decoration: none;
    color: #182026;
  }
  .DayPicker-Day.DayPicker-Day--selected {
    border-radius: 4px;
    background-color: $blue1;
    color: $light-gray4;
  }
  .DayPicker-Day:hover,
  .bp3-datepicker .DayPicker-Day:focus {
    background: none;
    color: $blue1;
  }
  .bp3-button:not([class*="bp3-intent-"]):not(.bp3-dialog-close-button),
  .DayPicker-NavButton--prev,
  .DayPicker-NavButton--next,
  .bp3-button.bp3-minimal {
    background: none !important;
    color: #adadad !important;
    &:hover .bp3-icon,
    &:hover {
      background: none !important;
      border: none !important;
      border-bottom: none !important;
      color: $blue1;
      padding: 0px;
    }
  }
}

// Labels
.bp3-dark label.bp3-label {
  color: $light-gray1;
}

// Buttons
.bp3-button.bp3-fill {
  width: 100% !important;
}

button:has(.bp3-intent-primary) {
  background: $blue1;
}

.bp3-dark .bp3-button-group.bp3-minimal .bp3-button:hover:not(.bp3-disabled),
:not(.bp3-input):not(.bp3-tag) > .bp3-button:hover > .custom-icon {
  // :not(.bp3-input):not(.bp3-tag) > .bp3-dark .bp3-button:not([class*="bp3-intent-"]):not(.bp3-disabled):not(.bp3-dialog-close-button) .bp3-icon:hover {
  background: transparent;
  color: white !important;
}

button:has(.bp3-intent-danger) {
  color: white !important;
}

.bp3-light .bp3-button .bp3-icon,
.bp3-light .bp3-button .bp3-icon-standard,
.bp3-light .bp3-button .bp3-icon-large {
  color: $dark-gray4;
}
.bp3-alert-footer .bp3-button {
  &:hover,
  .bp3-intent-danger,
  .bp3-intent-danger:hover {
    color: $light-gray3;
  }
}
.bp3-button {
  display: inline-flex;
  flex-direction: row;
  align-items: center;
  justify-content: center;
  border: none;
  border-radius: 6px;
  cursor: pointer;
  padding: 5px 10px;
  vertical-align: middle;
  text-align: left;
  font-size: 14px;
  min-width: 30px;
  min-height: 30px;
}

// .bp3-button.bp3-intent-primary,
.bp3-button.bp3-intent-warning,
.bp3-button:not([class*='bp3-intent-']),
.bp3-button.bp3-intent-danger {
  box-shadow: none !important;
  background-image: none !important;
  color: #ffffff;
}

// .bp3-button.bp3-intent-warning,
// .bp3-button.bp3-intent-danger {
//   background-color: $blue1;
// }
.bp3-button-group.bp3-minimal .bp3-button.bp3-intent-primary {
  color: $blue1;
}

.bp3-drawer .bp3-button.bp3-intent-primary {
  background-color: $dark-gray4;
}

.bp3-button.bp3-disabled.bp3-fill {
  box-shadow: none !important;
  background-color: transparent !important;
  background-image: none;
  color: rgba(191, 204, 214, 0.5);
  border: 1px solid $dark-gray4;
  opacity: 0.3;
  color: $dark-gray4;
}

.bp3-dark .bp3-disabled > p {
  color: $dark-gray5;
}

.bp3-button::before,
.bp3-button>*,
// .bp3-tree-node-caret,
.bp3-tree-node-caret>.custom-icon,
.bp3-tree-node-content>span.custom-icon,
.bp3-tree-node-content > span span.custom-icon {
  margin-right: 0.25rem;
}

.bp3-tree-node-caret {
  padding: 0.25rem 0.05rem;
  margin-left: 0.5rem;
  min-width: 0rem;
}

.bp3-tree-node-caret,
.bp3-tree-node-caret-none {
  min-width: 0.7rem;
}

.bp3-dark .bp3-button-group.bp3-minimal .bp3-button:active,
.bp3-dark .bp3-button-group.bp3-minimal .bp3-button.bp3-active {
  background: transparent;
  color: #f5f8fa;
}

// Controls
.bp3-dark {
  .bp3-control {
    & input ~ .bp3-control-indicator,
    &.bp3-radio .bp3-control-indicator {
      background: rgba(16, 22, 26, 0.5);
      box-shadow: none;
    }
    input:checked ~ .bp3-control-indicator,
    &:hover input:checked ~ .bp3-control-indicator {
      box-shadow: 0 0 1px #007af5, 0 0 0 rgba(0, 0, 0, 0);
      border: none;
      background: $blue1;
    }
    input:focus ~ .bp3-control-indicator {
      outline: none;
    }
    &:hover .bp3-control-indicator {
      background: rgba(16, 22, 26, 0.5);
    }
    &.bp3-switch:hover input ~ .bp3-control-indicator,
    &.bp3-radio:hover .bp3-control-indicator {
      background: rgba(16, 22, 26, 0.7);
      border: none;
      box-shadow: none;
      // transition: background-color 100ms cubic-bezier(0.4, 1, 0.75, 0.9);
      transition: background-color 0.2s cubic-bezier(0.4, 0, 0.2, 1);
    }
  }
  .bp3-file-upload-input::after {
    background-color: #3e3e3eb8;
    box-shadow: none;
    background-image: none;
    color: #f5f8fa;
    border: none !important;
  }
}
// Dropdowns
.bp3-dark .bp3-html-select select,
.bp3-dark .bp3-select select {
  box-shadow: none;
  background-color: rgba(1, 1, 1, 0.1);
  background-image: none;
  color: $dark-gray4;

  &:hover {
    box-shadow: none;
    background-color: $light-gray6-trans !important;
    color: $light-gray5 !important;
  }
}
// .bp3-control.bp3-switch input:checked ~ .bp3-control-indicator,
// .bp3-control input:checked ~ .bp3-control-indicator {
//   background: $blue1;
// }

// .bp3-dark {
//   .bp3-control.bp3-switch input,
//   .bp3-control.bp3-radio {
//     &:hover:not(.bp3-radio) {
//       background: rgba(16, 22, 26, 0.7);
//     }
//     & ~ .bp3-control-indicator,
//     .bp3-control-indicator {
//       border: none;
//       box-shadow: none;
//       background: rgba(167, 182, 194, 0.5);
//       &:hover {
//         background: rgba(16, 22, 26, 0.7);
//       }
//     }
//   }
// }
.bp3-icon-double-caret-vertical {
  -webkit-mask-image: url(../renderer/resources/icons/arrow-down.svg);
  mask-image: url(../renderer/resources/icons/arrow-down.svg);
  background-size: contain;
  background-color: $dark-gray4;
  color: $dark-gray4;
  white-space: nowrap;
  overflow: hidden;
  text-overflow: ellipsis;
}

// Controls
.bp3-control {
  input:focus ~ .bp3-control-indicator {
    outline: none;
  }
}

.bp3-control.bp3-switch:hover input ~ .bp3-control-indicator,
.bp3-control.bp3-radio .bp3-control-indicator {
  background: rgba(115, 134, 148, 0.5);
}
.bp3-control {
  &.bp3-switch {
    input:checked ~ .bp3-control-indicator {
      background: $blue1;
    }
    input ~ .bp3-control-indicator {
      background: rgba(167, 182, 194, 0.5);
    }
    .bp3-control-indicator::before {
      box-shadow: 0 0 0 1px rgba(16, 22, 26, 0.4) !important;
      background: white !important;
    }
    &:hover input ~ .bp3-control-indicator {
      background: rgba(115, 134, 148, 0.5);
    }
  }
}

// .bp3-dark .bp3-control.bp3-switch .bp3-control-indicator::before {
//   box-shadow: 0 0 0 1px rgba(16, 22, 26, 0.4) !important;
//   background: white;
// }

// .bp3-control.bp3-switch:hover input ~ .bp3-control-indicator {
//   background: rgba(115, 134, 148, 0.5);
// }

// Menus
.bp3-dark {
  #fileTag .bp3-heading.inpectorHeading,
  .bp3-drawer-header .bp3-heading,
  .bp3-dialog-header .bp3-heading {
    line-height: 19px;
    font-size: 18px;
    color: $dark-gray4;
  }
}

.bp3-portal {
  z-index: 2000;
}

.bp3-popover.bp3-dark {
  box-shadow: none;
}

.bp3-popover.bp3-dark,
.bp3-popover.bp3-light,
.bp3-dark .bp3-submenu.bp3-popover > .bp3-popover-content,
.bp3-submenu.bp3-popover.bp3-dark > .bp3-popover-content {
  // box-shadow: 0 30px 90px -20px rgb(24, 24, 24), 0 0 30px #18181b !important;
  // box-shadow: 0 30px 90px 0px #181818, 0px 0px 0px 0px #181818 !important;
  // box-shadow: 0 0 0 1px rgba(16,22,26,.2), 0 2px 4px rgba(16,22,26,.4), 0 8px 24px rgba(16,22,26,.4);
  box-shadow: 0 4px 8px rgba(16, 22, 26, 0.4), 0 18px 46px 6px rgba(16, 22, 26, 0.4);
}

.bp3-popover,
.bp3-popover .bp3-popover-content {
  border-radius: 10px;
  max-width: 400px;
}

.bp3-dark .bp3-popover-content {
  background-color: $dark-gray2;
  color: $light-gray1;
}

.bp3-dark .bp3-menu,
.bp3-menu,
.bp3-popover.bp3-dark .bp3-popover-content,
.bp3-dark .bp3-popover .bp3-popover-content,
.bp3-popover-content .fileTag,
.bp3-popover-content,
.bp3-popover .bp3-popover-content {
  margin: 0;
  border-radius: 5px;
  background: $light-gray5;
  min-width: 180px;
  padding: 0.3rem;
  list-style: none;
  text-align: left;
  color: $dark-gray4;

  // .bp3-heading .inpectorHeading,
  // #inspector .inpectorHeading {
  //   color: $dark-gray4;
  //   padding-bottom: 1rem;
  // }
  .bp3-dark {
    background-color: $dark-gray2;
    color: $light-gray1;
  }
}

// .bp3-dark {
.bp3-menu-item::before,
.bp3-menu-item > .bp3-icon {
  color: $dark-gray4;
}
// }

.bp3-dialog {
  padding: 20px;
  width: 560px;

  &.bp3-dark.light {
    background: $light-gray5;
    color: $dark-gray4;
  }
}

.bp3-dialog-header {
  background: none !important;
}

nav .bp3-divider {
  margin: 1rem;
}

.bp3-dark .bp3-divider {
  opacity: 0.35;
}

.bp3-dark .bp3-divider {
  border-color: $light-gray2;
}

.bp3-drawer-body .bp3-divider {
  border-right: none;
}

.bp3-dark .bp3-button-group.bp3-minimal .bp3-button.bp3-intent-primary {
  color: $blue1;
}

.bp3-popover.bp3-dark .bp3-popover-arrow-fill,
.bp3-dark .bp3-popover .bp3-popover-arrow-fill {
  fill: $light-gray5;
}

.bp3-dark .bp3-menu-item::before {
  // .bp3-dark .bp3-menu-item > .bp3-icon {
  color: $dark-gray4;
}

.bp3-dark .bp3-menu-item.bp3-intent-primary.bp3-active,
.bp3-dark .bp3-menu-item.bp3-intent-primary.bp3-active > #tick,
.bp3-dark .bp3-menu-item.bp3-intent-primary.bp3-active > .bp3-icon,
.bp3-dark .bp3-menu-item.bp3-intent-primary.bp3-active .custom-icon,
.bp3-active .bp3-icon-eye-open {
  background: transparent;
  color: $blue1;
}

.bp3-dark .bp3-menu-item.bp3-intent-primary.bp3-active:not(.bp3-popover-dismiss) {
  background: $blue-trans2;
}

.bp3-dark .bp3-menu-item:hover,
.bp3-dark .bp3-menu-item:hover > .custom-icon,
.bp3-dark .bp3-submenu .bp3-popover-target.bp3-popover-open > .bp3-menu-item,
.bp3-submenu .bp3-dark .bp3-popover-target.bp3-popover-open > .bp3-menu-item,
.bp3-menu-item:hover,
.bp3-submenu .bp3-popover-target.bp3-popover-open > .bp3-menu-item,
.bp3-menu-item:hover .custom-icon {
  background-color: transparent;
  color: $blue1;
}

.contextMenuTarget {
  outline: none;
}

.bp3-menu-item,
.bp3-portal #fileTag:only-child,
.bp3-portal #deleteFile:only-child > * {
  padding: 0.25rem 0.25rem;
}

#inspector #fileTag > *,
#inspector .inpectorHeading {
  word-break: break-word;
  padding: 0.25rem 0rem;
  font-size: 14px;
  line-height: 1.2;
  color: #919191 !important;
}

.bp3-popover-content {
  min-width: max-content;
}

li .bp3-menu-item {
  max-width: 180px;
}

.bp3-hotkey-column {
  padding: 1rem;
}

// Color picker
.sketch-picker {
  width: 200px;
  padding: 0.3rem 0.3rem 0;
  box-sizing: initial;
  background: transparent !important;
  border-radius: none !important;
  box-shadow: none !important;
  .flexbox-fix {
    padding: 0.3rem 0 0 0.3rem;
  }
}

// Icons
.bp3-dark .bp3-icon:not(.bp3-icon-small-cross),
.bp3-dark .bp3-button:not([class*='-primary']) .bp3-icon,
.bp3-dark .bp3-button:not([class*='bp3-intent-']) .bp3-icon-standard,
.bp3-dark .bp3-button:not([class*='bp3-intent-']) .bp3-icon-large,
.bp3-dark .bp3-tree .bp3-icon,
.bp3-dark .bp3-tree .bp3-icon-standard,
.bp3-dark .bp3-tree .bp3-icon-large {
  color: $light-gray1;
}

.bp3-dark .bp3-button-group.bp3-minimal .bp3-button.bp3-intent-primary:hover {
  background: transparent;
  color: white;
}

.bp3-dark .bp3-button-group.bp3-minimal .bp3-button:hover:not(.bp3-disabled) {
  // .bp3-button:hover > .custom-icon,
  // .bp3-dark .bp3-button:not([class*="bp3-intent-"]):not(.bp3-disabled) .bp3-icon:hover {
  background: transparent;
  color: white !important;
}
// Close button setting
.bp3-dark .bp3-button:not([class*='bp3-intent-']):hover {
  background: transparent;
  color: initial;
}

.bp3-dark #toolbar .bp3-button-group.bp3-minimal .bp3-button:hover,
.bp3-dark #outliner-tags-header-wrapper .bp3-button.bp3-minimal:hover,
.bp3-dark .bp3-button:not([class*='bp3-intent-']):hover {
  background: transparent !important;
}

.bp3-button:has([class*='bp3-active']) .bp3-icon:hover {
  color: blue !important;
  background: transparent;
}

.bp3-dark .bp3-button-group.bp3-minimal .bp3-button:hover:not(.bp3-disabled),
.bp3-button.bp3-minimal:hover,
.bp3-dark .bp3-button.bp3-minimal:hover {
  border-bottom: 2px solid $blue1;
  border-radius: 0;
  padding-bottom: 3px;
  transition: all 0.2s $pt-transition-ease2;
}

#system-tags {
  padding-left: 4px !important;

  .bp3-button {
    justify-content: flex-start;
  }

  button.bp3-button {
    // width: fit-content;
    border-radius: 0;
    /* border-bottom: none; */
  }

  .bp3-button:hover {
    border-bottom: none !important;
    padding-bottom: 5px;
    padding-left: 8px;
    border-left: 2px solid $blue1;
    // padding-left: 2px;
    transition: all 0.2s $pt-transition-ease2;
  }

  .bp3-button:not(last-child):hover,
  .bp3-button:not(last-child) {
    margin-bottom: 0px !important;
    // margin-top: 0px !important;
  }

  .bp3-button.bp3-active {
    color: #007af5 !important;

    .custom-icon {
      color: #007af5 !important;
    }
  }
}

.bp3-tag-input-values .bp3-button.bp3-minimal:hover:hover {
  padding-bottom: 2px;
  transition: all 0.2s $pt-transition-ease2;
}

.bp3-button:hover .bp3-button-text,
.bp3-button.bp3-minimal:hover .bp3-button-text {
  // .bp3-button > :last-child {
  // line-height: 1.5 !important;
  line-height: 1.15;
  // padding-top: 2px; {
  // padding-top: 2px;
  // transition: all 0.2s $pt-transition-ease2;
}

.bp3-dark .bp3-button-group.bp3-minimal .bp3-button.bp3-intent-primary {
  color: white;
}

.bp3-dark .bp3-disabled:not([class*='bp3-intent-']),
.bp3-dark .bp3-menu-item.bp3-disabled,
.bp3-dark button.bp3-disabled:hover .custom-icon {
  color: $dark-gray5;
}

.bp3-light .bp3-disabled {
  color: $light-gray3;
}

.bp3-dark .bp3-button-group.bp3-minimal .bp3-button:disabled,
.bp3-dark .bp3-button-group.bp3-minimal .bp3-button:disabled:hover,
.bp3-dark .bp3-button-group.bp3-minimal .bp3-button.bp3-disabled,
.bp3-dark .bp3-button-group.bp3-minimal .bp3-button.bp3-disabled:hover {
  color: white;
}

// Tree
$pt-grid-size: 10px !default;
$tree-row-height: $pt-grid-size * 3 !default;
$tree-icon-spacing: ($tree-row-height - 100rem) / 2 !default;

@for $i from 0 through 20 {
  .#{$ns}-tree-node-content-#{$i} {
    padding-left: ($tree-row-height - $tree-icon-spacing) * $i !important;
  }
}

.bp3-tree .bp3-icon,
.bp3-tree .bp3-icon-standard,
.bp3-tree .bp3-icon-large {
  color: $light-gray1;
}

.bp3-tree-node-content-0 {
  padding-left: 0.5rem !important;
}

.bp3-dark .bp3-collapse {
  background-color: $dark-gray1;
}

.bp3-light .bp3-collapse {
  background-color: $light-gray2;
}

// Tree Selected
.bp3-dark .bp3-tree-node.bp3-tree-node-selected > .bp3-tree-node-content,
.bp3-light .bp3-tree-node.bp3-tree-node-selected > .bp3-tree-node-content,
.tree-node.bp3-tree-node-selected > .bp3-tree-node-content .bp3-icon,
.bp3-tree-node.bp3-tree-node-selected > .bp3-tree-node-content .bp3-icon {
  background-color: transparent;
  color: $blue1;
}

// Callout
.bp3-callout {
  line-height: 1.5;
  font-size: 14px;
  position: relative;
  border-radius: 6px;
  background-color: rgba(138, 155, 168, 0.15);
  width: 100%;
  padding: 10px 12px 9px;

  p {
    color: $dark-gray4;
  }
}

.bp3-dark .bp3-callout.bp3-intent-primary {
  background-color: $dark-gray4;
}

.bp3-dark .bp3-callout.bp3-intent-primary[class*='bp3-icon-']::before,
.bp3-dark .bp3-callout.bp3-intent-primary > .bp3-icon:first-child,
.bp3-dark .bp3-callout.bp3-intent-primary .bp3-heading {
  color: $blue5;
}

// Tags
.bp3-tag {
  border-radius: 3px;
  margin: 0 0.2rem 0.2rem 0;
  padding: 0.125rem 0.4rem;
  font-size: 0.8rem;
}

.bp3-tag.bp3-intent-primary,
.bp3-tag.bp3-intent-primary button > *:not([class*="-small-cross"]) {
  background: $blue1-unimportant;
  color: $light-gray4;
  &.bp3-interactive:hover {
    // opacity: .85;
    background: $dark-gray5;
    // background: $blue1-unimportant;
    transition: all 0.1s $pt-transition-ease2;
  }
}

<<<<<<< HEAD
.drop-overlay-content {
  .tag-drag-drop {
    &.bp3-tag.bp3-minimal:not([class*="inspectorOpen"]) {
      background: $blue1;
      color: $light-gray4;

      &.bp3-intent-primary {
        background: $dark-gray3;
      }
    }
  }
}

.bp3-tag.bp3-minimal:not([class*="bp3-intent-"]) {
  background-color: $dark-gray5-unimportant;
}

.bp3-dark .bp3-tag.bp3-minimal:not([class*="bp3-intent-"]),
.bp3-dark.bp3-tag.bp3-minimal:not([class*="bp3-intent-"]) {
  // .bp3-dark .bp3-tag.bp3-minimal.bp3-intent-primary {
=======
.bp3-tag.bp3-minimal:not([class*='bp3-intent-']) {
  background-color: $dark-gray5-unimportant;
}

.bp3-dark .bp3-tag.bp3-minimal:not([class*='bp3-intent-']),
.bp3-dark.bp3-tag.bp3-minimal:not([class*='bp3-intent-']) {
>>>>>>> 4c39fd0f
  color: $gray4;
}

.bp3-dark {
  .bp3-tag.bp3-minimal.bp3-intent-primary {
    background-color: #3e3e3e;
  }
  .bp3-tag.bp3-minimal.bp3-intent-primary.bp3-interactive{
    &:active,
    &:hover {
      background-color: #e3e3e355 !important;
    }
  }
}
.inspectorOpen .bp3-tag.bp3-minimal:not([class*="bp3-intent-"]) {
  background-color: $blue1-unimportant;
}
.bp3-tag-input .bp3-tag.bp3-active {
  outline: #007af5 solid 2px;
  outline-offset: 1px;
}

.bp3-portal #fileTag .bp3-tag.bp3-minimal:not([class*='inspectorOpen']) {
  background-color: $blue1-unimportant;
}

.bp3-tag-input .bp3-tag.bp3-active {
  outline: #007af5 solid 2px;
  outline-offset: 1px;
}

.bp3-portal #fileTag,
.bp3-dialog {
<<<<<<< HEAD
  .bp3-tag.bp3-minimal:not([class*="inspectorOpen"]) {
    background-color: $blue1-unimportant;
=======
  .bp3-tag.bp3-minimal:not([class*='inspectorOpen']) {
    background-color: $blue1;
>>>>>>> 4c39fd0f
    color: $light-gray4;
  }
}

// .bp3-dark .bp3-tree-node-content:hover {
//   background-color: #252525 !important;
//   border-left: 2px solid $blue1;
// }
@for $i from 0 through 20 {
  .#{$ns}-tree-node-content-#{$i}:hover {
    background-color: #252525 !important;
    border-left: 2px solid $blue1;
    padding-left: (($tree-row-height - $tree-icon-spacing) * $i) - 2px !important;
    transition: all 0.2s $pt-transition-ease2;
    color: white;
  }
}

.bp3-dark .bp3-tree-node-content:hover,
.bp3-dark .bp3-tree-node-content:hover > .custom-icon {
  color: white;
}

// Hardcode left padding
.#{$ns}-tree-node-content-0:hover {
  padding-left: 2px !important;
}

.#{$ns}-tree-node-content-0 {
  padding-left: 4px !important;
}

.#{$ns}-tree-node-caret {
  transition: transform ($pt-transition-duration * 1.5) $pt-transition-ease;
}

// settings panel
.bp3-drawer {
  overflow-y: auto;
  display: flex;
  flex-direction: column;
  margin: 0;
  box-shadow: 0 0 0 1px rgba(16, 22, 26, 0.1), 0 4px 8px rgba(16, 22, 26, 0.2),
    0 18px 46px 6px rgba(16, 22, 26, 0.2);
  background: $light-gray5;
  padding: 1rem;
  // button {
  //   margin-bottom: 0.3rem;
  // }
}

.bp3-drawer-body {
  overflow: unset;
}

.bp3-drawer-header,
.bp3-drawer-body,
.bp3-drawer-body .bp3-divider,
.bp3-dialog-header {
  padding: 0 0 0.5rem 0;
  margin-bottom: 1rem;
  width: 100%;
}

.bp3-drawer-body > *,
#search-form:not(.bp3-button-group) > button {
  margin-bottom: 0.5rem;
}

.bp3-drawer,
.bp3-dialog .bp3-dialog-header {
  .custom-icon {
    color: $dark-gray4;
  }
}

.bp3-drawer .bp3-intent-warning .custom-icon {
  color: white !important;
}

.bp3-drawer:not(.bp3-position-top):not(.bp3-position-bottom):not(.bp3-position-left):not(.bp3-position-right):not(.bp3-vertical) {
  min-width: var(--inspector-width);
  width: 22rem;
}

// Search panel
#search-form,
.gallery {
  .bp3-button-group.bp3-vertical > {
    .bp3-button:not(:first-child) {
      border-radius: 0 0 6px 6px !important;
    }

    .bp3-button:not(:last-child) {
      border-radius: 6px 6px 0 0 !important;
    }
  }
}

// .bp3-button-group.bp3-vertical > .bp3-button:not(:First-child) {
//   border-radius: 0 0 6px 6px !important;
// }
// .bp3-button-group.bp3-vertical > .bp3-button:not(:last-child) {
//   border-radius: 6px 6px 0 0 !important;
// }<|MERGE_RESOLUTION|>--- conflicted
+++ resolved
@@ -381,7 +381,7 @@
     background: none;
     color: $blue1;
   }
-  .bp3-button:not([class*="bp3-intent-"]):not(.bp3-dialog-close-button),
+  .bp3-button:not([class*='bp3-intent-']):not(.bp3-dialog-close-button),
   .DayPicker-NavButton--prev,
   .DayPicker-NavButton--next,
   .bp3-button.bp3-minimal {
@@ -1013,7 +1013,7 @@
 }
 
 .bp3-tag.bp3-intent-primary,
-.bp3-tag.bp3-intent-primary button > *:not([class*="-small-cross"]) {
+.bp3-tag.bp3-intent-primary button > *:not([class*='-small-cross']) {
   background: $blue1-unimportant;
   color: $light-gray4;
   &.bp3-interactive:hover {
@@ -1024,10 +1024,9 @@
   }
 }
 
-<<<<<<< HEAD
 .drop-overlay-content {
   .tag-drag-drop {
-    &.bp3-tag.bp3-minimal:not([class*="inspectorOpen"]) {
+    &.bp3-tag.bp3-minimal:not([class*='inspectorOpen']) {
       background: $blue1;
       color: $light-gray4;
 
@@ -1038,21 +1037,12 @@
   }
 }
 
-.bp3-tag.bp3-minimal:not([class*="bp3-intent-"]) {
-  background-color: $dark-gray5-unimportant;
-}
-
-.bp3-dark .bp3-tag.bp3-minimal:not([class*="bp3-intent-"]),
-.bp3-dark.bp3-tag.bp3-minimal:not([class*="bp3-intent-"]) {
-  // .bp3-dark .bp3-tag.bp3-minimal.bp3-intent-primary {
-=======
 .bp3-tag.bp3-minimal:not([class*='bp3-intent-']) {
   background-color: $dark-gray5-unimportant;
 }
 
 .bp3-dark .bp3-tag.bp3-minimal:not([class*='bp3-intent-']),
 .bp3-dark.bp3-tag.bp3-minimal:not([class*='bp3-intent-']) {
->>>>>>> 4c39fd0f
   color: $gray4;
 }
 
@@ -1060,14 +1050,14 @@
   .bp3-tag.bp3-minimal.bp3-intent-primary {
     background-color: #3e3e3e;
   }
-  .bp3-tag.bp3-minimal.bp3-intent-primary.bp3-interactive{
+  .bp3-tag.bp3-minimal.bp3-intent-primary.bp3-interactive {
     &:active,
     &:hover {
       background-color: #e3e3e355 !important;
     }
   }
 }
-.inspectorOpen .bp3-tag.bp3-minimal:not([class*="bp3-intent-"]) {
+.inspectorOpen .bp3-tag.bp3-minimal:not([class*='bp3-intent-']) {
   background-color: $blue1-unimportant;
 }
 .bp3-tag-input .bp3-tag.bp3-active {
@@ -1086,13 +1076,8 @@
 
 .bp3-portal #fileTag,
 .bp3-dialog {
-<<<<<<< HEAD
-  .bp3-tag.bp3-minimal:not([class*="inspectorOpen"]) {
+  .bp3-tag.bp3-minimal:not([class*='inspectorOpen']) {
     background-color: $blue1-unimportant;
-=======
-  .bp3-tag.bp3-minimal:not([class*='inspectorOpen']) {
-    background-color: $blue1;
->>>>>>> 4c39fd0f
     color: $light-gray4;
   }
 }
