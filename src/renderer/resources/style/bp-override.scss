///////////////////////////////// Global Blueprint overriddes /////////////////////////////////
// Skeleton override
.#{$ns}-skeleton {
  border-color: #282828 !important;
  border-radius: 0.25rem;
  animation: none !important;
}

// Fonts color
.bp3-dark {
  color: $light-gray1;
}

.bp3-key-combo {
  display: initial;
}

.bp3-dark .bp3-running-text code,
.bp3-running-text .bp3-dark code,
.bp3-dark .bp3-code,
.bp3-dark .bp3-key {
  box-shadow: 0 0 0 1px rgba(16, 22, 26, 0.1), 0 0 0 rgba(16, 22, 26, 0), 0 1px 1px rgba(16, 22, 26, 0.2);
  color: #5c7080;
  font-size: 0.8rem;
  background: white;
  font-family: inherit;
}

.bp3-dark .bp3-heading,
.bp3-dialog.bp3-dark {
  color: $light-gray1;
}

.bp3-dark .bp3-callout .bp3-heading,
.bp3-callout .custom-icon {
  color: $blue5;
}

// The fill option of the MultiTagSelect does not work atm. Workaround is to manually set width
.bp3-popover-wrapper {
  display: flex;
}

// Hover Elements
.bp3-dark .bp3-button.bp3-minimal:hover {
  background: transparent;
}

<<<<<<< HEAD
.bp3-dark .bp3-tree-node-content:hover,
.bp3-dark button:hover:not(.bp3-minimal):not(.bp3-tag-remove),
.bp3-dark .bp3-button:hover:not(.bp3-dialog-close-button) {
  background-color: $dark-gray3;
  // background-color: $dark-gray5;
=======
.bp3-dark {
  .bp3-tree-node-content:hover,
  button:hover:not(.bp3-minimal):not(.bp3-tag-remove),
  .bp3-button:hover:not(.bp3-dialog-close-button),
  .bp3-dialog .bp3-button:not([class*="bp3-intent-"]) {
    background-color: $dark-gray3;
    // background-color: $dark-gray5;
  }
>>>>>>> 128b1df0
}
// Input field
::selection {
  color: white;
  background: $blue1;
}
.bp3-tag-input .bp3-button {
  padding: 0 !important;
  border-bottom: 2px solid rgba(0, 0, 0, 0);
}

.bp3-tag-input-values::placeholder,
.bp3-input-ghost::placeholder {
  color: $light-gray5;
  // color: $dark-gray4;
  opacity: 0.5;
}

.bp3-tag-input .bp3-input-ghost {
  // color: $dark-gray4;
  color: $light-gray1 !important;
}

.bp3-popover-content #fileTag,
#search-form {
  .bp3-tag-input.bp3-active {
    // .bp3-input-ghost {
    // .bp3-input-ghost ::placeholder {
    color: #f5f8fa !important;
    background-color: $light-gray4;
  }
  .bp3-input-ghost::placeholder {
    color: $dark-gray3;
  }
}

// #inspector {
//   .bp3-input,
//   .bp3-input-ghost,
//   .bp3-input-ghost ::placeholder {
//     color: #f5f8fa !important;
//   }
// }

.bp3-dark .bp3-input:disabled,
.bp3-dark .bp3-input.bp3-disabled {
  box-shadow: none;
  background: $dark-gray3;
  color: $dark-gray2;
}

.bp3-dark .bp3-input,
.bp3-light .bp3-input {
  // box-shadow: none;
  // box-shadow: 0 0 0 1.5px $blue1;
  // min-width: 100%;
  background: rgba(1, 1, 1, 0.1);
  color: $dark-gray4;
  // margin-bottom: 0.15rem;
  box-shadow: none;
  border-radius: 6px;
}

.bp3-tag.bp3-minimal:not([class*="bp3-intent-"]) {
  background-color: $blue1-unimportant;
}

form,
.bp3-input-group,
.bp3-control-group {
  outline: none;
  box-shadow: none;

  > :first-child,
  .bp3-input {
    border-radius: 6px 0 0 6px;
  }

  > :last-child,
  .bp3-input {
    border-radius: 0 6px 6px 0;
  }
}

.bp3-dark {
  #preview-toolbar .bp3-control {
    color: $light-gray1 !important;
  }

  .bp3-control {
    color: $dark-gray4;
  }
}

.bp3-dark {
  .bp3-tag-input.bp3-active,
  .bp3-tag-input.bp3-dark.bp3-active,
  form &.#{$ns}-input {
    box-shadow: input-transition-shadow($input-shadow-color-focus, true), $input-box-shadow-focus;
    // background-color: $input-background-color;
    background-color: $dark-gray3;
  }
}

form .bp3-button {
  background-color: $light-gray1;

  :hover {
    background-color: $blue1;
  }
}

form .bp3-button.bp3-minimal:hover {
  border-bottom: none;
  border-radius: 0;
  padding-bottom: 0;
  // transition: none;
}

form .bp3-icon-confirm {
  // background-color: $blue1;
  -webkit-mask-image: url(../renderer/resources/icons/checkmark.svg);
  mask-image: url(../renderer/resources/icons/checkmark.svg);
  background-size: contain;
  background-color: white;
  color: white;
  white-space: nowrap;
  overflow: hidden;
  text-overflow: ellipsis;

  :hover {
    background: none;
    color: red !important;
  }
}

form .bp3-icon {
  color: white !important;
}

.bp3-dark,
.bp3-dialog {
  .bp3-tag-input.bp3-active,
  .bp3-tag-input.bp3-dark.bp3-active,
  .bp3-input:focus {
    // box-shadow: none;
    box-shadow: 0 0 0 1.1px $blue1;
    background-color: #13131335 !important;
    .bp3-input-ghost::placeholder {
      color: $light-gray4;
    }
  }
}

// Labels
.bp3-dark label.bp3-label {
  color: $light-gray1;
}

// Buttons
.bp3-button.bp3-fill {
  width: 100% !important;
}

button:has(.bp3-intent-primary) {
  background: $blue1;
}

.bp3-dark .bp3-button-group.bp3-minimal .bp3-button:hover:not(.bp3-disabled),
:not(.bp3-input):not(.bp3-tag) > .bp3-button:hover > .custom-icon {
// :not(.bp3-input):not(.bp3-tag) > .bp3-dark .bp3-button:not([class*="bp3-intent-"]):not(.bp3-disabled):not(.bp3-dialog-close-button) .bp3-icon:hover {
  background: transparent;
  color: white !important;
}

button:has(.bp3-intent-danger) {
  color: white !important;
}

.bp3-light .bp3-button .bp3-icon,
.bp3-light .bp3-button .bp3-icon-standard,
.bp3-light .bp3-button .bp3-icon-large {
  color: $dark-gray4;
}
.bp3-alert-footer .bp3-button {
  &:hover,
  .bp3-intent-danger,
  .bp3-intent-danger:hover {
    color: $light-gray3;
  }
}
.bp3-button {
  display: inline-flex;
  flex-direction: row;
  align-items: center;
  justify-content: center;
  border: none;
  border-radius: 6px;
  cursor: pointer;
  padding: 5px 10px;
  vertical-align: middle;
  text-align: left;
  font-size: 14px;
  min-width: 30px;
  min-height: 30px;
}

// .bp3-button.bp3-intent-primary,
.bp3-button.bp3-intent-warning,
.bp3-button:not([class*="bp3-intent-"]),
.bp3-button.bp3-intent-danger {
  box-shadow: none !important;
  background-image: none !important;
  color: #ffffff;
}

// .bp3-button.bp3-intent-warning,
// .bp3-button.bp3-intent-danger {
//   background-color: $blue1;
// }
.bp3-button-group.bp3-minimal .bp3-button.bp3-intent-primary {
  color: $blue1;
}

.bp3-drawer .bp3-button.bp3-intent-primary {
  background-color: $dark-gray4;
}

.bp3-button.bp3-disabled.bp3-fill {
  box-shadow: none !important;
  background-color: transparent !important;
  background-image: none;
  color: rgba(191, 204, 214, 0.5);
  border: 1px solid $dark-gray4;
  opacity: 0.3;
  color: $dark-gray4;
}

.bp3-dark .bp3-disabled > p {
  color: $dark-gray5;
}

.bp3-button::before,
.bp3-button>*,
// .bp3-tree-node-caret,
.bp3-tree-node-caret>.custom-icon,
.bp3-tree-node-content>span.custom-icon,
.bp3-tree-node-content > span span.custom-icon {
  margin-right: 0.25rem;
}

.bp3-tree-node-caret {
  padding: 0.25rem 0.05rem;
  margin-left: 0.5rem;
  min-width: 0rem;
}

.bp3-tree-node-caret,
.bp3-tree-node-caret-none {
  min-width: 0.7rem;
}

.bp3-dark .bp3-button-group.bp3-minimal .bp3-button:active,
.bp3-dark .bp3-button-group.bp3-minimal .bp3-button.bp3-active {
  background: transparent;
  color: #f5f8fa;
}

// Dropdowns
.bp3-dark .bp3-html-select select,
.bp3-dark .bp3-select select {
  box-shadow: none;
  background-color: rgba(1, 1, 1, 0.1);
  background-image: none;
  color: $dark-gray4;

  &:hover {
    box-shadow: none;
    background-color: $light-gray6-trans !important;
    color: $light-gray5 !important;
  }
}

.bp3-icon-double-caret-vertical {
  -webkit-mask-image: url(../renderer/resources/icons/arrow-down.svg);
  mask-image: url(../renderer/resources/icons/arrow-down.svg);
  background-size: contain;
  background-color: $dark-gray4;
  color: $dark-gray4;
  white-space: nowrap;
  overflow: hidden;
  text-overflow: ellipsis;
}

// Controls
.bp3-control {
  input:focus ~ .bp3-control-indicator {
    outline: none;
  }
}

.bp3-control {
  &.bp3-switch {
    input:checked ~ .bp3-control-indicator {
      background: $blue1;
    }
    input ~ .bp3-control-indicator {
      background: rgba(167, 182, 194, 0.5);
    }
    .bp3-control-indicator::before {
      box-shadow: 0 0 0 1px rgba(16, 22, 26, 0.4) !important;
      background: white !important;
    }
    &:hover input ~ .bp3-control-indicator {
      background: rgba(115, 134, 148, 0.5);
    }
  }
}

// .bp3-dark .bp3-control.bp3-switch .bp3-control-indicator::before {
//   box-shadow: 0 0 0 1px rgba(16, 22, 26, 0.4) !important;
//   background: white;
// }

// .bp3-control.bp3-switch:hover input ~ .bp3-control-indicator {
//   background: rgba(115, 134, 148, 0.5);
// }

// Menus
.bp3-dark {
  #fileTag .bp3-heading.inpectorHeading,
  .bp3-drawer-header .bp3-heading,
  .bp3-dialog-header .bp3-heading {
    line-height: 19px;
    font-size: 18px;
    color: $dark-gray4;
  }
}

.bp3-portal {
  z-index: 2000;
}

.bp3-popover.bp3-dark {
  box-shadow: none;
}

.bp3-popover.bp3-dark,
.bp3-popover.bp3-light,
.bp3-dark .bp3-submenu.bp3-popover > .bp3-popover-content,
.bp3-submenu.bp3-popover.bp3-dark > .bp3-popover-content {
  // box-shadow: 0 30px 90px -20px rgb(24, 24, 24), 0 0 30px #18181b !important;
  // box-shadow: 0 30px 90px 0px #181818, 0px 0px 0px 0px #181818 !important;
  // box-shadow: 0 0 0 1px rgba(16,22,26,.2), 0 2px 4px rgba(16,22,26,.4), 0 8px 24px rgba(16,22,26,.4);
  box-shadow: 0 4px 8px rgba(16, 22, 26, 0.4), 0 18px 46px 6px rgba(16, 22, 26, 0.4);
}

.bp3-popover,
.bp3-popover .bp3-popover-content {
  border-radius: 10px;
  max-width: 400px;
}

.bp3-dark .bp3-popover-content {
  background-color: $dark-gray2;
  color: $light-gray1;
}

.bp3-dark .bp3-menu,
.bp3-menu,
.bp3-popover.bp3-dark .bp3-popover-content,
.bp3-dark .bp3-popover .bp3-popover-content,
.bp3-popover-content .fileTag,
.bp3-popover-content {
  margin: 0;
  border-radius: 5px;
  background: $light-gray5;
  min-width: 180px;
  padding: 0.3rem;
  list-style: none;
  text-align: left;
  color: $dark-gray4;

  // .bp3-heading .inpectorHeading,
  // #inspector .inpectorHeading {
  //   color: $dark-gray4;
  //   padding-bottom: 1rem;
  // }
  .bp3-dark {
    background-color: $dark-gray2;
    color: $light-gray1;
  }
}

.bp3-dialog {
  padding: 20px;

  &.bp3-dark.light {
    background: $light-gray5;
    color: $dark-gray4;
  }
}

.bp3-dialog-header {
  background: none !important;
}

nav .bp3-divider {
  margin: 1rem;
}

.bp3-dark .bp3-divider {
  opacity: 0.35;
}

.bp3-dark .bp3-divider {
  border-color: $light-gray2;
}

.bp3-drawer-body .bp3-divider {
  border-right: none;
}

.bp3-dark .bp3-button-group.bp3-minimal .bp3-button.bp3-intent-primary {
  color: $blue1;
}

.bp3-popover.bp3-dark .bp3-popover-arrow-fill,
.bp3-dark .bp3-popover .bp3-popover-arrow-fill {
  fill: $light-gray5;
}

.bp3-dark .bp3-menu-item::before {
  // .bp3-dark .bp3-menu-item > .bp3-icon {
  color: $dark-gray4;
}

.bp3-dark .bp3-menu-item.bp3-intent-primary.bp3-active,
.bp3-dark .bp3-menu-item.bp3-intent-primary.bp3-active > #tick,
.bp3-dark .bp3-menu-item.bp3-intent-primary.bp3-active > .bp3-icon,
.bp3-dark .bp3-menu-item.bp3-intent-primary.bp3-active .custom-icon,
.bp3-active .bp3-icon-eye-open {
  background: transparent;
  color: $blue1;
}

.bp3-dark .bp3-menu-item.bp3-intent-primary.bp3-active:not(.bp3-popover-dismiss) {
  background: $blue-trans2;
}

.bp3-dark .bp3-menu-item:hover,
.bp3-dark .bp3-menu-item:hover > .custom-icon,
.bp3-dark .bp3-submenu .bp3-popover-target.bp3-popover-open > .bp3-menu-item,
.bp3-submenu .bp3-dark .bp3-popover-target.bp3-popover-open > .bp3-menu-item {
  background-color: transparent;
  color: $blue1;
}

.contextMenuTarget {
  outline: none;
}

.bp3-menu-item,
.bp3-portal #fileTag:only-child,
.bp3-portal #deleteFile:only-child > * {
  padding: 0.25rem 0.25rem;
}

#inspector #fileTag > *,
#inspector .inpectorHeading {
  word-break: break-word;
  padding: 0.25rem 0rem;
  font-size: 14px;
  line-height: 1.2;
  color: #919191 !important;
}

.bp3-popover-content {
  min-width: max-content;
}

li .bp3-menu-item {
  max-width: 180px;
}

<<<<<<< HEAD
.bp3-hotkey-column {
  padding: 1rem;
}

=======
// Color picker
.sketch-picker {
  width: 200px;
  padding: 0.3rem 0.3rem 0;
  box-sizing: initial;
  background: transparent !important;
  border-radius: none !important;
  box-shadow: none !important;
  .flexbox-fix {
    padding: .3rem 0 0 .3rem;
  }
}
>>>>>>> 128b1df0
// Icons
.bp3-dark .bp3-icon:not(.bp3-icon-small-cross),
.bp3-dark .bp3-button:not([class*="-primary"]) .bp3-icon,
.bp3-dark .bp3-button:not([class*="bp3-intent-"]) .bp3-icon-standard,
.bp3-dark .bp3-button:not([class*="bp3-intent-"]) .bp3-icon-large,
.bp3-dark .bp3-tree .bp3-icon,
.bp3-dark .bp3-tree .bp3-icon-standard,
.bp3-dark .bp3-tree .bp3-icon-large {
  color: $light-gray1;
}

.bp3-dark .bp3-button-group.bp3-minimal .bp3-button.bp3-intent-primary:hover {
  background: transparent;
  color: white;
}

.bp3-dark .bp3-button-group.bp3-minimal .bp3-button:hover:not(.bp3-disabled) {
// .bp3-button:hover > .custom-icon,
// .bp3-dark .bp3-button:not([class*="bp3-intent-"]):not(.bp3-disabled) .bp3-icon:hover {
  background: transparent;
  color: white !important;
}
// Close button setting
.bp3-dark .bp3-button:not([class*="bp3-intent-"]):hover {
  background: transparent;
  color: initial;
}

.bp3-dark #toolbar .bp3-button-group.bp3-minimal .bp3-button:hover,
.bp3-dark #outliner-tags-header-wrapper .bp3-button.bp3-minimal:hover,
.bp3-dark .bp3-button:not([class*="bp3-intent-"]):hover {
  background: transparent !important;
}

.bp3-button:has([class*="bp3-active"]) .bp3-icon:hover {
  color: blue !important;
  background: transparent;
}

.bp3-dark .bp3-button-group.bp3-minimal .bp3-button:hover:not(.bp3-disabled),
.bp3-button.bp3-minimal:hover,
.bp3-dark .bp3-button.bp3-minimal:hover {
  border-bottom: 2px solid $blue1;
  border-radius: 0;
  padding-bottom: 3px;
  transition: all 0.2s $pt-transition-ease2;
}

#system-tags {
  padding-left: 4px !important;

  .bp3-button {
    justify-content: flex-start;
  }

  button.bp3-button {
    // width: fit-content;
    border-radius: 0;
    /* border-bottom: none; */
  }

  .bp3-button:hover {
    border-bottom: none !important;
    padding-bottom: 5px;
    padding-left: 8px;
    border-left: 2px solid $blue1;
    // padding-left: 2px;
    transition: all 0.2s $pt-transition-ease2;
  }

  .bp3-button:not(last-child):hover,
  .bp3-button:not(last-child) {
    margin-bottom: 0px !important;
    // margin-top: 0px !important;
  }

  .bp3-button.bp3-active {
    color: #007af5 !important;

    .custom-icon {
      color: #007af5 !important;
    }
  }
}

.bp3-tag-input-values .bp3-button.bp3-minimal:hover:hover {
  padding-bottom: 2px;
  transition: all 0.2s $pt-transition-ease2;
}

.bp3-button:hover .bp3-button-text,
.bp3-button.bp3-minimal:hover .bp3-button-text {
  // .bp3-button > :last-child {
  // line-height: 1.5 !important;
  line-height: 1.15;
  // padding-top: 2px; {
  // padding-top: 2px;
  // transition: all 0.2s $pt-transition-ease2;
}

.bp3-dark .bp3-button-group.bp3-minimal .bp3-button.bp3-intent-primary {
  color: white;
}

.bp3-dark .bp3-disabled:not([class*="bp3-intent-"]),
.bp3-dark .bp3-menu-item.bp3-disabled,
.bp3-dark button.bp3-disabled:hover .custom-icon {
  color: $dark-gray5;
}

.bp3-light .bp3-disabled {
  color: $light-gray3;
}

.bp3-dark .bp3-button-group.bp3-minimal .bp3-button:disabled,
.bp3-dark .bp3-button-group.bp3-minimal .bp3-button:disabled:hover,
.bp3-dark .bp3-button-group.bp3-minimal .bp3-button.bp3-disabled,
.bp3-dark .bp3-button-group.bp3-minimal .bp3-button.bp3-disabled:hover {
  color: white;
}

// Tree
$pt-grid-size: 10px !default;
$tree-row-height: $pt-grid-size * 3 !default;
$tree-icon-spacing: ($tree-row-height - 100rem) / 2 !default;

@for $i from 0 through 20 {
  .#{$ns}-tree-node-content-#{$i} {
    padding-left: ($tree-row-height - $tree-icon-spacing) * $i !important;
  }
}

.bp3-tree .bp3-icon,
.bp3-tree .bp3-icon-standard,
.bp3-tree .bp3-icon-large {
  color: $light-gray1;
}

.bp3-tree-node-content-0 {
  padding-left: 0.5rem !important;
}

.bp3-dark .bp3-collapse {
  background-color: $dark-gray1;
}

.bp3-light .bp3-collapse {
  background-color: $light-gray2;
}

// Tree Selected
.bp3-dark .bp3-tree-node.bp3-tree-node-selected > .bp3-tree-node-content,
.bp3-light .bp3-tree-node.bp3-tree-node-selected > .bp3-tree-node-content,
.tree-node.bp3-tree-node-selected > .bp3-tree-node-content .bp3-icon,
.bp3-tree-node.bp3-tree-node-selected > .bp3-tree-node-content .bp3-icon {
  background-color: transparent;
  color: $blue1;
}

// Callout
.bp3-callout {
  line-height: 1.5;
  font-size: 14px;
  position: relative;
  border-radius: 6px;
  background-color: rgba(138, 155, 168, 0.15);
  width: 100%;
  padding: 10px 12px 9px;

  p {
    color: $dark-gray4;
  }
}

.bp3-dark .bp3-callout.bp3-intent-primary {
  background-color: $dark-gray4;
}

.bp3-dark .bp3-callout.bp3-intent-primary[class*="bp3-icon-"]::before,
.bp3-dark .bp3-callout.bp3-intent-primary > .bp3-icon:first-child,
.bp3-dark .bp3-callout.bp3-intent-primary .bp3-heading {
  color: $blue5;
}

// Tags
.bp3-tag {
  border-radius: 3px;
  margin: 0 0.2rem 0.2rem 0;
  padding: 0.125rem 0.4rem;
  font-size: 0.8rem;
}

.bp3-tag.bp3-intent-primary,
.bp3-tag.bp3-intent-primary button > * {
  background: $blue1-unimportant;
  color: $light-gray4;
  &.bp3-interactive:hover {
    // opacity: .85;
    background: $dark-gray5;
    // background: $blue1-unimportant;
    transition: all 0.1s $pt-transition-ease2;
  }
}

<<<<<<< HEAD
.bp3-tag.bp3-minimal:not([class*="bp3-intent-"]) {
  background-color: $dark-gray5;
}

.bp3-dark .bp3-tag.bp3-minimal:not([class*="bp3-intent-"]),
.bp3-dark.bp3-tag.bp3-minimal:not([class*="bp3-intent-"]) {
  color: $gray4;
=======
.bp3-tag-input .bp3-tag.bp3-active {
  outline: #007af5 solid 2px;
  outline-offset: 1px;
}

.bp3-portal #fileTag .bp3-tag.bp3-minimal:not([class*="inspectorOpen"]) {
  background-color: $blue1-unimportant;
>>>>>>> 128b1df0
}

.bp3-tag-input .bp3-tag.bp3-active {
  outline: #007af5 solid 2px;
  outline-offset: 1px;
}

.bp3-portal #fileTag,
.bp3-dialog {
  .bp3-tag.bp3-minimal:not([class*="inspectorOpen"]) {
    background-color: $blue1;
    color: $light-gray4;
  }
}

// .bp3-dark .bp3-tree-node-content:hover {
//   background-color: #252525 !important;
//   border-left: 2px solid $blue1;
// }
@for $i from 0 through 20 {
  .#{$ns}-tree-node-content-#{$i}:hover {
    background-color: #252525 !important;
    border-left: 2px solid $blue1;
    padding-left: (($tree-row-height - $tree-icon-spacing) * $i) - 2px !important;
    transition: all 0.2s $pt-transition-ease2;
    color: white;
  }
}

.bp3-dark .bp3-tree-node-content:hover,
.bp3-dark .bp3-tree-node-content:hover > .custom-icon {
  color: white;
}

// Hardcode left padding
.#{$ns}-tree-node-content-0:hover {
  padding-left: 2px !important;
}

.#{$ns}-tree-node-content-0 {
  padding-left: 4px !important;
}

.#{$ns}-tree-node-caret {
  transition: transform ($pt-transition-duration * 1.5) $pt-transition-ease;
}

// settings panel
.bp3-drawer {
  overflow-y: auto;
}

.bp3-drawer {
  display: flex;
  flex-direction: column;
  margin: 0;
  box-shadow: 0 0 0 1px rgba(16, 22, 26, 0.1), 0 4px 8px rgba(16, 22, 26, 0.2), 0 18px 46px 6px rgba(16, 22, 26, 0.2);
  background: $light-gray5;
  padding: 1rem;
  // button {
  //   margin-bottom: 0.3rem;
  // }
}

.bp3-drawer-body {
  overflow: unset;
}

.bp3-drawer-header,
.bp3-drawer-body,
.bp3-drawer-body .bp3-divider,
.bp3-dialog-header {
  padding: 0 0 0.5rem 0;
  margin-bottom: 1rem;
}

.bp3-drawer-body > *,
#search-form:not(.bp3-button-group) > button {
  margin-bottom: 0.5rem;
}

.bp3-drawer,
.bp3-dialog .bp3-dialog-header {
  .custom-icon {
    color: $dark-gray4;
  }
}

.bp3-drawer .bp3-intent-warning .custom-icon {
  color: white !important;
}

.bp3-drawer:not(.bp3-position-top):not(.bp3-position-bottom):not(.bp3-position-left):not(.bp3-position-right):not(.bp3-vertical) {
  min-width: var(--inspector-width);
  width: 22rem;
}

// Search panel
#search-form,
.gallery {
  .bp3-button-group.bp3-vertical > {
    .bp3-button:not(:first-child) {
      border-radius: 0 0 6px 6px !important;
    }

    .bp3-button:not(:last-child) {
      border-radius: 6px 6px 0 0 !important;
    }
  }
}

// .bp3-button-group.bp3-vertical > .bp3-button:not(:First-child) {
//   border-radius: 0 0 6px 6px !important;
// }
// .bp3-button-group.bp3-vertical > .bp3-button:not(:last-child) {
//   border-radius: 6px 6px 0 0 !important;
// }<|MERGE_RESOLUTION|>--- conflicted
+++ resolved
@@ -46,13 +46,6 @@
   background: transparent;
 }
 
-<<<<<<< HEAD
-.bp3-dark .bp3-tree-node-content:hover,
-.bp3-dark button:hover:not(.bp3-minimal):not(.bp3-tag-remove),
-.bp3-dark .bp3-button:hover:not(.bp3-dialog-close-button) {
-  background-color: $dark-gray3;
-  // background-color: $dark-gray5;
-=======
 .bp3-dark {
   .bp3-tree-node-content:hover,
   button:hover:not(.bp3-minimal):not(.bp3-tag-remove),
@@ -61,7 +54,6 @@
     background-color: $dark-gray3;
     // background-color: $dark-gray5;
   }
->>>>>>> 128b1df0
 }
 // Input field
 ::selection {
@@ -547,12 +539,10 @@
   max-width: 180px;
 }
 
-<<<<<<< HEAD
 .bp3-hotkey-column {
   padding: 1rem;
 }
 
-=======
 // Color picker
 .sketch-picker {
   width: 200px;
@@ -565,7 +555,7 @@
     padding: .3rem 0 0 .3rem;
   }
 }
->>>>>>> 128b1df0
+
 // Icons
 .bp3-dark .bp3-icon:not(.bp3-icon-small-cross),
 .bp3-dark .bp3-button:not([class*="-primary"]) .bp3-icon,
@@ -770,7 +760,6 @@
   }
 }
 
-<<<<<<< HEAD
 .bp3-tag.bp3-minimal:not([class*="bp3-intent-"]) {
   background-color: $dark-gray5;
 }
@@ -778,7 +767,8 @@
 .bp3-dark .bp3-tag.bp3-minimal:not([class*="bp3-intent-"]),
 .bp3-dark.bp3-tag.bp3-minimal:not([class*="bp3-intent-"]) {
   color: $gray4;
-=======
+}
+
 .bp3-tag-input .bp3-tag.bp3-active {
   outline: #007af5 solid 2px;
   outline-offset: 1px;
@@ -786,7 +776,6 @@
 
 .bp3-portal #fileTag .bp3-tag.bp3-minimal:not([class*="inspectorOpen"]) {
   background-color: $blue1-unimportant;
->>>>>>> 128b1df0
 }
 
 .bp3-tag-input .bp3-tag.bp3-active {
