--- conflicted
+++ resolved
@@ -353,12 +353,8 @@
 }
 .bp3-dark {
   #inspector,
-<<<<<<< HEAD
-  .gallery {
-=======
   #outliner,
   main {
->>>>>>> a138addd
     .bp3-tag-input.bp3-active,
     input:not(.bp3-input-ghost),
     .bp3-input-group {
