--- conflicted
+++ resolved
@@ -1131,12 +1131,7 @@
 .bp3-dark #watched-folders .bp3-button:hover {
   background-color: $dark-gray2 !important;
   border-left: 2px solid $blue1;
-<<<<<<< HEAD
-  padding-left: .85rem !important;
-  // padding-left: calc(.85rem + 8px) !important
-=======
   padding-left: 0.85rem !important;
->>>>>>> a138addd
   transition: all 0.2s $pt-transition-ease2;
   color: white;
 }
