--- conflicted
+++ resolved
@@ -735,12 +735,8 @@
 .bp3-dark,
 .bp3-light {
   #fileTag .bp3-heading.inpectorHeading,
-<<<<<<< HEAD
   .bp3-drawer-header .bp3-heading,
   &.header-dark .bp3-heading {
-=======
-  .bp3-drawer-header .bp3-heading {
->>>>>>> f0e3ef5f
     // .bp3-dialog-header .bp3-heading {
     line-height: 19px;
     font-size: 18px;
@@ -980,11 +976,7 @@
 }
 
 //Sidebar override
-<<<<<<< HEAD
-.sidebar {
-=======
 .vertical-toolbar {
->>>>>>> f0e3ef5f
   #toolbar {
     .bp3-dark .bp3-button-group.bp3-minimal .bp3-button:hover:not(.bp3-disabled),
     .bp3-button.bp3-minimal:hover,
