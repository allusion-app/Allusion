--- conflicted
+++ resolved
@@ -900,16 +900,6 @@
 }
 
 //Sidebar override
-<<<<<<< HEAD
-.sidebar .bp3-dark .bp3-button-group.bp3-minimal .bp3-button:hover:not(.bp3-disabled),
-.sidebar .bp3-button.bp3-minimal:hover,
-.sidebar .bp3-dark .bp3-button.bp3-minimal:hover {
-  border-left: 2px solid $blue1;
-  border-bottom: none !important;
-  border-radius: 0;
-  padding-left: 7px;
-  padding-bottom: 5px;
-=======
 .sidebar {
   #toolbar {
     .bp3-dark .bp3-button-group.bp3-minimal .bp3-button:hover:not(.bp3-disabled),
@@ -922,7 +912,6 @@
       padding-bottom: 5px;
     }
   }
->>>>>>> 1d95f8ca
 }
 
 #system-tags {
@@ -1002,19 +991,7 @@
 $pt-grid-size: 10px !default;
 $tree-row-height: $pt-grid-size * 3 !default;
 $tree-icon-spacing: ($tree-row-height - 100rem) / 2 !default;
-<<<<<<< HEAD
-
-@for $i from 0 through 20 {
-  .#{$ns}-tree-node-content-#{$i} {
-    padding-left: (($tree-row-height - $tree-icon-spacing) - 2px) * $i !important;
-  }
-}
-.#{$ns}-tree-node-content-#0 {
-  padding-left: ($tree-row-height - $tree-icon-spacing) + 4px !important;
-}
-=======
 $tree-boffset: 8px !default;
->>>>>>> 1d95f8ca
 
 .bp3-tree .bp3-icon,
 .bp3-tree .bp3-icon-standard,
@@ -1169,26 +1146,16 @@
 
 @for $i from 0 through 20 {
   .#{$ns}-tree-node-content-#{$i}:hover {
-    background-color: $dark-gray2 !important;
+    background-color: #252525 !important;
     border-left: 2px solid $blue1;
-<<<<<<< HEAD
-    padding-left: (($tree-row-height - $tree-icon-spacing) * $i) - 4px !important;
-    // padding-left: (($tree-row-height - $tree-icon-spacing) - 6px) * $i !important;
-=======
     padding-left: (((($tree-row-height - $tree-icon-spacing) - 8px) * $i) + $tree-boffset) +
       0px !important;
->>>>>>> 1d95f8ca
     transition: all 0.2s $pt-transition-ease2;
     color: white;
   }
 }
-<<<<<<< HEAD
-.#{$ns}-tree-node-content-#0:hover {
-  padding-left: (($tree-row-height - $tree-icon-spacing) + 4px) - 2px !important;
-=======
 .#{$ns}-tree-node-content-0:hover {
   padding-left: $tree-boffset + 2px !important;
->>>>>>> 1d95f8ca
 }
 
 .bp3-dark {
