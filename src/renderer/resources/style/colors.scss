--- conflicted
+++ resolved
@@ -6,7 +6,6 @@
 $dark-gray2: #2a2d30 !important;
 $dark-gray3: #232729 !important;
 $dark-gray4: #495057 !default;
-<<<<<<< HEAD
 $dark-gray5: #3e3e3e !important; // #5c6064
 $dark-gray6: #7d8991 !important;
 
@@ -21,11 +20,6 @@
 $dark-gray8-trans: #686f7330 !default;
 $dark-gray9-trans: #2b2c2d80 !default;
 
-=======
-$dark-gray5: #3e3e3e !important;
-$dark-gray6: #7d8991 !important;
-
->>>>>>> f0e3ef5f
 $dark-wgray1: #181818 !important;
 $dark-wgray2: #252525 !important;
 $dark-wgray3: #282828 !important;
@@ -39,15 +33,9 @@
 $gray4: #a7b6c2 !important;
 $gray5: #bfccd6 !important;
 
-<<<<<<< HEAD
 $light-gray1: #9ca1a6; // Main icons & text //95999d  8c9195; //#8f9ca6;
 $light-gray2: #868d91 !important; // #b1b7bb
 $light-gray3: #dde1e4 !important; // #d1d1d1 #e1e8ed
-=======
-$light-gray1: #95999d; //8c9195; //#8f9ca6;
-$light-gray2: #7d8991 !important;
-$light-gray3: #d1d1d1 !important; //#e1e8ed
->>>>>>> f0e3ef5f
 $light-gray4: #ebf1f5 !important;
 $light-gray5: #f7f9fa !important; //#f5f8fa;
 $light-gray6: #f5f8fa !important;
@@ -56,11 +44,7 @@
 $light-wgray2: #adadad !important;
 $light-wgray3: #d1d1d1 !important; //#e1e8ed
 $light-wgray4: #ebf1f5 !important;
-<<<<<<< HEAD
 $light-wgray5: #f7f9fa !important; //#f5f8fa;
-=======
-$light-wgray5: #f7f9fa !important; //#f5f8fa !default;
->>>>>>> f0e3ef5f
 $light-wgray6: #f5f8fa !important;
 
 $white: #ffffff !default;
