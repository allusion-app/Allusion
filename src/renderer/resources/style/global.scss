// Styling to match Allusion Mockups
$pt-transition-ease: cubic-bezier(0.4, 1, 0.75, 0.9) !default;
$pt-transition-ease2: cubic-bezier(0.4, 0, 0.2, 1) !default;
$pt-transition-ease-bounce: cubic-bezier(0.54, 1.12, 0.38, 1.11) !default;
$pt-transition-duration: 100ms !default;

// Page layout
html {
  height: 100%;
  // margin-top: 24px;
  background: $dark-gray1;
  -webkit-font-smoothing: antialiased;
}

body {
  background: $dark-gray1;
  margin: 0px;
  width: 100%;
  height: 100%;
  overflow: hidden;
  font-family: -apple-system, "BlinkMacSystemFont", "Segoe UI", "Roboto", "Oxygen", "Ubuntu", "Cantarell", "Open Sans", "Helvetica Neue", "Icons16", sans-serif;
  .bp3-light {
    color: $light-gray1;
  }
}

#app {
  --outliner-width: 16em;
  --inspector-width: 24em;
  --toolbar-height: 2.4rem;
  --content-area-height: calc(100vh - var(--toolbar-height));
  --thumbnail-size: 250px;
  height: 100%;
}

.preloader {
  font-size: 18px;
  font-weight: 700;
  font-family: -apple-system, "BlinkMacSystemFont", "Segoe UI", "Roboto", "Oxygen", "Ubuntu", "Cantarell", "Open Sans", "Helvetica Neue", "Icons16", sans-serif;
  -webkit-font-smoothing: antialiased;
}

main {
  grid-area: main;
  overflow: hidden; //temp fix for double scrollbar
}

#layoutContainer {
  display: grid;
  grid-template-rows: var(--toolbar-height) var(--content-area-height);
  grid-template-columns: min-content 1fr min-content;
  grid-template-areas:
    "toolbar toolbar toolbar"
    "outliner main inspector";

  &.bp3-dark {
    background: $dark-gray1;
  }
  &.bp3-light {
    background: $light-gray5;
  }
}

// Global component layout
.popoverContent {
  padding: 0.5em;
  max-width: 32em;
  #tag .custom-icon {
    margin-top: 0;
    margin-right: 20px;
    font-size: 40px;
  }
  #fileTag {
    padding: 0.75rem !important;
  }
}
.contextMenuTarget {
  outline-color: $pt-intent-primary;
  outline-width: 2px;
  outline-offset: -2px;
  outline-style: solid;
}

// Default browser CSS overrides
/* Prevent text selection in all HTML elements for more native feel */
*,
*::after,
*::before {
  -webkit-user-select: none;
}
// Disable default outline on focused elements (e.g. clicked buttons)
:focus {
  outline: none !important;
  // background: rgba(255, 255, 255, 0.05) !important;
}

// Custom scrollbar style
::-webkit-scrollbar {
  width: 10px;
}

/* Track */
::-webkit-scrollbar-track {
  background-color: $dark-gray3;
}
.bp3-popover-backdrop {
  background: rgba(16, 22, 26, 0); //Set 2 zero for now
}
.bp3-popover-content,
.bp3-drawer,
.bp3-overlay {
  ::-webkit-scrollbar-track {
    background-color: $light-gray4;
  }
}

/* Handle */
::-webkit-scrollbar-thumb {
  background-color: $dark-gray5;
}
.bp3-popover-content,
.bp3-drawer,
.bp3-overlay {
  ::-webkit-scrollbar-thumb {
    background-color: $light-gray2;
  }
}

/* Handle on hover */
::-webkit-scrollbar-thumb:hover {
  background-color: $dark-gray1;
}
.bp3-popover-content ::-webkit-scrollbar-thumb:hover {
  background-color: $light-gray1;
}

///////////////////////////////// Custom Hover tooltip /////////////////////////////////
[data-right],
[data-left] {
  position: relative !important;
  z-index: auto;
}
[data-right]:after {
  content: attr(data-right);
  position: absolute !important;
  max-width: 600px !important;
  min-width: max-content;
  left: 1rem;
  top: 1rem;
  margin-left: 1.5rem;
  margin-top: 1.5rem;
  text-align: left;
  line-height: 1.5;
  padding: 0.55rem 0.8rem;
  background: $blue1;
  color: white;
  z-index: auto;
  // white-space: nowrap;
  border-radius: 5px;
  box-shadow: 0 30px 90px 0px #181818, 0px 0px 0px 0px #181818 !important;
  opacity: 0;
  visibility: hidden;
}
[data-right]:hover:after,
[data-left]:hover:after {
  opacity: 1;
  transition: all 0.2s $pt-transition-ease2;
  visibility: visible;
  position: absolute;
  z-index: 1000;
}
[data-left]:after {
  content: attr(data-left);
  position: absolute !important;
  max-width: 600px !important;
  min-width: max-content;
  right: 1rem;
  top: 1rem;
  margin-left: 1.5rem;
  margin-top: 1.5rem;
  text-align: left;
  line-height: 1.5;
  padding: 0.55rem 0.8rem;
  background: $blue1;
  color: white;
  z-index: auto;
  // white-space: nowrap;
  border-radius: 5px;
  box-shadow: 0 30px 90px 0px #181818, 0px 0px 0px 0px #181818 !important;
  opacity: 0;
  visibility: hidden;
}

///////////////////////////////// Theme Colours /////////////////////////////////
// Todo: The nice thing about variables is that we can change them depending on the theme,
// instead of switching colors around like this
// Dark
.bp3-dark {
  #toolbar,
  #inspector,
  nav,
  #outliner {
    background-color: $dark-gray2;
  }
  background-color: $dark-gray2;
}


// Light
.bp3-light {
  #toolbar,
  #inspector,
  nav,
  #outliner {
    background-color: $light-gray5 !important;
  }
  background-color: $light-gray5 !important;
}

///////////////////////////////// Media Queries /////////////////////////////////
@media (min-width: 1601px) {
  .grid.thumbnail,
  .grid.thumbnail img,
  .list.thumbnail img {
    width: 350px !important;
    height: 350px !important;
  }
}
@media (min-width: 1281px) {
  .grid.thumbnail,
  .grid.thumbnail img,
  .list.thumbnail img {
    width: 260px !important;
    height: 260px !important;
  }
}
@media (max-width: 1280px) {
  .grid.thumbnail,
  .grid.thumbnail img,
  .list.thumbnail img {
    width: 225px !important;
    height: 225px !important;
  }
}
@media (max-width: 960px) {
  #main-toolbar {
    left: 25% !important;
    width: 50% !important;
    #spacer {
      display: none;
      visibility: hidden;
    }
  }
  .grid.thumbnail,
  .grid.thumbnail img,
  .list.thumbnail img {
    width: 150px !important;
    height: 150px !important;
  }
}
@media (max-width: 720px) {
  #main-toolbar {
    left: 20% !important;
    width: 60% !important;
    #spacer {
      display: none;
      visibility: hidden;
    }
  }
}
@media (max-width: 540px) {
  #app {
    --toolbar-height: 4.8rem;
  }
  #toolbar {
    align-items: flex-start !important;
    height: 4.8rem;
    #outliner-toolbar,
    #inspector-toolbar {
      top: 1.4rem;
      position: inherit;
    }
  }
  #main-toolbar {
    left: 0 !important;
    width: 100% !important;
    top: 2.2rem !important;
    padding: 0.25rem 0.5rem !important;
    #spacer {
      display: none;
      visibility: hidden;
    }
  }
  .slide.thumbnail {
    height: calc(50vh - 4.8rem) !important;
  }
}

// Outliner dimensions
// --outliner-width + --thumbnail-size
@media (max-width: 40em) {
  #inspector.inspectorOpen {
    min-width: 0;
  }
}

// --outliner-width
@media (max-width: 20em) {
  #inspector {
    display: none;
  }

  nav {
    display: none;
  }
  #toolbar #media {
    display: none;
  }
  .bp3-button-group {
    width: 100%;
  }
}

///////////////////////////////// Misc /////////////////////////////////
// Error boundary (when app crashes)
.error-boundary {
  grid-area: main;

  .bp3-non-ideal-state > * {
    max-width: 500px;
  }

  .message {
    text-align: left;
    width: 800px;
    max-width: 800px;
  }
}

// Change icon color (black/white) based on its intent (like Blueprint's built-in icons)
.custom-icon * {
  fill: currentColor;
}
<<<<<<< HEAD

.drop-overlay-content {
  top: 0;
  left: calc(50vw - 200px);
  margin: 10vh 0;
  width: 400px;
  position: absolute;

  .quick-tags {
    text-align: center;
  }
=======
.custom-icon {
  color: inherit!important;
>>>>>>> 2d87ee53
}

.bp3-icon-eye {
  cursor: none;
}
.custom-icon-128 > * {
  height: 8rem !important;
  width: 8rem !important;
}
.custom-icon-64 > * {
  height: 4rem !important;
  width: 4rem !important;
}
.bp3-alert .custom-icon,
.custom-icon-32 > * {
  height: 2rem !important;
  width: 2rem !important;
}
.fillWidth {
  width: 100%;
}

#imageViewer {
  position: fixed;
  top: 0;
  left: 0;
  width: 100%;
  height: 100%;
  background-color: rgba(0, 0, 0, 0.5);
  z-index: 1001;

  #fullImage {
    position: absolute;
    top: 50%;
    left: 50%;
    transform: translate(-50%, -50%);

    box-shadow: 0 0 128px black;

    background-color: rgba(1, 1, 1, 0.5);

    transition: width 0.1s ease-in-out, height 0.1s ease-in-out;
  }

  .zoomIn {
    cursor: zoom-in;
  }

  .zoomOut {
    cursor: zoom-out;
  }
}

.color-black {
  color: black;
  transition: color 0.2s ease;
}

.color-white {
  color: white;
  transition: color 0.2s ease;
}<|MERGE_RESOLUTION|>--- conflicted
+++ resolved
@@ -18,7 +18,8 @@
   width: 100%;
   height: 100%;
   overflow: hidden;
-  font-family: -apple-system, "BlinkMacSystemFont", "Segoe UI", "Roboto", "Oxygen", "Ubuntu", "Cantarell", "Open Sans", "Helvetica Neue", "Icons16", sans-serif;
+  font-family: -apple-system, 'BlinkMacSystemFont', 'Segoe UI', 'Roboto', 'Oxygen', 'Ubuntu',
+    'Cantarell', 'Open Sans', 'Helvetica Neue', 'Icons16', sans-serif;
   .bp3-light {
     color: $light-gray1;
   }
@@ -36,7 +37,8 @@
 .preloader {
   font-size: 18px;
   font-weight: 700;
-  font-family: -apple-system, "BlinkMacSystemFont", "Segoe UI", "Roboto", "Oxygen", "Ubuntu", "Cantarell", "Open Sans", "Helvetica Neue", "Icons16", sans-serif;
+  font-family: -apple-system, 'BlinkMacSystemFont', 'Segoe UI', 'Roboto', 'Oxygen', 'Ubuntu',
+    'Cantarell', 'Open Sans', 'Helvetica Neue', 'Icons16', sans-serif;
   -webkit-font-smoothing: antialiased;
 }
 
@@ -50,8 +52,8 @@
   grid-template-rows: var(--toolbar-height) var(--content-area-height);
   grid-template-columns: min-content 1fr min-content;
   grid-template-areas:
-    "toolbar toolbar toolbar"
-    "outliner main inspector";
+    'toolbar toolbar toolbar'
+    'outliner main inspector';
 
   &.bp3-dark {
     background: $dark-gray1;
@@ -205,7 +207,6 @@
   background-color: $dark-gray2;
 }
 
-
 // Light
 .bp3-light {
   #toolbar,
@@ -341,7 +342,6 @@
 .custom-icon * {
   fill: currentColor;
 }
-<<<<<<< HEAD
 
 .drop-overlay-content {
   top: 0;
@@ -353,10 +353,10 @@
   .quick-tags {
     text-align: center;
   }
-=======
+}
+
 .custom-icon {
-  color: inherit!important;
->>>>>>> 2d87ee53
+  color: inherit !important;
 }
 
 .bp3-icon-eye {
