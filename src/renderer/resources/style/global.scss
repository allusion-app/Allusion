// Styling to match Allusion Mockups
$pt-transition-ease: cubic-bezier(0.4, 1, 0.75, 0.9) !default;
$pt-transition-ease2: cubic-bezier(0.4, 0, 0.2, 1) !default;
$pt-transition-ease-bounce: cubic-bezier(0.54, 1.12, 0.38, 1.11) !default;
$pt-transition-duration: 100ms !default;

// Page layout
html {
  height: 100%;
  // margin-top: 24px;
  background: $dark-gray1;
  -webkit-font-smoothing: antialiased;
}

body {
  background: $dark-gray1;
  margin: 0px;
  width: 100%;
  height: 100%;
  overflow: hidden;
<<<<<<< HEAD
  font-family: -apple-system, "BlinkMacSystemFont", "Segoe UI", "Roboto", "Oxygen", "Ubuntu", "Cantarell", "Open Sans",
    "Helvetica Neue", "Icons16", sans-serif;
=======
  font-family: -apple-system, 'BlinkMacSystemFont', 'Segoe UI', 'Roboto', 'Oxygen', 'Ubuntu',
    'Cantarell', 'Open Sans', 'Helvetica Neue', 'Icons16', sans-serif;
>>>>>>> 15735bb2
  .bp3-light {
    color: $light-gray1;
  }
}

#app {
  --outliner-width: 16em;
  --inspector-width: 24em;
  --toolbar-height: 2.4rem;
  --content-area-height: calc(100vh - var(--toolbar-height));
  --thumbnail-size: 250px;
  height: 100%;
}

.preloader {
  font-size: 18px;
  font-weight: 700;
<<<<<<< HEAD
  font-family: -apple-system, "BlinkMacSystemFont", "Segoe UI", "Roboto", "Oxygen", "Ubuntu", "Cantarell", "Open Sans",
    "Helvetica Neue", "Icons16", sans-serif;
=======
  font-family: -apple-system, 'BlinkMacSystemFont', 'Segoe UI', 'Roboto', 'Oxygen', 'Ubuntu',
    'Cantarell', 'Open Sans', 'Helvetica Neue', 'Icons16', sans-serif;
>>>>>>> 15735bb2
  -webkit-font-smoothing: antialiased;
}

main {
  grid-area: main;
  overflow: hidden; //temp fix for double scrollbar
}

#layoutContainer {
  display: grid;
  grid-template-rows: var(--toolbar-height) var(--content-area-height);
  grid-template-columns: min-content 1fr min-content;
  grid-template-areas:
    'toolbar toolbar toolbar'
    'outliner main inspector';

  &.bp3-dark {
    background: $dark-gray1;
  }
  &.bp3-light {
    background: $light-gray5;
  }
}

// Global component layout
.popoverContent {
  padding: 0.5em;
  max-width: 32em;
  #tag .custom-icon {
    margin-top: 0;
    margin-right: 20px;
    font-size: 40px;
  }
  #fileTag {
    padding: 0.75rem !important;
  }
}
.contextMenuTarget {
  outline-color: $pt-intent-primary;
  outline-width: 2px;
  outline-offset: -2px;
  outline-style: solid;
}

// Default browser CSS overrides
/* Prevent text selection in all HTML elements for more native feel */
*,
*::after,
*::before {
  -webkit-user-select: none;
}
// Disable default outline on focused elements (e.g. clicked buttons)
:focus {
  outline: none !important;
  // background: rgba(255, 255, 255, 0.05) !important;
}

// Custom scrollbar style
::-webkit-scrollbar {
  width: 10px;
}

/* Track */
::-webkit-scrollbar-track {
  background-color: $dark-gray3;
}
.bp3-popover-backdrop {
  background: rgba(16, 22, 26, 0); //Set 2 zero for now
}
.bp3-popover-content,
.bp3-drawer,
.bp3-overlay {
  ::-webkit-scrollbar-track {
    background-color: $light-gray4;
  }
}

/* Handle */
::-webkit-scrollbar-thumb {
  background-color: $dark-gray5;
}
.bp3-popover-content,
.bp3-drawer,
.bp3-overlay {
  ::-webkit-scrollbar-thumb {
    background-color: $light-gray2;
  }
}

/* Handle on hover */
::-webkit-scrollbar-thumb:hover {
  background-color: $dark-gray1;
}
.bp3-popover-content ::-webkit-scrollbar-thumb:hover {
  background-color: $light-gray1;
}

///////////////////////////////// Custom Hover tooltip /////////////////////////////////
[data-right],
[data-left] {
  position: relative !important;
  z-index: auto;
}
[data-right]:after {
  content: attr(data-right);
  position: absolute !important;
  max-width: 600px !important;
  min-width: max-content;
  left: 1rem;
  top: 1rem;
  margin-left: 1.5rem;
  margin-top: 1.5rem;
  text-align: left;
  line-height: 1.5;
  padding: 0.55rem 0.8rem;
  background: $blue1;
  color: white;
  z-index: auto;
  // white-space: nowrap;
  border-radius: 5px;
  box-shadow: 0 30px 90px 0px #181818, 0px 0px 0px 0px #181818 !important;
  opacity: 0;
  visibility: hidden;
}
[data-right]:hover:after,
[data-left]:hover:after {
  opacity: 1;
  transition: all 0.2s $pt-transition-ease2;
  visibility: visible;
  position: absolute;
  z-index: 1000;
}
[data-left]:after {
  content: attr(data-left);
  position: absolute !important;
  max-width: 600px !important;
  min-width: max-content;
  right: 1rem;
  top: 1rem;
  margin-left: 1.5rem;
  margin-top: 1.5rem;
  text-align: left;
  line-height: 1.5;
  padding: 0.55rem 0.8rem;
  background: $blue1;
  color: white;
  z-index: auto;
  // white-space: nowrap;
  border-radius: 5px;
  box-shadow: 0 30px 90px 0px #181818, 0px 0px 0px 0px #181818 !important;
  opacity: 0;
  visibility: hidden;
}

///////////////////////////////// Theme Colours /////////////////////////////////
// Todo: The nice thing about variables is that we can change them depending on the theme,
// instead of switching colors around like this
// Dark
.bp3-dark {
  #toolbar,
  #inspector,
  nav,
  #outliner {
    background-color: $dark-gray2;
  }
  background-color: $dark-gray2;
}

// Light
.bp3-light {
  #toolbar,
  #inspector,
  nav,
  #outliner {
    background-color: $light-gray5 !important;
  }
  background-color: $light-gray5 !important;
}

///////////////////////////////// Media Queries /////////////////////////////////
@media (min-width: 1601px) {
  .grid.thumbnail,
  .grid.thumbnail img,
  .list.thumbnail img {
    width: 350px !important;
    height: 350px !important;
  }
}
@media (min-width: 1281px) {
  .grid.thumbnail,
  .grid.thumbnail img,
  .list.thumbnail img {
    width: 260px !important;
    height: 260px !important;
  }
}
@media (max-width: 1280px) {
  .grid.thumbnail,
  .grid.thumbnail img,
  .list.thumbnail img {
    width: 225px !important;
    height: 225px !important;
  }
}
@media (max-width: 960px) {
  #main-toolbar {
    left: 25% !important;
    width: 50% !important;
    #spacer {
      display: none;
      visibility: hidden;
    }
  }
  .grid.thumbnail,
  .grid.thumbnail img,
  .list.thumbnail img {
    width: 150px !important;
    height: 150px !important;
  }
}
@media (max-width: 720px) {
  #main-toolbar {
    left: 20% !important;
    width: 60% !important;
    #spacer {
      display: none;
      visibility: hidden;
    }
  }
}
@media (max-width: 540px) {
  #app {
    --toolbar-height: 4.8rem;
  }
  #toolbar {
    align-items: flex-start !important;
    height: 4.8rem;
    #outliner-toolbar,
    #inspector-toolbar {
      top: 1.4rem;
      position: inherit;
    }
  }
  #main-toolbar {
    left: 0 !important;
    width: 100% !important;
    top: 2.2rem !important;
    padding: 0.25rem 0.5rem !important;
    #spacer {
      display: none;
      visibility: hidden;
    }
  }
  .slide.thumbnail {
    height: calc(50vh - 4.8rem) !important;
  }
}

// Outliner dimensions
// --outliner-width + --thumbnail-size
@media (max-width: 40em) {
  #inspector.inspectorOpen {
    min-width: 0;
  }
}

// --outliner-width
@media (max-width: 20em) {
  #inspector {
    display: none;
  }

  nav {
    display: none;
  }
  #toolbar #media {
    display: none;
  }
  .bp3-button-group {
    width: 100%;
  }
}

///////////////////////////////// Misc /////////////////////////////////
// Error boundary (when app crashes)
.error-boundary {
  grid-area: main;

  .bp3-non-ideal-state > * {
    max-width: 500px;
  }

  .message {
    text-align: left;
    width: 800px;
    max-width: 800px;
  }
}

// Change icon color (black/white) based on its intent (like Blueprint's built-in icons)
.custom-icon * {
  fill: currentColor;
}

.drop-overlay-content {
  top: 0;
  left: calc(50vw - 200px);
  margin: 10vh 0;
  width: 400px;
  position: absolute;

  .quick-tags {
    text-align: center;
  }
}

.custom-icon {
  color: inherit !important;
}

.bp3-icon-eye {
  cursor: none;
}
.custom-icon-128 > * {
  height: 8rem !important;
  width: 8rem !important;
}
.custom-icon-64 > * {
  height: 4rem !important;
  width: 4rem !important;
}
.bp3-alert .custom-icon,
.custom-icon-32 > * {
  height: 2rem !important;
  width: 2rem !important;
}
.fillWidth {
  width: 100%;
}

#imageViewer {
  position: fixed;
  top: 0;
  left: 0;
  width: 100%;
  height: 100%;
  background-color: #181818db;
  z-index: 1001;
  cursor: url(../renderer/resources/icons/close_24x.png), auto;

  #fullImage {
    position: absolute;
    top: 50%;
    left: 50%;
    transform: translate(-50%, -50%);
    box-shadow: 0 0 128px rgba(0,0,0,.5);
    background-color: rgba(1, 1, 1, 0.5);
    transition: width 0.1s ease-in-out, height 0.1s ease-in-out;
  }

  .zoomIn {
    cursor: zoom-in;
    width: auto;
    height: calc(100vh - 6rem)
  }

  .zoomOut {
    cursor: zoom-out;
  }
}

.color-black {
  color: black;
  transition: color 0.2s ease;
}

.color-white {
  color: white;
  transition: color 0.2s ease;
}<|MERGE_RESOLUTION|>--- conflicted
+++ resolved
@@ -18,13 +18,8 @@
   width: 100%;
   height: 100%;
   overflow: hidden;
-<<<<<<< HEAD
-  font-family: -apple-system, "BlinkMacSystemFont", "Segoe UI", "Roboto", "Oxygen", "Ubuntu", "Cantarell", "Open Sans",
-    "Helvetica Neue", "Icons16", sans-serif;
-=======
   font-family: -apple-system, 'BlinkMacSystemFont', 'Segoe UI', 'Roboto', 'Oxygen', 'Ubuntu',
     'Cantarell', 'Open Sans', 'Helvetica Neue', 'Icons16', sans-serif;
->>>>>>> 15735bb2
   .bp3-light {
     color: $light-gray1;
   }
@@ -42,13 +37,8 @@
 .preloader {
   font-size: 18px;
   font-weight: 700;
-<<<<<<< HEAD
-  font-family: -apple-system, "BlinkMacSystemFont", "Segoe UI", "Roboto", "Oxygen", "Ubuntu", "Cantarell", "Open Sans",
-    "Helvetica Neue", "Icons16", sans-serif;
-=======
   font-family: -apple-system, 'BlinkMacSystemFont', 'Segoe UI', 'Roboto', 'Oxygen', 'Ubuntu',
     'Cantarell', 'Open Sans', 'Helvetica Neue', 'Icons16', sans-serif;
->>>>>>> 15735bb2
   -webkit-font-smoothing: antialiased;
 }
 
@@ -404,7 +394,7 @@
     top: 50%;
     left: 50%;
     transform: translate(-50%, -50%);
-    box-shadow: 0 0 128px rgba(0,0,0,.5);
+    box-shadow: 0 0 128px rgba(0, 0, 0, 0.5);
     background-color: rgba(1, 1, 1, 0.5);
     transition: width 0.1s ease-in-out, height 0.1s ease-in-out;
   }
@@ -412,7 +402,7 @@
   .zoomIn {
     cursor: zoom-in;
     width: auto;
-    height: calc(100vh - 6rem)
+    height: calc(100vh - 6rem);
   }
 
   .zoomOut {
