--- conflicted
+++ resolved
@@ -95,7 +95,6 @@
     color: $light-gray3;
   }
 
-
   button.bp3-intent-primary {
     background: $light-gray0-trans !important;
     // background: $dark-gray0-trans !important;
@@ -111,7 +110,7 @@
       box-shadow: none !important;
     }
 
-     /* Breaks stykling buttns search forms */
+    /* Breaks stykling buttns search forms */
     // &.bp3-fill:not([class*='bp3-intent-primary']) {
     //   border: 1.3px solid $light-gray5-trans !important;
     //   color: #495057;
@@ -148,12 +147,8 @@
 
 .bp3-overlay
   .bp3-button:not([class*='bp3-intent-']):not(.bp3-dialog-close-button):not(.bp3-minimal) {
-<<<<<<< HEAD
   // background: $light-gray1-trans; /* Not sure what items use this  > buttons none intent*/
   background: $dark-gray1-trans;
-=======
-  background: $light-gray1-trans;
->>>>>>> f0e3ef5f
   color: $light-gray6;
 }
 
@@ -182,7 +177,7 @@
   overflow: hidden auto !important;
   border-left: 1px solid $dark-gray0;
   border-right: 1px solid $dark-gray0;
-  
+
   > div:hover .outliner-header-wrapper:not(last-child) > * {
     opacity: 1;
   }
@@ -294,10 +289,8 @@
 
 // Google-photos like selection for tag tree
 .tag-tree {
-
   // Only show checkbox on hover
   .bp3-tree-node-content {
-
     > .bp3-tree-node-secondary-label {
       display: none;
     }
@@ -322,8 +315,8 @@
 
   &.selection-active {
     // .bp3-tree {
-      // Indicator that selection mode is active > isnt the selection enough?
-      // box-shadow: inset 0 0 4px $blue1;
+    // Indicator that selection mode is active > isnt the selection enough?
+    // box-shadow: inset 0 0 4px $blue1;
     // }
 
     .bp3-tree-node-content {
