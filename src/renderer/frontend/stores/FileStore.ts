import { action, observable } from 'mobx';
import fs from 'fs-extra';

import Backend from '../../backend/Backend';
import { ClientFile, IFile } from '../../entities/File';
import RootStore from './RootStore';
import { ID, generateId } from '../../entities/ID';
<<<<<<< HEAD
import { ITagSearchQuery } from '../UiStore';
import { ClientTag } from '../../entities/Tag';
=======
import { ITagSearchQuery } from './UiStore';
import { getThumbnailPath } from '../utils';
>>>>>>> 128b1df0

class FileStore {
  readonly fileList = observable<ClientFile>([]);
  @observable numUntaggedFiles = 0;

  private backend: Backend;
  private rootStore: RootStore;

  constructor(backend: Backend, rootStore: RootStore) {
    this.backend = backend;
    this.rootStore = rootStore;
  }

  @action.bound async init(autoLoadFiles: boolean) {
    if (autoLoadFiles) {
      await this.loadFiles();
      this.numUntaggedFiles = await this.backend.getNumUntaggedFiles();
    }
  }

  @action.bound async addFile(filePath: string) {
    const fileData: IFile = {
      id: generateId(),
      path: filePath,
      dateAdded: new Date(),
      tags: [],
      ...(await ClientFile.getMetaData(filePath)),
    };
    const file = new ClientFile(this, fileData);
    // The function caller is responsible for handling errors.
    await this.backend.createFile(fileData);
    this.add(file);
    this.numUntaggedFiles++;
    return file;
  }

  @action.bound async removeFilesById(ids: ID[]) {
    const filesToRemove = ids
      .map((id) => this.get(id))
      .filter((f) => f !== undefined) as ClientFile[];

    try {
      filesToRemove.forEach((file) => {
        file.dispose();
        this.rootStore.uiStore.deselectFile(file);
        this.fileList.remove(file);
        if (file.tags.length === 0) {
          this.numUntaggedFiles--;
        }
      });
      await Promise.all(filesToRemove.map((f) => this.removeThumbnail(f)));
      await this.backend.removeFiles(filesToRemove);
    } catch (err) {
      console.error('Could not remove files', err);
    }
  }

  @action.bound async fetchAllFiles() {
    try {
      const { orderBy, fileOrder } = this.rootStore.uiStore.view;
      const fetchedFiles = await this.backend.fetchFiles(orderBy, fileOrder);
      this.updateFromBackend(fetchedFiles);
    } catch (err) {
      console.error('Could not load all files', err);
    }
  }

  @action.bound async fetchUntaggedFiles() {
    try {
      const { orderBy, fileOrder } = this.rootStore.uiStore.view;
      const fetchedFiles = await this.backend.searchFiles([], orderBy, fileOrder);
      this.updateFromBackend(fetchedFiles);
    } catch (err) {
      console.error('Could not load all files', err);
    }
  }

  @action.bound async fetchFilesByQuery() {
    // Todo: properly implement this later
    await this.fetchFilesByTagIDs(
      this.rootStore.uiStore.searchQueryList.flatMap((q) => (q as ITagSearchQuery).value),
    );
  }

  @action.bound async fetchFilesByTagIDs(tags: ID[]) {
    // Query the backend to send back only files with these tags
    try {
      const { orderBy, fileOrder } = this.rootStore.uiStore.view;
      const fetchedFiles = await this.backend.searchFiles(tags, orderBy, fileOrder);
      this.updateFromBackend(fetchedFiles);
    } catch (e) {
      console.log('Could not find files based on tag search', e);
    }
  }

  @action
  async fetchFilesByIDs(files: ID[]) {
    try {
      const fetchedFiles = await this.backend.fetchFilesByID(files);
      this.updateFromBackend(fetchedFiles);
    } catch (e) {
      console.log('Could not find files based on IDs', e);
    }
  }

  @action.bound incrementNumUntaggedFiles() {
    this.numUntaggedFiles++;
  }

  @action.bound decrementNumUntaggedFiles() {
    this.numUntaggedFiles--;
  }

  // Removes all items from fileList
  @action.bound clearFileList() {
    // Clean up observers of ClientFiles before removing them
    this.fileList.forEach((f) => f.dispose());
    this.fileList.clear();
  }

  get(id: ID): ClientFile | undefined {
    return this.fileList.find((f) => f.id === id);
  }

  getTag(tag: ID): ClientTag | undefined {
    return this.rootStore.tagStore.get(tag);
  }

  save(file: IFile) {
    this.backend.saveFile(file);
  }

  @action.bound private async loadFiles() {
    const { orderBy, fileOrder } = this.rootStore.uiStore.view;
    const fetchedFiles = await this.backend.fetchFiles(orderBy, fileOrder);

    // Removes files with invalid file path. Otherwise adds files to fileList.
    // In the future the user should have the option to input the new path if the file was only moved or renamed.
    await Promise.all(
      fetchedFiles.map(async (backendFile: IFile) => {
        try {
          await fs.access(backendFile.path, fs.constants.F_OK);
          this.fileList.push(new ClientFile(this, backendFile));
        } catch (e) {
          console.log(`${backendFile.path} 'does not exist'`);
          this.backend.removeFile(backendFile);
        }
      }),
    );
  }

<<<<<<< HEAD
  @action.bound private async updateFromBackend(backendFiles: IFile[]) {
=======
  private async removeFile(file: ClientFile): Promise<void> {
    // Deselect in case it was selected
    this.rootStore.uiStore.deselectFile(file);
    file.dispose();
    this.fileList.remove(file);
    await this.removeThumbnail(file);
    return this.backend.removeFile(file);
  }

  private async removeThumbnail(file: ClientFile) {
    const thumbDir = getThumbnailPath(file.path, this.rootStore.uiStore.thumbnailDirectory);
    if (await fs.pathExists(thumbDir)) {
      await fs.remove(thumbDir);
    }
  }

  private async updateFromBackend(backendFiles: IFile[]) {
>>>>>>> 128b1df0
    // removing manually invalid files
    // watching files would be better to remove invalid files
    // files could also have moved, removing them may be undesired then

    // Todo: instead of removing invalid files, add them to an MissingFiles list and prompt to the user?
    // (maybe fetch all files, not only the ones passed given as arguments here)

    const existenceChecker = await Promise.all(
      backendFiles.map(async (backendFile) => {
        try {
          await fs.access(backendFile.path, fs.constants.F_OK);
          return true;
        } catch (err) {
          this.backend.removeFile(backendFile);
          const clientFile = this.get(backendFile.id);
          if (clientFile) {
            await this.removeFile(clientFile);
          }
          return false;
        }
      }),
    );

    const existingBackendFiles = backendFiles.filter((_, i) => existenceChecker[i]);

    if (this.fileList.length === 0) {
      this.addFiles(this.filesFromBackend(existingBackendFiles));
      return;
    }

    if (existingBackendFiles.length === 0) {
      return this.clearFileList();
    }

    return this.replaceFileList(this.filesFromBackend(existingBackendFiles));
  }

  @action.bound private add(file: ClientFile) {
    this.fileList.push(file);
  }

  @action.bound private addFiles(files: ClientFile[]) {
    this.fileList.push(...files);
  }

  @action.bound private filesFromBackend(backendFiles: IFile[]): ClientFile[] {
    return backendFiles.map((file) => new ClientFile(this, file));
  }

  @action.bound private async removeFile(file: ClientFile): Promise<void> {
    // Deselect in case it was selected
    this.rootStore.uiStore.deselectFile(file);
    file.dispose();
    this.fileList.remove(file);
    return this.backend.removeFile(file);
  }

  @action.bound private replaceFileList(backendFiles: ClientFile[]) {
    this.fileList.forEach((f) => f.dispose());
    this.fileList.replace(backendFiles);
  }
}

export default FileStore;<|MERGE_RESOLUTION|>--- conflicted
+++ resolved
@@ -5,13 +5,9 @@
 import { ClientFile, IFile } from '../../entities/File';
 import RootStore from './RootStore';
 import { ID, generateId } from '../../entities/ID';
-<<<<<<< HEAD
 import { ITagSearchQuery } from '../UiStore';
 import { ClientTag } from '../../entities/Tag';
-=======
-import { ITagSearchQuery } from './UiStore';
 import { getThumbnailPath } from '../utils';
->>>>>>> 128b1df0
 
 class FileStore {
   readonly fileList = observable<ClientFile>([]);
@@ -163,27 +159,7 @@
     );
   }
 
-<<<<<<< HEAD
   @action.bound private async updateFromBackend(backendFiles: IFile[]) {
-=======
-  private async removeFile(file: ClientFile): Promise<void> {
-    // Deselect in case it was selected
-    this.rootStore.uiStore.deselectFile(file);
-    file.dispose();
-    this.fileList.remove(file);
-    await this.removeThumbnail(file);
-    return this.backend.removeFile(file);
-  }
-
-  private async removeThumbnail(file: ClientFile) {
-    const thumbDir = getThumbnailPath(file.path, this.rootStore.uiStore.thumbnailDirectory);
-    if (await fs.pathExists(thumbDir)) {
-      await fs.remove(thumbDir);
-    }
-  }
-
-  private async updateFromBackend(backendFiles: IFile[]) {
->>>>>>> 128b1df0
     // removing manually invalid files
     // watching files would be better to remove invalid files
     // files could also have moved, removing them may be undesired then
@@ -238,7 +214,15 @@
     this.rootStore.uiStore.deselectFile(file);
     file.dispose();
     this.fileList.remove(file);
+    await this.removeThumbnail(file);
     return this.backend.removeFile(file);
+  }
+
+  @action.bound private async removeThumbnail(file: ClientFile) {
+    const thumbDir = getThumbnailPath(file.path, this.rootStore.uiStore.thumbnailDirectory);
+    if (await fs.pathExists(thumbDir)) {
+      await fs.remove(thumbDir);
+    }
   }
 
   @action.bound private replaceFileList(backendFiles: ClientFile[]) {
