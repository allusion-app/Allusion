import { action, observable, computed, observe } from 'mobx';
import fs from 'fs-extra';

import Backend from '../../backend/Backend';
import { ClientFile, IFile } from '../../entities/File';
import RootStore from './RootStore';
import { ID, generateId } from '../../entities/ID';
import { SearchCriteria } from '../../entities/SearchCriteria';
import { getThumbnailPath, debounce } from '../utils';
import { ClientTag } from '../../entities/Tag';
import { FileOrder } from '../../backend/DBRepository';

const FILE_STORAGE_KEY = 'Allusion_File';

/** These fields are stored and recovered when the application opens up */
const PersistentPreferenceFields: Array<keyof FileStore> = ['content', 'fileOrder', 'orderBy'];

export type ViewContent = 'query' | 'all' | 'untagged';

class FileStore {
  readonly fileList = observable<ClientFile>([]);

  /** The origin of the current files that are shown */
  @observable content: ViewContent = 'all';
  @observable fileOrder: FileOrder = 'DESC';
  @observable orderBy: keyof IFile = 'dateAdded';
  @observable numUntaggedFiles = 0;

  private backend: Backend;
  private rootStore: RootStore;

  constructor(backend: Backend, rootStore: RootStore) {
    this.backend = backend;
    this.rootStore = rootStore;

    // Store preferences immediately when anything is changed
    const debouncedPersist = debounce(this.storePersistentPreferences, 200).bind(this);
    PersistentPreferenceFields.forEach((f) => observe(this, f, debouncedPersist));
  }

  @computed get showsAllContent() {
    return this.content === 'all';
  }

  @computed get showsUntaggedContent() {
    return this.content === 'untagged';
  }

  @computed get showsQueryContent() {
    return this.content === 'query';
  }

  @action.bound switchFileOrder() {
    this.setFileOrder(this.fileOrder === 'DESC' ? 'ASC' : 'DESC');
    this.refetch();
  }

  @action.bound orderFilesBy(prop: keyof IFile = 'dateAdded') {
    this.setOrderBy(prop);
    this.refetch();
  }

  @action.bound setContentQuery() {
    this.setContent('query');
  }

  @action.bound setContentAll() {
    this.setContent('all');
  }

  @action.bound setContentUntagged() {
    this.setContent('untagged');
  }

  @action.bound async init(autoLoadFiles: boolean) {
    if (autoLoadFiles) {
      await this.loadFiles();
      this.numUntaggedFiles = await this.backend.getNumUntaggedFiles();
    }
  }

  @action.bound async addFile(filePath: string, locationId: ID, dateAdded?: Date) {
    const fileData: IFile = {
      id: generateId(),
      locationId,
      path: filePath,
      dateAdded: dateAdded ? new Date(dateAdded) : new Date(),
      dateModified: new Date(),
      tags: [],
      ...(await ClientFile.getMetaData(filePath)),
    };
    const file = new ClientFile(this, fileData);
    // The function caller is responsible for handling errors.
    await this.backend.createFile(fileData);
    this.add(file);
    this.incrementNumUntaggedFiles();
    return file;
  }

  /** Client-only remove: Hides a file */
  @action.bound async hideFile(file: ClientFile) {
    file.dispose();
    this.rootStore.uiStore.deselectFile(file);
    this.fileList.remove(file);
    if (file.tags.length === 0) {
      this.decrementNumUntaggedFiles();
    }
  }

  @action.bound async removeFilesById(ids: ID[], removeFromDB = true) {
    const filesToRemove = ids
      .map((id) => this.get(id))
      .filter((f) => f !== undefined) as ClientFile[];

    try {
      filesToRemove.forEach((file) => this.hideFile(file));
      if (removeFromDB) {
        await Promise.all(filesToRemove.map((f) => this.removeThumbnail(f)));
        await this.backend.removeFiles(filesToRemove);
      }
    } catch (err) {
      console.error('Could not remove files', err);
    }
  }

  @action.bound refetch() {
    if (this.showsAllContent) {
      this.fetchAllFiles();
    } else if (this.showsUntaggedContent) {
      this.fetchUntaggedFiles();
    } else if (this.showsQueryContent) {
      this.fetchFilesByQuery();
    }
  }

  @action.bound async fetchAllFiles() {
    try {
      const fetchedFiles = await this.backend.fetchFiles(this.orderBy, this.fileOrder);
      this.updateFromBackend(fetchedFiles);
      this.setContentAll();
    } catch (err) {
      console.error('Could not load all files', err);
    }
  }

  @action.bound async fetchUntaggedFiles() {
    try {
      const criteria: SearchCriteria<IFile> = {
        key: 'tags',
        value: [],
        operator: 'contains',
        valueType: 'array',
      };
      const fetchedFiles = await this.backend.searchFiles(criteria, this.orderBy, this.fileOrder);
      this.updateFromBackend(fetchedFiles);
      this.setContentUntagged();
    } catch (err) {
      console.error('Could not load all files', err);
    }
  }

  @action.bound
  async fetchFilesByQuery() {
    const criteria = this.rootStore.uiStore.searchCriteriaList.slice();
    if (criteria.length === 0) {
      return this.fetchAllFiles();
    }
    try {
      const fetchedFiles = await this.backend.searchFiles(
        criteria as [SearchCriteria<IFile>],
        this.orderBy,
        this.fileOrder,
      );
      this.updateFromBackend(fetchedFiles);
      this.setContentQuery();
    } catch (e) {
      console.log('Could not find files based on criteria', e);
    }
  }

  @action.bound async fetchFilesByTagIDs(tags: ID[]) {
    // Query the backend to send back only files with these tags
    try {
      const criteria: SearchCriteria<IFile> = {
        key: 'tags',
        value: tags,
        operator: 'contains',
        valueType: 'array',
      };
      const fetchedFiles = await this.backend.searchFiles(criteria, this.orderBy, this.fileOrder);
      this.updateFromBackend(fetchedFiles);
    } catch (e) {
      console.log('Could not find files based on tag search', e);
    }
  }

  @action.bound async fetchFilesByIDs(files: ID[]) {
    try {
      const fetchedFiles = await this.backend.fetchFilesByID(files);
      this.updateFromBackend(fetchedFiles);
    } catch (e) {
      console.log('Could not find files based on IDs', e);
    }
  }

  @action.bound incrementNumUntaggedFiles() {
    this.numUntaggedFiles++;
  }

  @action.bound decrementNumUntaggedFiles() {
    if (this.numUntaggedFiles === 0) {
      throw new Error('Invalid Database State: Cannot have less than 0 untagged files.');
    }
    this.numUntaggedFiles--;
  }

  // Removes all items from fileList
  @action.bound clearFileList() {
    // Clean up observers of ClientFiles before removing them
    this.fileList.forEach((f) => f.dispose());
    this.fileList.clear();
  }

  get(id: ID): ClientFile | undefined {
    return this.fileList.find((f) => f.id === id);
  }

  getTag(tag: ID): ClientTag | undefined {
    return this.rootStore.tagStore.get(tag);
  }

  save(file: IFile) {
    file.dateModified = new Date();
    this.backend.saveFile(file);
  }

  recoverPersistentPreferences() {
    const prefsString = localStorage.getItem(FILE_STORAGE_KEY);
    if (prefsString) {
      try {
        const prefs = JSON.parse(prefsString);
        this.setContent(prefs.content);
        this.setFileOrder(prefs.fileOrder);
        this.setOrderBy(prefs.orderBy);
      } catch (e) {
        console.log('Cannot parse persistent preferences:', FILE_STORAGE_KEY, e);
      }
    }
  }

  storePersistentPreferences() {
    const prefs: any = {};
    for (const field of PersistentPreferenceFields) {
      prefs[field] = this[field];
    }
    localStorage.setItem(FILE_STORAGE_KEY, JSON.stringify(prefs));
  }

  @action.bound private async loadFiles() {
    const fetchedFiles = await this.backend.fetchFiles(this.orderBy, this.fileOrder);
    await this.updateFromBackend(fetchedFiles);
  }

  @action.bound private async updateFromBackend(backendFiles: IFile[]) {
    // removing manually invalid files
    // watching files would be better to remove invalid files
    // files could also have moved, removing them may be undesired then

    // Todo: instead of removing invalid files, add them to an MissingFiles list and prompt to the user?
    // (maybe fetch all files, not only the ones passed given as arguments here)

    const locationIds = this.rootStore.locationStore.locationList.map((l) => l.id);
    const existenceChecker = await Promise.all(
      backendFiles.map(async (backendFile) => {
        try {
          await fs.access(backendFile.path, fs.constants.F_OK);
        } catch (err) {
<<<<<<< HEAD
          // If file cannot be accessed, mark it as such so that it can be recovered
          
=======
>>>>>>> b3d6f44f
          // Remove file from client only - keep in DB in case it will be recovered later
          // TODO: Store missing date so it can be automatically removed after some time?
          const clientFile = this.get(backendFile.id);
          if (clientFile) {
            if (clientFile.tags.length === 0) {
              this.decrementNumUntaggedFiles();
            }
            clientFile.dispose();
            this.fileList.remove(clientFile);
          }
          return false;
        }

        // Check if file belongs to a location; shouldn't be needed, but useful for during development
        if (!locationIds.includes(backendFile.locationId)) {
          console.warn('Found a file that does not belong to any location! Will still show up', backendFile);
          return false;
        }
        return true;
      }),
    );

    const existingBackendFiles = backendFiles.filter((_, i) => existenceChecker[i]);

    if (this.fileList.length === 0) {
      this.addFiles(this.filesFromBackend(existingBackendFiles));
      return;
    }

    if (existingBackendFiles.length === 0) {
      return this.clearFileList();
    }

    return this.replaceFileList(this.filesFromBackend(existingBackendFiles));
  }

  @action.bound async fetchBrokenFiles() {
    try {
      const { orderBy, fileOrder } = this.rootStore.uiStore.view;
      const backendFiles = await this.backend.fetchFiles(orderBy, fileOrder);
      
      const brokenFiles = await Promise.all(
        backendFiles.filter(async (backendFile) => {
          try {
            await fs.access(backendFile.path, fs.constants.F_OK);
            return false;
          } catch (err) {
            return true;
          }
        }),
      );
      const clientFiles = brokenFiles.map((f) => new ClientFile(this, f, true));
      clientFiles.forEach((f) => f.setThumbnailPath(
        getThumbnailPath(f.path, this.rootStore.uiStore.thumbnailDirectory)));
      this.replaceFileList(clientFiles);
    } catch (err) {
      console.error('Could not load broken files', err);
    }
  }

  @action.bound private add(file: ClientFile) {
    this.fileList.push(file);
  }

  @action.bound private addFiles(files: ClientFile[]) {
    this.fileList.push(...files);
  }

  @action.bound private filesFromBackend(backendFiles: IFile[]): ClientFile[] {
    return backendFiles.map((file) => new ClientFile(this, file));
  }

  @action.bound private async removeThumbnail(file: ClientFile) {
    const thumbDir = getThumbnailPath(file.path, this.rootStore.uiStore.thumbnailDirectory);
    if (await fs.pathExists(thumbDir)) {
      await fs.remove(thumbDir);
    }
  }

  @action.bound private replaceFileList(backendFiles: ClientFile[]) {
    this.fileList.forEach((f) => f.dispose());
    this.fileList.replace(backendFiles);
  }

  @action private setFileOrder(order: FileOrder = 'DESC') {
    this.fileOrder = order;
  }

  @action private setOrderBy(prop: keyof IFile = 'dateAdded') {
    this.orderBy = prop;
  }

  @action private setContent(content: ViewContent = 'all') {
    this.content = content;
  }
}

export default FileStore;<|MERGE_RESOLUTION|>--- conflicted
+++ resolved
@@ -275,11 +275,6 @@
         try {
           await fs.access(backendFile.path, fs.constants.F_OK);
         } catch (err) {
-<<<<<<< HEAD
-          // If file cannot be accessed, mark it as such so that it can be recovered
-          
-=======
->>>>>>> b3d6f44f
           // Remove file from client only - keep in DB in case it will be recovered later
           // TODO: Store missing date so it can be automatically removed after some time?
           const clientFile = this.get(backendFile.id);
