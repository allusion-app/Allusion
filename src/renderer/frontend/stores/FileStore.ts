--- conflicted
+++ resolved
@@ -28,11 +28,7 @@
     }
   }
 
-<<<<<<< HEAD
-  @action.bound async addFile(filePath: string) {
-=======
   @action.bound async addFile(filePath: string, dateAdded?: Date) {
->>>>>>> 4aa9246d
     const fileData: IFile = {
       id: generateId(),
       path: filePath,
@@ -44,11 +40,7 @@
     // The function caller is responsible for handling errors.
     await this.backend.createFile(fileData);
     this.add(file);
-<<<<<<< HEAD
-    this.numUntaggedFiles++;
-=======
     this.incrementNumUntaggedFiles();
->>>>>>> 4aa9246d
     return file;
   }
 
