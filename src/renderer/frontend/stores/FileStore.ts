--- conflicted
+++ resolved
@@ -5,13 +5,9 @@
 import { ClientFile, IFile } from '../../entities/File';
 import RootStore from './RootStore';
 import { ID, generateId } from '../../entities/ID';
-<<<<<<< HEAD
-import { ITagSearchQuery } from '../UiStore';
+import { SearchCriteria } from '../../entities/SearchCriteria';
+import { getThumbnailPath } from '../utils';
 import { ClientTag } from '../../entities/Tag';
-=======
-import { SearchCriteria } from '../../entities/SearchCriteria';
->>>>>>> 36eacf53
-import { getThumbnailPath } from '../utils';
 
 class FileStore {
   readonly fileList = observable<ClientFile>([]);
@@ -81,55 +77,37 @@
 
   @action.bound async fetchUntaggedFiles() {
     try {
-<<<<<<< HEAD
-      const { orderBy, fileOrder } = this.rootStore.uiStore.view;
-      const fetchedFiles = await this.backend.searchFiles([], orderBy, fileOrder);
-=======
-      const { fileOrder, fileOrderDescending } = this.rootStore.uiStore;
+      const { fileOrder, orderBy } = this.rootStore.uiStore.view;
       const criteria: SearchCriteria<IFile> = { key: 'tags', value: [], operator: 'contains', valueType: 'array' };
-      const fetchedFiles = await this.backend.searchFiles(criteria, fileOrder, fileOrderDescending);
->>>>>>> 36eacf53
+      const fetchedFiles = await this.backend.searchFiles(criteria, orderBy, fileOrder);
       this.updateFromBackend(fetchedFiles);
     } catch (err) {
       console.error('Could not load all files', err);
     }
   }
 
-<<<<<<< HEAD
-  @action.bound async fetchFilesByQuery() {
-    // Todo: properly implement this later
-    await this.fetchFilesByTagIDs(
-      this.rootStore.uiStore.searchQueryList.flatMap((q) => (q as ITagSearchQuery).value),
-    );
-=======
   @action.bound
   async fetchFilesByQuery() {
     const criteria = this.rootStore.uiStore.searchCriteriaList.slice();
     if (criteria.length === 0) {
       return;
     }
-    const { fileOrder, fileOrderDescending } = this.rootStore.uiStore;
+    const { orderBy, fileOrder } = this.rootStore.uiStore.view;
     try {
       const fetchedFiles = await this.backend.searchFiles(
-        criteria as [SearchCriteria<IFile>], fileOrder, fileOrderDescending);
+        criteria as [SearchCriteria<IFile>], orderBy, fileOrder);
       this.updateFromBackend(fetchedFiles);
     } catch (e) {
       console.log('Could not find files based on criteria', e);
     }
->>>>>>> 36eacf53
   }
 
   @action.bound async fetchFilesByTagIDs(tags: ID[]) {
     // Query the backend to send back only files with these tags
     try {
-<<<<<<< HEAD
       const { orderBy, fileOrder } = this.rootStore.uiStore.view;
-      const fetchedFiles = await this.backend.searchFiles(tags, orderBy, fileOrder);
-=======
-      const { fileOrder, fileOrderDescending } = this.rootStore.uiStore;
       const criteria: SearchCriteria<IFile> = { key: 'tags', value: tags, operator: 'contains', valueType: 'array' };
-      const fetchedFiles = await this.backend.searchFiles(criteria, fileOrder, fileOrderDescending);
->>>>>>> 36eacf53
+      const fetchedFiles = await this.backend.searchFiles(criteria, orderBy, fileOrder);
       this.updateFromBackend(fetchedFiles);
     } catch (e) {
       console.log('Could not find files based on tag search', e);
