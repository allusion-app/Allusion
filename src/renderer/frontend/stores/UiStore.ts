import { action, observable, computed } from 'mobx';

import { ClientFile, IFile } from '../../entities/File';
import { ID } from '../../entities/ID';
import { ClientTag } from '../../entities/Tag';
import RootStore from './RootStore';
import { remote, ipcRenderer } from 'electron';

interface IHotkeyMap {
  // Outerliner actions
  toggleOutliner: string;
  openOutlinerImport: string;
  openOutlinerTags: string;
  openOutlinerSearch: string;

  // Inspector actions
  toggleInspector: string;
  toggleSettings: string;

  // Toolbar actions (these should only be active when the content area is focused)
  openTagSelector: string;
  deleteSelectedFiles: string;
  selectAllFiles: string;
  deselectAllFiles: string;
  viewList: string;
  viewGrid: string;
  viewMason: string;
  viewSlide: string;

  // Other
  openPreviewWindow: string;
}

// https://blueprintjs.com/docs/#core/components/hotkeys.dialog
const defaultHotkeyMap: IHotkeyMap = {
  toggleOutliner: '1',
  toggleInspector: '2',
  openOutlinerImport: 'shift + 1',
  openOutlinerTags: 'shift + 2',
  openOutlinerSearch: 'shift + 3',
  openTagSelector: 't',
  toggleSettings: 's',
  deleteSelectedFiles: 'del',
  selectAllFiles: 'mod + a',
  deselectAllFiles: 'mod + d',
  viewList: 'alt + 1',
  viewGrid: 'alt + 2',
  viewMason: 'alt + 3',
  viewSlide: 'alt + 4',
  openPreviewWindow: 'space',
};

/**
 * From: https://mobx.js.org/best/store.html
 * Things you will typically find in UI stores:
 * - Session information
 * - Information about how far your application has loaded
 * - Information that will not be stored in the backend
 * - Information that affects the UI globally:
 *  - Window dimensions
 *  - Accessibility information
 *  - Current language
 *  - Currently active theme
 * - User interface state as soon as it affects multiple, further unrelated components:
 *  - Current selection
 *  - Visibility of toolbars, etc.
 *  - State of a wizard
 *  - State of a global overlay
 */

export type ViewMethod = 'list' | 'grid' | 'mason' | 'slide';

class UiStore {
  rootStore: RootStore;

  @observable isInitialized = false;

  // Theme
  @observable theme: 'LIGHT' | 'DARK' = 'DARK';

  // FullScreen
  @observable isFullScreen: boolean = false;

  // UI
  @observable outlinerPage: 'IMPORT' | 'TAGS' | 'SEARCH' = 'TAGS';
  @observable isOutlinerOpen: boolean = true;
  @observable isInspectorOpen: boolean = true;
  @observable isSettingsOpen: boolean = false;
  @observable isToolbarTagSelectorOpen: boolean = false;
<<<<<<< HEAD
  @observable isPreviewOpen: boolean = false;
=======
  @observable isToolbarFileRemoverOpen: boolean = false;
>>>>>>> b8a9f728

  // VIEW
  // UI
  @observable viewMethod: ViewMethod = 'grid';

  // Content
  @observable fileOrder: keyof IFile = 'dateAdded';
  @observable fileOrderDescending = true;
  @observable fileLayout: 'LIST' | 'GRID' | 'MASONRY' | 'SLIDE' = 'GRID';

  // Selections
  // Observable arrays recommended like this here https://github.com/mobxjs/mobx/issues/669#issuecomment-269119270
  readonly fileSelection = observable<ID>([]);
  readonly tagSelection = observable<ID>([]);

  @observable hotkeyMap: IHotkeyMap = defaultHotkeyMap;

  @computed get clientFileSelection(): ClientFile[] {
    return this.fileSelection.map((id) =>
      this.rootStore.fileStore.fileList.find((f) => f.id === id),
    ) as ClientFile[];
  }

  @computed get clientTagSelection(): ClientTag[] {
    return this.tagSelection.map((id) =>
      this.rootStore.tagStore.tagList.find((t) => t.id === id),
    ) as ClientTag[];
  }

  constructor(rootStore: RootStore) {
    this.rootStore = rootStore;
  }

  /////////////////// Selection actions ///////////////////
  @action selectFile(file: ClientFile) {
    this.fileSelection.push(file.id);
  }

  @action deselectFile(file: ClientFile) {
    this.fileSelection.remove(file.id);
  }

  @action clearFileSelection() {
    this.fileSelection.clear();
  }

  @action.bound selectAllFiles() {
    this.fileSelection.clear();
    this.fileSelection.push(
      ...this.rootStore.fileStore.fileList.map((f) => f.id),
    );
  }

  @action.bound deselectAllFiles() {
    this.fileSelection.clear();
  }

  @action selectTag(tag: ClientTag) {
    this.tagSelection.push(tag.id);
    this.cleanFileSelection();
    this.rootStore.fileStore.fetchFilesByTagIDs(this.tagSelection);
  }

  @action deselectTag(tag: ClientTag) {
    this.tagSelection.remove(tag.id);
    this.cleanFileSelection();
    this.rootStore.fileStore.fetchFilesByTagIDs(this.tagSelection);
  }

  @action clearTagSelection() {
    this.tagSelection.clear();
    this.rootStore.fileStore.fetchFilesByTagIDs(this.tagSelection);
  }

  @action.bound setFileOrder(prop: keyof IFile) {
    this.fileOrder = prop;
    this.rootStore.fileStore.fetchFilesByTagIDs(this.tagSelection);
  }

  @action.bound setFileOrderDescending(descending: boolean) {
    this.fileOrderDescending = descending;
    this.rootStore.fileStore.fetchFilesByTagIDs(this.tagSelection);
  }

  /////////////////// UI Actions ///////////////////
  @action.bound toggleOutliner() {
    this.isOutlinerOpen = !this.isOutlinerOpen;
  }

  @action.bound openOutlinerImport() {
    this.outlinerPage = 'IMPORT';
  }
  @action.bound openOutlinerTags() {
    this.outlinerPage = 'TAGS';
  }
  @action.bound openOutlinerSearch() {
    this.outlinerPage = 'SEARCH';
  }

  @action.bound openPreviewWindow() {
    ipcRenderer.send('sendPreviewFiles', this.fileSelection.toJS());
    this.isPreviewOpen = true;
  }

  // VIEW
  @action.bound viewList() {
    this.viewMethod = 'list';
  }
  @action.bound viewGrid() {
    this.viewMethod = 'grid';
  }
  @action.bound viewMason() {
    this.viewMethod = 'mason';
  }
  @action.bound viewSlide() {
    this.viewMethod = 'slide';
  }

  @action.bound toggleInspector() {
    this.isInspectorOpen = !this.isInspectorOpen;
  }
  @action.bound toggleSettings() {
    this.isSettingsOpen = !this.isSettingsOpen;
  }
  @action.bound toggleTheme() {
    this.theme = this.theme === 'DARK' ? 'LIGHT' : 'DARK';
  }

  @action.bound toggleToolbarTagSelector() {
    this.isToolbarTagSelectorOpen =
      this.fileSelection.length > 0 && !this.isToolbarTagSelectorOpen;
  }
  @action.bound openToolbarTagSelector() {
    this.isToolbarTagSelectorOpen = this.fileSelection.length > 0;
  }
  @action.bound closeToolbarTagSelector() {
    this.isToolbarTagSelectorOpen = false;
  }

  @action.bound toggleToolbarFileRemover() {
    this.isToolbarFileRemoverOpen =
      this.fileSelection.length > 0 && !this.isToolbarFileRemoverOpen;
  }
  @action.bound openToolbarFileRemover() {
    this.isToolbarFileRemoverOpen = true;
  }
  @action.bound closeToolbarFileRemover() {
    this.isToolbarFileRemoverOpen = false;
  }

  @action.bound toggleDevtools() {
    remote.getCurrentWebContents().toggleDevTools();
  }
  @action.bound reload() {
    remote.getCurrentWindow().reload();
  }
  @action.bound toggleFullScreen() {
    this.isFullScreen = !this.isFullScreen;
    remote.getCurrentWindow().setFullScreen(this.isFullScreen);
  }

  /////////////////// Helper methods ///////////////////
  /**
   * Deselect files that are not tagged with any tag in the current tag selection
   */
  private cleanFileSelection() {
    this.clientFileSelection.forEach((file) => {
      if (!file.tags.some((t) => this.tagSelection.includes(t))) {
        this.deselectFile(file);
      }
    });
  }
}

export default UiStore;<|MERGE_RESOLUTION|>--- conflicted
+++ resolved
@@ -87,11 +87,8 @@
   @observable isInspectorOpen: boolean = true;
   @observable isSettingsOpen: boolean = false;
   @observable isToolbarTagSelectorOpen: boolean = false;
-<<<<<<< HEAD
   @observable isPreviewOpen: boolean = false;
-=======
   @observable isToolbarFileRemoverOpen: boolean = false;
->>>>>>> b8a9f728
 
   // VIEW
   // UI
