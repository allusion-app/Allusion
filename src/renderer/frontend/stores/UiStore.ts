import { action, observable, computed } from 'mobx';

import { ClientFile, IFile } from '../../entities/File';
import { ID } from '../../entities/ID';
import { ClientTag } from '../../entities/Tag';
import RootStore from './RootStore';
<<<<<<< HEAD
import { remote, ipcRenderer } from 'electron';
=======
import { remote } from 'electron';
import { ClientTagCollection, ROOT_TAG_COLLECTION_ID } from '../../entities/TagCollection';
>>>>>>> 3bee8d57

interface IHotkeyMap {
  // Outerliner actions
  toggleOutliner: string;
  openOutlinerImport: string;
  openOutlinerTags: string;
  openOutlinerSearch: string;
  replaceQuery: string;

  // Inspector actions
  toggleInspector: string;
  toggleSettings: string;

  // Toolbar actions (these should only be active when the content area is focused)
  openTagSelector: string;
  deleteSelection: string;
  selectAll: string;
  deselectAll: string;
  viewList: string;
  viewGrid: string;
  viewMason: string;
  viewSlide: string;

  // Other
  openPreviewWindow: string;
}

// https://blueprintjs.com/docs/#core/components/hotkeys.dialog
const defaultHotkeyMap: IHotkeyMap = {
  toggleOutliner: '1',
  toggleInspector: '2',
  openOutlinerImport: 'shift + 1',
  openOutlinerTags: 'shift + 2',
  openOutlinerSearch: 'shift + 3',
  replaceQuery: 'r',
  openTagSelector: 't',
  toggleSettings: 's',
  deleteSelection: 'del',
  selectAll: 'mod + a',
  deselectAll: 'mod + d',
  viewList: 'alt + 1',
  viewGrid: 'alt + 2',
  viewMason: 'alt + 3',
  viewSlide: 'alt + 4',
  openPreviewWindow: 'space',
};

type SearchQueryAction = 'include' | 'exclude';
type SearchQueryOperator = 'and' | 'or';
interface ISearchQuery {
  action: SearchQueryAction;
  /** Operator between previous query and this query */
  operator: SearchQueryOperator;
}

export interface ITagSearchQuery extends ISearchQuery {
  value: ID[];
}
// interface IFilenameSearchQuery extends ISearchQuery {
//   value: string;
// }
// interface IFilenameSearchQuery extends ISearchQuery {
//   value: string;
// }

/**
 * From: https://mobx.js.org/best/store.html
 * Things you will typically find in UI stores:
 * - Session information
 * - Information about how far your application has loaded
 * - Information that will not be stored in the backend
 * - Information that affects the UI globally:
 *  - Window dimensions
 *  - Accessibility information
 *  - Current language
 *  - Currently active theme
 * - User interface state as soon as it affects multiple, further unrelated components:
 *  - Current selection
 *  - Visibility of toolbars, etc.
 *  - State of a wizard
 *  - State of a global overlay
 */

export type ViewMethod = 'list' | 'grid' | 'mason' | 'slide';

class UiStore {
  rootStore: RootStore;

  @observable isInitialized = false;

  // Theme
  @observable theme: 'LIGHT' | 'DARK' = 'DARK';

  // FullScreen
  @observable isFullScreen: boolean = false;

  // UI
  @observable outlinerPage: 'IMPORT' | 'TAGS' | 'SEARCH' = 'TAGS';
  @observable isOutlinerOpen: boolean = true;
  @observable isInspectorOpen: boolean = true;
  @observable isSettingsOpen: boolean = false;
  @observable isToolbarTagSelectorOpen: boolean = false;
  @observable isPreviewOpen: boolean = false;
  @observable isToolbarFileRemoverOpen: boolean = false;
  @observable isOutlinerTagRemoverOpen: 'selection' | ID | null = null;

  // VIEW
  @observable viewMethod: ViewMethod = 'grid';
  /** Index of the first item in the viewport */
  @observable firstIndexInView: number = 0;
  /** The origin of the current files that are shown */
  @observable viewContent: 'query' | 'all' | 'untagged' = 'all';

  // Content
  @observable fileOrder: keyof IFile = 'dateAdded';
  @observable fileOrderDescending = true;
  @observable fileLayout: 'LIST' | 'GRID' | 'MASONRY' | 'SLIDE' = 'GRID';

  // Selections
  // Observable arrays recommended like this here https://github.com/mobxjs/mobx/issues/669#issuecomment-269119270
  readonly fileSelection = observable<ID>([]);
  readonly tagSelection = observable<ID>([]);

  readonly searchQueryList = observable<ISearchQuery>([]);

  @observable hotkeyMap: IHotkeyMap = defaultHotkeyMap;

  @computed get clientFileSelection(): ClientFile[] {
    return this.fileSelection.map((id) =>
      this.rootStore.fileStore.fileList.find((f) => f.id === id),
    ) as ClientFile[];
  }

  @computed get clientTagSelection(): ClientTag[] {
    return this.tagSelection.map((id) =>
      this.rootStore.tagStore.tagList.find((t) => t.id === id),
    ) as ClientTag[];
  }

  constructor(rootStore: RootStore) {
    this.rootStore = rootStore;
  }

  /////////////////// Selection actions ///////////////////
  @action.bound selectFile(file: ClientFile, clear?: boolean) {
    if (clear) {
      this.fileSelection.clear();
    }
    this.fileSelection.push(file.id);
  }

  @action.bound deselectFile(file: ClientFile) {
    this.fileSelection.remove(file.id);
  }

  @action.bound clearFileSelection() {
    this.fileSelection.clear();
  }

  @action.bound selectAllFiles() {
    this.fileSelection.clear();
    this.fileSelection.push(
      ...this.rootStore.fileStore.fileList.map((f) => f.id),
    );
  }

  @action.bound deselectAllFiles() {
    this.fileSelection.clear();
  }

  @action.bound selectTag(tag: ClientTag, clear?: boolean) {
    if (clear) {
      this.tagSelection.clear();
    }
    this.tagSelection.push(tag.id);
  }

  @action.bound selectTags(tags: ClientTag[] | ID[], clear?: boolean) {
    if (clear) {
      this.tagSelection.clear();
    }
    if (tags.length === 0) {
      return;
    }
    if (tags[0] instanceof ClientTag) {
      this.tagSelection.push(
        ...(tags as ClientTag[])
          .filter((t) => !this.tagSelection.includes(t.id))
          .map((tag: ClientTag) => tag.id));
    } else {
      this.tagSelection.push(
        ...(tags as ID[])
          .filter((t) => !this.tagSelection.includes(t)));
    }
  }

  @action.bound deselectTags(tags: ClientTag[] | ID[]) {
    if (tags.length === 0) {
      return;
    }
    if (tags[0] instanceof ClientTag) {
      (tags as ClientTag[]).forEach((tag) => this.tagSelection.remove(tag.id));
    } else {
      (tags as ID[]).forEach((tag) => this.tagSelection.remove(tag));
    }
  }

  @action.bound deselectTag(tag: ClientTag | ID) {
    this.tagSelection.remove(tag instanceof ClientTag ? tag.id : tag);
  }

  @action.bound clearTagSelection() {
    this.tagSelection.clear();
  }

  @action.bound setFileOrder(prop: keyof IFile) {
    this.fileOrder = prop;
    this.rootStore.fileStore.fetchFilesByTagIDs(this.tagSelection.toJS());
  }

  @action.bound setFileOrderDescending(descending: boolean) {
    this.fileOrderDescending = descending;
    this.rootStore.fileStore.fetchFilesByTagIDs(this.tagSelection.toJS());
  }

  @action.bound async removeSelectedTagsAndCollections() {
    const { tagStore, tagCollectionStore } = this.rootStore;
    const ctx = this.getTagContextItems();
    for (const col of ctx.collections) {
      if (col.id !== ROOT_TAG_COLLECTION_ID) {
        await tagCollectionStore.removeTagCollection(col);
      }
    }
    for (const tag of ctx.tags) {
      await tagStore.removeTag(tag);
    }
  }

  @action.bound async moveTag(tag: ClientTag | ID, target: ClientTag | ClientTagCollection, insertAtStart?: boolean) {
    if (!(tag instanceof ClientTag)) {
      const clientTag = this.rootStore.tagStore.tagList.find((t) => t.id === tag);
      if (clientTag) {
        tag = clientTag;
      } else {
        throw new Error('Cannot find tag to move ' + tag);
      }
    }

    tag.parent.tags.remove(tag.id);

    if (target instanceof ClientTag) {
      const targetCol = target.parent;
      const insertionIndex = targetCol.tags.indexOf(target.id);
      // Insert the moved tag to the position of the current tag where it was dropped
      targetCol.tags.splice(insertionIndex, 0, tag.id);
    } else {
      if (insertAtStart) {
        target.tags.splice(0, 0, tag.id);
      } else {
        target.tags.push(tag.id);
      }
    }
  }

  @action.bound async moveCollection(
    col: ClientTagCollection | ID, target: ClientTagCollection,
    insertAtStart?: boolean,
  ) {
    if (!(col instanceof ClientTagCollection)) {
      const clientCol = this.rootStore.tagCollectionStore.tagCollectionList.find((c) => c.id === col);
      if (clientCol) {
        col = clientCol;
      } else {
        throw new Error('Cannot find collection to move ' + col);
      }
    }

    col.parent.subCollections.remove(col.id);

    if (insertAtStart) {
      target.subCollections.splice(0, 0, col.id);
    } else {
      target.subCollections.push(col.id);
    }
  }

  /**
   * Returns the tags and tag collections that are in the context of an action,
   * e.g. all selected items when choosing to delete an item that is selected,
   * or only a single item when moving a single tag that is not selected.
   * @returns The collections and tags in the context. Tags belonging to collections in the context are not included,
   * but can be easily found by getting the tags from each collection.
   */
  @action.bound getTagContextItems(activeItemId?: ID) {
    const { tagStore, tagCollectionStore } = this.rootStore;

    // If no id was given, the context is the tag selection. Else, it might be a single tag/collection
    let isContextTheSelection = activeItemId === undefined;

    const contextTags: ClientTag[] = [];
    const contextCols: ClientTagCollection[] = [];

    // If an id is given, check whether it belongs to a tag or collection
    if (activeItemId) {
      const selectedTag = tagStore.tagList.find((t) => t.id === activeItemId);
      if (selectedTag) {
        if (selectedTag.isSelected) {
          isContextTheSelection = true;
        } else {
          contextTags.push(selectedTag);
        }
      } else {
        const selectedCol = tagCollectionStore.tagCollectionList.find((c) => c.id === activeItemId);
        if (selectedCol) {
          if (selectedCol.isSelected) {
            isContextTheSelection = true;
          } else {
            contextCols.push(selectedCol);
          }
        }
      }
    }

    // If no id is given or when the selected tag or collection is selected, the context is the whole selection
    if (isContextTheSelection) {
      const selectedCols = tagCollectionStore.tagCollectionList.filter((c) => c.isSelected);

      // root collection may not be present in the context
      const rootColIndex = selectedCols.findIndex((col) => col.id === ROOT_TAG_COLLECTION_ID);
      if (rootColIndex >= 0) {
        selectedCols.splice(rootColIndex, 1);
      }

      // Only include selected collections of which their parent is not selected
      const selectedColsNotInSelectedCols = selectedCols.filter(
        (col) => !selectedCols.some(
          (parent) => parent.subCollections.includes(col.id)));
      contextCols.push(...selectedColsNotInSelectedCols);

      // Only include the selected tags that are not in a selected collection
      const selectedTagsNotInSelectedCols = this.clientTagSelection
        .filter((t) => !selectedCols.some(
          (col) => col.tags.includes(t.id)));
      contextTags.push(...selectedTagsNotInSelectedCols);
    }

    return {
      tags: contextTags,
      collections: contextCols,
    };
  }

  /**
   * @param target Where to move the selection to
   * @param insertAtStart Whether to insert at the start, or the end
   */
  @action.bound async moveSelectedTagsAndCollections(targetId: ID, insertAtStart?: boolean) {
    const { tagStore, tagCollectionStore } = this.rootStore;

    const target = tagStore.tagList.find((tag) => tag.id === targetId)
      || tagCollectionStore.tagCollectionList.find((col) => col.id === targetId);

    if (!target) {
      throw new Error('Invalid target to move to');
    }

    const targetCol = target instanceof ClientTag ? target.parent : target;

    // Find all tags + collections in the current context (all selected items)
    const ctx = this.getTagContextItems();

    // Move collections
    for (const col of ctx.collections) {
      const parent = col.parent;
      parent.subCollections.remove(col.id);
      if (insertAtStart) {
        targetCol.subCollections.splice(0, 0, col.id);
      } else {
        targetCol.subCollections.push(col.id);
      }
    }

    for (const tag of ctx.tags) {
      const parent = tag.parent;
      parent.removeTag(tag.id);
      // Find where to insert the moved tag
      if (target instanceof ClientTag) {
        const insertionIndex = targetCol.tags.indexOf(target.id);
        // Insert the moved tag to the position of the current tag where it was dropped
        targetCol.tags.splice(insertionIndex, 0, tag.id);
      } else {
        if (insertAtStart) {
          targetCol.tags.splice(0, 0, tag.id);
        } else {
          targetCol.tags.push(tag.id);
        }
      }
    }
  }

  /////////////////// Search Actions ///////////////////
  @action.bound async clearSearchQueryList() {
    this.searchQueryList.clear();
    await this.viewContentAll();
  }

  @action.bound async addSearchQuery(query: ISearchQuery) {
    this.searchQueryList.push(query);
    await this.rootStore.fileStore.fetchFilesByQuery();
    this.cleanFileSelection();
    this.viewContent = 'query';
  }

  @action.bound async removeSearchQuery(query: ISearchQuery) {
    this.searchQueryList.remove(query);
    await this.rootStore.fileStore.fetchFilesByQuery();
    this.cleanFileSelection();
  }

  @action.bound addTagsToQuery(ids: ID[]) {
    this.addSearchQuery({
      action: 'include',
      operator: 'or',
      value: ids,
    } as ITagSearchQuery);
  }

  @action.bound replaceQuery(ids: ID[]) {
    this.searchQueryList.clear();
    this.addTagsToQuery(ids);
  }

  @action.bound replaceQueryWithSelection() {
    this.replaceQuery(this.tagSelection.toJS());
  }

  /////////////////// UI Actions ///////////////////
  @action.bound toggleOutliner() {
    this.isOutlinerOpen = !this.isOutlinerOpen;
  }

  @action.bound openOutlinerImport() {
    this.outlinerPage = 'IMPORT';
    this.viewContentUntagged();
  }
  @action.bound openOutlinerTags() {
    this.outlinerPage = 'TAGS';
    this.viewContentAll();
  }
  @action.bound openOutlinerSearch() {
    this.outlinerPage = 'SEARCH';
    this.viewContentQuery();
  }

  @action.bound openPreviewWindow() {
    ipcRenderer.send('sendPreviewFiles', this.fileSelection.toJS());
    this.isPreviewOpen = true;
  }

  // VIEW
  @action.bound viewList() {
    this.viewMethod = 'list';
  }
  @action.bound viewGrid() {
    this.viewMethod = 'grid';
  }
  @action.bound viewMason() {
    this.viewMethod = 'mason';
  }
  @action.bound viewSlide() {
    this.viewMethod = 'slide';
  }

  @action.bound viewContentAll() {
    this.tagSelection.clear();
    this.rootStore.fileStore.fetchAllFiles();
    this.viewContent = 'all';
    this.cleanFileSelection();
  }
  @action.bound viewContentUntagged() {
    this.tagSelection.clear();
    this.rootStore.fileStore.fetchUntaggedFiles();
    this.viewContent = 'untagged';
    this.cleanFileSelection();
  }
  @action.bound viewContentQuery() {
    this.tagSelection.clear();
    this.rootStore.fileStore.fetchFilesByQuery();
    this.viewContent = 'query';
    this.cleanFileSelection();
  }

  @action.bound setFirstIndexInView(index: number) {
    if (isFinite(index)) {
      this.firstIndexInView = index;
    }
  }

  @action.bound toggleInspector() {
    this.isInspectorOpen = !this.isInspectorOpen;
  }
  @action.bound toggleSettings() {
    this.isSettingsOpen = !this.isSettingsOpen;
  }
  @action.bound toggleTheme() {
    this.theme = this.theme === 'DARK' ? 'LIGHT' : 'DARK';
  }

  @action.bound toggleToolbarTagSelector() {
    this.isToolbarTagSelectorOpen =
      this.fileSelection.length > 0 && !this.isToolbarTagSelectorOpen;
  }
  @action.bound openToolbarTagSelector() {
    this.isToolbarTagSelectorOpen = this.fileSelection.length > 0;
  }
  @action.bound closeToolbarTagSelector() {
    this.isToolbarTagSelectorOpen = false;
  }

  @action.bound toggleToolbarFileRemover() {
    this.isToolbarFileRemoverOpen =
      this.fileSelection.length > 0 && !this.isToolbarFileRemoverOpen;
  }
  @action.bound openToolbarFileRemover() {
    this.isToolbarFileRemoverOpen = true;
  }
  @action.bound closeToolbarFileRemover() {
    this.isToolbarFileRemoverOpen = false;
  }

  @action.bound openOutlinerTagRemover(val?: 'selected' | ID) {
    this.isOutlinerTagRemoverOpen = val || 'selected';
  }
  @action.bound closeOutlinerTagRemover() {
    this.isOutlinerTagRemoverOpen = null;
  }

  @action.bound toggleDevtools() {
    remote.getCurrentWebContents().toggleDevTools();
  }
  @action.bound reload() {
    remote.getCurrentWindow().reload();
  }
  @action.bound toggleFullScreen() {
    this.isFullScreen = !this.isFullScreen;
    remote.getCurrentWindow().setFullScreen(this.isFullScreen);
  }

  /////////////////// Helper methods ///////////////////
  /**
   * Deselect files that are not tagged with any tag in the current tag selection
   */
  private cleanFileSelection() {
    for (const file of this.clientFileSelection) {
      if (!file.tags.some((t) => this.tagSelection.includes(t))) {
        this.deselectFile(file);
      }
    }
  }
}

export default UiStore;<|MERGE_RESOLUTION|>--- conflicted
+++ resolved
@@ -1,15 +1,11 @@
 import { action, observable, computed } from 'mobx';
-
+import { remote, ipcRenderer } from 'electron';
+
+import RootStore from './RootStore';
 import { ClientFile, IFile } from '../../entities/File';
 import { ID } from '../../entities/ID';
 import { ClientTag } from '../../entities/Tag';
-import RootStore from './RootStore';
-<<<<<<< HEAD
-import { remote, ipcRenderer } from 'electron';
-=======
-import { remote } from 'electron';
 import { ClientTagCollection, ROOT_TAG_COLLECTION_ID } from '../../entities/TagCollection';
->>>>>>> 3bee8d57
 
 interface IHotkeyMap {
   // Outerliner actions
