--- conflicted
+++ resolved
@@ -249,31 +249,6 @@
     this.thumbnailDirectory = dir;
   }
 
-<<<<<<< HEAD
-  @action.bound orderFilesBy(prop: keyof IFile) {
-    this.view.orderFilesBy(prop);
-    this.refetch();
-  }
-
-  @action.bound switchFileOrder() {
-    this.view.switchFileOrder();
-    this.refetch();
-  }
-
-  @action.bound refetch() {
-    if (this.view.content === 'recovery') {
-      this.rootStore.fileStore.fetchBrokenFiles();
-    } else if (this.view.showsAllContent) {
-      this.rootStore.fileStore.fetchAllFiles();
-    } else if (this.view.showsUntaggedContent) {
-      this.rootStore.fileStore.fetchUntaggedFiles();
-    } else if (this.view.showsQueryContent) {
-      this.rootStore.fileStore.fetchFilesByQuery();
-    }
-  }
-
-=======
->>>>>>> b3d6f44f
   /////////////////// Selection actions ///////////////////
   @action.bound selectFile(file: ClientFile, clear?: boolean) {
     if (clear) {
@@ -499,7 +474,7 @@
   @action.bound async replaceSearchCriteriaList(query: Exclude<FileSearchCriteria, 'key'>) {
     this.searchCriteriaList.clear();
     this.searchCriteriaList.push(query);
-    this.view.setContentQuery();
+    this.rootStore.fileStore.setContentQuery();
   }
 
   @action.bound async removeSearchCriteria(query: FileSearchCriteria) {
@@ -554,12 +529,6 @@
     if (this.isAdvancedSearchOpen) {
       this.toggleAdvancedSearch();
     }
-  }
-  @action.bound viewRecoveryContent() {
-    this.clearTagSelection();
-    this.clearFileSelection();
-    this.rootStore.fileStore.fetchBrokenFiles();
-    this.view.setContentRecovery();
   }
 
   @action.bound toggleTheme() {
