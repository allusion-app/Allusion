import path from 'path';
import fse from 'fs-extra';
import { action, observable, computed } from 'mobx';
import { remote } from 'electron';

import RootStore from '../stores/RootStore';
import { ClientFile, IFile } from '../../entities/File';
import { ID } from '../../entities/ID';
import { ClientTag } from '../../entities/Tag';
import { ClientTagCollection, ROOT_TAG_COLLECTION_ID } from '../../entities/TagCollection';
import View, { ViewMethod, ViewContent, ViewThumbnailSize } from './View';
import {
  ClientBaseCriteria,
  ClientArraySearchCriteria,
} from '../../entities/SearchCriteria';
import { RendererMessenger } from '../../../Messaging';

export type FileSearchCriteria = ClientBaseCriteria<IFile>;
export const PREFERENCES_STORAGE_KEY = 'preferences';

interface IHotkeyMap {
  // Outerliner actions
  toggleOutliner: string;
  openOutlinerImport: string;
  openOutlinerTags: string;
  replaceQuery: string;

  // Inspector actions
  toggleInspector: string;
  toggleSettings: string;

  // Toolbar actions (these should only be active when the content area is focused)
  openTagSelector: string;
  deleteSelection: string;
  selectAll: string;
  deselectAll: string;
  viewList: string;
  viewGrid: string;
  viewMason: string;
  viewSlide: string;
  quickSearch: string;
  advancedSearch: string;
  closeSearch: string;

  // Other
  openPreviewWindow: string;
}

// https://blueprintjs.com/docs/#core/components/hotkeys.dialog
const defaultHotkeyMap: IHotkeyMap = {
  toggleOutliner: '1',
  toggleInspector: '2',
  openOutlinerImport: 'shift + 1',
  openOutlinerTags: 'shift + 2',
  replaceQuery: 'r',
  openTagSelector: 't',
  toggleSettings: 's',
  deleteSelection: 'del',
  selectAll: 'mod + a',
  deselectAll: 'mod + d',
  viewList: 'alt + 1',
  viewGrid: 'alt + 2',
  viewMason: 'alt + 3',
  viewSlide: 'alt + 4',
  quickSearch: 'mod + f',
  advancedSearch: 'mod + shift + f',
  openPreviewWindow: 'space',
  closeSearch: 'escape',
};

/**
 * From: https://mobx.js.org/best/store.html
 * Things you will typically find in UI stores:
 * - Session information
 * - Information about how far your application has loaded
 * - Information that will not be stored in the backend
 * - Information that affects the UI globally:
 *  - Window dimensions
 *  - Accessibility information
 *  - Current language
 *  - Currently active theme
 * - User interface state as soon as it affects multiple, further unrelated components:
 *  - Current selection
 *  - Visibility of toolbars, etc.
 *  - State of a wizard
 *  - State of a global overlay
 */

/** These fields are stored and recovered when the application opens up */
const PersistentPreferenceFields: Array<keyof UiStore> = [
  'theme',
  'isFullScreen',
  'outlinerPage',
  'isOutlinerOpen',
  'isInspectorOpen',
  'thumbnailDirectory',
];

class UiStore {
  rootStore: RootStore;
  // View (Main Content)
  public view: View = new View();

  @observable isInitialized = false;

  // Theme
  @observable theme: 'LIGHT' | 'DARK' = 'DARK';

  // FullScreen
  @observable isFullScreen: boolean = false;

  // UI
  @observable outlinerPage: 'IMPORT' | 'TAGS' = 'TAGS';
  @observable isOutlinerOpen: boolean = true;
  @observable isInspectorOpen: boolean = false;
  @observable isSettingsOpen: boolean = false;
  @observable isToolbarTagSelectorOpen: boolean = false;
  @observable isToolbarFileRemoverOpen: boolean = false;
  @observable isOutlinerTagRemoverOpen: 'selection' | ID | null = null;
  @observable isPreviewOpen: boolean = false;
  @observable isQuickSearchOpen: boolean = false;
  @observable isAdvancedSearchOpen: boolean = false;
  @observable imageViewerFile: ClientFile | null = null;

  // Selections
  // Observable arrays recommended like this here https://github.com/mobxjs/mobx/issues/669#issuecomment-269119270
  readonly fileSelection = observable<ID>([]);
  readonly tagSelection = observable<ID>([]);

  readonly searchCriteriaList = observable<FileSearchCriteria>([]);

  @observable thumbnailDirectory: string = '';

  @observable hotkeyMap: IHotkeyMap = defaultHotkeyMap;

  constructor(rootStore: RootStore) {
    this.rootStore = rootStore;
  }

  @action.bound init() {
    this.isInitialized = true;
  }

  /////////////////// UI Actions ///////////////////
  @action.bound toggleOutliner() {
    this.setIsOutlinerOpen(!this.isOutlinerOpen);
  }

  @action.bound openOutlinerImport() {
    this.setOutlinerPage('IMPORT');
    if (!this.view.showsUntaggedContent) {
      this.viewUntaggedContent();
    }
  }
  @action.bound openOutlinerTags() {
    this.setOutlinerPage('TAGS');
    if (!this.view.showsAllContent) {
      this.viewAllContent();
    }
  }

  @action.bound openPreviewWindow() {
<<<<<<< HEAD
    // Don't open when no files have been selected
    if (this.fileSelection.length === 0) {
      return;
    }
    ipcRenderer.send('sendPreviewFiles', this.fileSelection.toJS(), this.thumbnailDirectory);
=======
    RendererMessenger.sendPreviewFiles({
      ids: this.fileSelection.toJS(),
      thumbnailDirectory: this.thumbnailDirectory,
    });
>>>>>>> 21ceaab3
    this.isPreviewOpen = true;

    // remove focus from element so closing preview with spacebar does not trigger any ui elements
    if (document.activeElement && document.activeElement instanceof HTMLElement) {
      document.activeElement.blur();
    }
  }

  @action.bound toggleInspector() {
    this.setIsInspectorOpen(!this.isInspectorOpen);
  }

  @action.bound toggleSettings() {
    this.isSettingsOpen = !this.isSettingsOpen;
  }

  @action.bound toggleToolbarTagSelector() {
    this.isToolbarTagSelectorOpen = this.fileSelection.length > 0 && !this.isToolbarTagSelectorOpen;
  }

  @action.bound openToolbarTagSelector() {
    this.isToolbarTagSelectorOpen = this.fileSelection.length > 0;
  }

  @action.bound closeToolbarTagSelector() {
    this.isToolbarTagSelectorOpen = false;
  }

  @action.bound toggleToolbarFileRemover() {
    this.isToolbarFileRemoverOpen = this.fileSelection.length > 0 && !this.isToolbarFileRemoverOpen;
  }

  @action.bound openToolbarFileRemover() {
    this.isToolbarFileRemoverOpen = true;
  }

  @action.bound closeToolbarFileRemover() {
    this.isToolbarFileRemoverOpen = false;
  }

  @action.bound openOutlinerTagRemover(val?: 'selected' | ID) {
    this.isOutlinerTagRemoverOpen = val || 'selected';
  }

  @action.bound closeOutlinerTagRemover() {
    this.isOutlinerTagRemoverOpen = null;
  }

  @action.bound closePreviewWindow() {
    this.isPreviewOpen = false;
  }

  @computed get clientFileSelection(): ClientFile[] {
    return this.fileSelection
      .map((id) => this.rootStore.fileStore.get(id))
      .filter((f) => f !== undefined) as ClientFile[];
  }

  @computed get clientTagSelection(): ClientTag[] {
    return this.tagSelection
      .map((id) => this.rootStore.tagStore.get(id))
      .filter((t) => t !== undefined) as ClientTag[];
  }

  @action.bound setImageViewer(file: ClientFile | null) {
    this.imageViewerFile = file;
  }

  @action.bound setThumbnailDirectory(dir: string = '') {
    this.thumbnailDirectory = dir;
  }

  @action.bound orderFilesBy(prop: keyof IFile) {
    this.view.orderFilesBy(prop);
    this.refetch();
  }

  @action.bound switchFileOrder() {
    this.view.switchFileOrder();
    this.refetch();
  }

  @action.bound refetch() {
    if (this.view.showsAllContent) {
      this.rootStore.fileStore.fetchAllFiles();
    } else if (this.view.showsUntaggedContent) {
      this.rootStore.fileStore.fetchUntaggedFiles();
    } else if (this.view.showsQueryContent) {
      this.rootStore.fileStore.fetchFilesByQuery();
    }
  }

  /////////////////// Selection actions ///////////////////
  @action.bound selectFile(file: ClientFile, clear?: boolean) {
    if (clear) {
      this.clearFileSelection();
    }
    this.fileSelection.push(file.id);
  }

  @action.bound selectFiles(files: ID[], clear?: boolean) {
    if (clear) {
      this.clearFileSelection();
    }
    this.fileSelection.push(...files);
  }

  @action.bound deselectFile(file: ClientFile) {
    this.fileSelection.remove(file.id);
  }

  @action.bound clearFileSelection() {
    this.fileSelection.clear();
  }

  @action.bound selectAllFiles() {
    this.clearFileSelection();
    this.fileSelection.push(...this.rootStore.fileStore.fileList.map((f) => f.id));
  }

  @action.bound selectTag(tag: ClientTag, clear?: boolean) {
    if (clear) {
      this.clearTagSelection();
    }
    this.tagSelection.push(tag.id);
  }

  @action.bound selectTags(tags: ClientTag[] | ID[], clear?: boolean) {
    if (clear) {
      this.clearTagSelection();
    }
    if (tags.length === 0) {
      return;
    }
    if (tags[0] instanceof ClientTag) {
      this.tagSelection.push(
        ...(tags as ClientTag[])
          .filter((t) => !this.tagSelection.includes(t.id))
          .map((tag: ClientTag) => tag.id),
      );
    } else {
      this.tagSelection.push(...(tags as ID[]).filter((t) => !this.tagSelection.includes(t)));
    }
  }

  @action.bound deselectTags(tags: ClientTag[] | ID[]) {
    if (tags.length === 0) {
      return;
    }
    if (tags[0] instanceof ClientTag) {
      (tags as ClientTag[]).forEach((tag) => this.tagSelection.remove(tag.id));
    } else {
      (tags as ID[]).forEach((tag) => this.tagSelection.remove(tag));
    }
  }

  @action.bound deselectTag(tag: ClientTag | ID) {
    this.tagSelection.remove(tag instanceof ClientTag ? tag.id : tag);
  }

  @action.bound clearTagSelection() {
    this.tagSelection.clear();
  }

  @action.bound async removeSelectedTagsAndCollections() {
    const ctx = this.getTagContextItems();
    for (const col of ctx.collections) {
      if (col.id !== ROOT_TAG_COLLECTION_ID) {
        await col.delete();
      }
    }
    for (const tag of ctx.tags) {
      await tag.delete();
    }
  }

  @action.bound async moveTag(id: ID, target: ClientTag | ClientTagCollection) {
    const tag = this.rootStore.tagStore.get(id);
    if (!tag) {
      throw new Error('Cannot find tag to move ' + id);
    }

    if (target instanceof ClientTag) {
      // Insert the moved tag below the position of the current tag where it was dropped
      const insertionIndex = target.parent.tags.indexOf(target.id) + 1;
      target.parent.insertTag(tag, insertionIndex);
    } else {
      // Insert at start when dragging tag to collection
      target.insertTag(tag);
    }
  }

  @action.bound async moveCollection(id: ID, target: ClientTagCollection) {
    const collection = this.rootStore.tagCollectionStore.get(id);
    if (!collection) {
      throw new Error('Cannot find collection to move ' + id);
    }
    target.insertCollection(collection);
  }

  @action.bound async colorSelectedTagsAndCollections(activeElementId: ID, color: string) {
    const ctx = this.getTagContextItems(activeElementId);
    ctx.collections.forEach((col) => col.setColor(color));
    ctx.tags.forEach((tag) => tag.setColor(color));
  }

  /**
   * Returns the tags and tag collections that are in the context of an action,
   * e.g. all selected items when choosing to delete an item that is selected,
   * or only a single item when moving a single tag that is not selected.
   * @returns The collections and tags in the context. Tags belonging to collections in the context are not included,
   * but can be easily found by getting the tags from each collection.
   */
  @action.bound getTagContextItems(activeItemId?: ID) {
    const { tagStore, tagCollectionStore } = this.rootStore;

    // If no id was given, the context is the tag selection. Else, it might be a single tag/collection
    let isContextTheSelection = activeItemId === undefined;

    const contextTags: ClientTag[] = [];
    const contextCols: ClientTagCollection[] = [];

    // If an id is given, check whether it belongs to a tag or collection
    if (activeItemId) {
      const selectedTag = tagStore.get(activeItemId);
      if (selectedTag) {
        if (selectedTag.isSelected) {
          isContextTheSelection = true;
        } else {
          contextTags.push(selectedTag);
        }
      } else {
        const selectedCol = tagCollectionStore.get(activeItemId);
        if (selectedCol) {
          if (selectedCol.isSelected) {
            isContextTheSelection = true;
          } else {
            contextCols.push(selectedCol);
          }
        }
      }
    }

    // If no id is given or when the selected tag or collection is selected, the context is the whole selection
    if (isContextTheSelection) {
      const selectedCols = tagCollectionStore.tagCollectionList.filter((c) => c.isSelected);

      // root collection may not be present in the context
      const rootColIndex = selectedCols.findIndex((col) => col.id === ROOT_TAG_COLLECTION_ID);
      if (rootColIndex >= 0) {
        selectedCols.splice(rootColIndex, 1);
      }

      // Only include selected collections of which their parent is not selected
      const selectedColsNotInSelectedCols = selectedCols.filter(
        (col) => !selectedCols.some((parent) => parent.subCollections.includes(col.id)),
      );
      contextCols.push(...selectedColsNotInSelectedCols);

      // Only include the selected tags that are not in a selected collection
      const selectedTagsNotInSelectedCols = this.clientTagSelection.filter(
        (t) => !selectedCols.some((col) => col.tags.includes(t.id)),
      );
      contextTags.push(...selectedTagsNotInSelectedCols);
    }

    return {
      tags: contextTags,
      collections: contextCols,
    };
  }

  /**
   * @param targetId Where to move the selection to
   */
  @action.bound async moveSelectedTagItems(id: ID) {
    const { tagStore, tagCollectionStore } = this.rootStore;

    const target = tagStore.get(id) || tagCollectionStore.get(id);
    if (!target) {
      throw new Error('Invalid target to move to');
    }

    const targetCol = target instanceof ClientTag ? target.parent : target;

    // Find all tags + collections in the current context (all selected items)
    const ctx = this.getTagContextItems();

    // Move tags and collections
    ctx.collections.forEach((col) => targetCol.insertCollection(col));
    ctx.tags.forEach((tag) => targetCol.insertTag(tag));
  }

  /////////////////// Search Actions ///////////////////
  @action.bound openQuickSearch() {
    this.isQuickSearchOpen = true;
  }

  @action.bound async clearSearchCriteriaList() {
    this.searchCriteriaList.clear();
    this.viewAllContent();
  }

  @action.bound async searchByQuery() {
    await this.rootStore.fileStore.fetchFilesByQuery();
    this.cleanFileSelection();
    this.view.setContentQuery();
  }

  @action.bound async addSearchCriteria(query: Exclude<FileSearchCriteria, 'key'>) {
    // Remove empty array criteria if it already exists before adding the new one
    if (this.searchCriteriaList.length === 1 && this.searchCriteriaList[0].valueType === 'array') {
      if ((this.searchCriteriaList[0] as ClientArraySearchCriteria<IFile>).value.length === 0) {
        this.searchCriteriaList.clear();
      }
    }
    this.searchCriteriaList.push(query);
    this.view.setContentQuery();
  }

  @action.bound async removeSearchCriteria(query: FileSearchCriteria) {
    this.searchCriteriaList.remove(query);
  }

  @action.bound async removeSearchCriteriaByIndex(i: number) {
    this.searchCriteriaList.splice(i, 1);
  }

  @action.bound addTagsToCriteria(ids: ID[]) {
    this.addSearchCriteria(new ClientArraySearchCriteria<IFile>('tags', ids));
    this.openQuickSearch();
    this.searchByQuery();
  }

  @action.bound replaceCriteriaWithTags(ids: ID[]) {
    this.searchCriteriaList.replace([new ClientArraySearchCriteria<IFile>('tags', ids)]);
    this.view.setContentQuery();
    this.openQuickSearch();
    this.searchByQuery();
  }

  @action.bound replaceCriteriaWithTagSelection() {
    this.replaceCriteriaWithTags(this.tagSelection.toJS());
    this.searchByQuery();
    this.openQuickSearch();
  }

  @action.bound replaceCriteriaItem(oldCrit: FileSearchCriteria, crit: FileSearchCriteria) {
    const index = this.searchCriteriaList.indexOf(oldCrit);
    if (index !== -1) {
      this.searchCriteriaList[index] = crit;
    }
  }

  /////////////////// UI Actions ///////////////////
  @action.bound viewAllContent() {
    this.tagSelection.clear();
    this.rootStore.fileStore.fetchAllFiles();
    this.view.setContentAll();
    this.cleanFileSelection();
  }
  @action.bound viewUntaggedContent() {
    this.tagSelection.clear();
    this.rootStore.fileStore.fetchUntaggedFiles();
    this.view.setContentUntagged();
    this.cleanFileSelection();
  }
  @action.bound viewQueryContent() {
    this.tagSelection.clear();
    this.rootStore.fileStore.fetchFilesByQuery();
    this.view.setContentQuery();
    this.cleanFileSelection();

    if (this.isAdvancedSearchOpen) {
      this.toggleAdvancedSearch();
    }
  }

  @action.bound toggleTheme() {
    this.setTheme(this.theme === 'DARK' ? 'LIGHT' : 'DARK');
  }

  @action.bound toggleDevtools() {
    remote.getCurrentWebContents().toggleDevTools();
  }
  @action.bound reload() {
    remote.getCurrentWindow().reload();
  }
  @action.bound toggleFullScreen() {
    this.setIsFullScreen(!this.isFullScreen);
    remote.getCurrentWindow().setFullScreen(this.isFullScreen);
  }
  @action.bound toggleQuickSearch() {
    this.isQuickSearchOpen = !this.isQuickSearchOpen;
    if (this.isQuickSearchOpen) {
      if (this.searchCriteriaList.length === 0) {
        this.searchCriteriaList.push(new ClientArraySearchCriteria('tags'));
      }
    } else {
      this.clearSearchCriteriaList();
    }
  }
  @action.bound toggleAdvancedSearch() {
    this.isAdvancedSearchOpen = !this.isAdvancedSearchOpen;
    if (this.isAdvancedSearchOpen && !this.isQuickSearchOpen) {
      this.toggleQuickSearch();
    }
  }
  @action.bound closeSearch() {
    if (this.isQuickSearchOpen) {
      this.toggleQuickSearch();
    }
  }
  @action.bound openSearch() {
    if (!this.isQuickSearchOpen) {
      this.toggleQuickSearch();
    }
  }

  // Storing preferences
  recoverPersistentPreferences() {
    const prefsString = localStorage.getItem(PREFERENCES_STORAGE_KEY);
    if (prefsString) {
      try {
        const prefs = JSON.parse(prefsString);
        this.setTheme(prefs.theme);
        this.setIsFullScreen(prefs.isFullScreen);
        this.setOutlinerPage(prefs.outlinerPage);
        this.setIsOutlinerOpen(prefs.isOutlinerOpen);
        this.setIsInspectorOpen(prefs.isInspectorOpen);
        this.setThumbnailDirectory(prefs.thumbnailDirectory);
        this.view.loadPreferences(prefs);
      } catch (e) {
        console.log('Cannot parse persistent preferences', e);
      }
    }

    // Set default thumbnail directory in case none was specified
    if (!this.thumbnailDirectory) {
      this.setThumbnailDirectory(path.join(remote.app.getPath('userData'), 'thumbnails'));
      fse.ensureDirSync(this.thumbnailDirectory);
    }
  }

  storePersistentPreferences() {
    let prefs: any = {};
    for (const field of PersistentPreferenceFields) {
      prefs[field] = this[field];
    }
    prefs = this.view.savePreferences(prefs);
    localStorage.setItem(PREFERENCES_STORAGE_KEY, JSON.stringify(prefs));
  }

  /////////////////// Helper methods ///////////////////
  /**
   * Deselect files that are not tagged with any tag in the current tag selection
   */
  @action private cleanFileSelection() {
    for (const file of this.clientFileSelection) {
      if (!file.tags.some((t) => this.tagSelection.includes(t))) {
        this.deselectFile(file);
      }
    }
  }

  @action private setTheme(theme: 'LIGHT' | 'DARK' = 'DARK') {
    this.theme = theme;
  }

  @action private setIsFullScreen(value: boolean = false) {
    this.isFullScreen = value;
  }

  @action private setOutlinerPage(page: 'IMPORT' | 'TAGS' = 'TAGS') {
    this.outlinerPage = page;
  }

  @action private setIsOutlinerOpen(value: boolean = true) {
    this.isOutlinerOpen = value;
  }

  @action private setIsInspectorOpen(value: boolean = false) {
    this.isInspectorOpen = value;
  }
}

export default UiStore;

export { ViewMethod, ViewContent, ViewThumbnailSize };<|MERGE_RESOLUTION|>--- conflicted
+++ resolved
@@ -9,10 +9,7 @@
 import { ClientTag } from '../../entities/Tag';
 import { ClientTagCollection, ROOT_TAG_COLLECTION_ID } from '../../entities/TagCollection';
 import View, { ViewMethod, ViewContent, ViewThumbnailSize } from './View';
-import {
-  ClientBaseCriteria,
-  ClientArraySearchCriteria,
-} from '../../entities/SearchCriteria';
+import { ClientBaseCriteria, ClientArraySearchCriteria } from '../../entities/SearchCriteria';
 import { RendererMessenger } from '../../../Messaging';
 
 export type FileSearchCriteria = ClientBaseCriteria<IFile>;
@@ -160,18 +157,16 @@
   }
 
   @action.bound openPreviewWindow() {
-<<<<<<< HEAD
     // Don't open when no files have been selected
     if (this.fileSelection.length === 0) {
       return;
     }
-    ipcRenderer.send('sendPreviewFiles', this.fileSelection.toJS(), this.thumbnailDirectory);
-=======
+
     RendererMessenger.sendPreviewFiles({
       ids: this.fileSelection.toJS(),
       thumbnailDirectory: this.thumbnailDirectory,
     });
->>>>>>> 21ceaab3
+
     this.isPreviewOpen = true;
 
     // remove focus from element so closing preview with spacebar does not trigger any ui elements
