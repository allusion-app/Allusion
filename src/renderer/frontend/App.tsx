--- conflicted
+++ resolved
@@ -10,15 +10,11 @@
 import SplashScreen from './components/SplashScreen';
 import GlobalHotkeys from './components/Hotkeys';
 import Settings from './components/Settings';
-<<<<<<< HEAD
-import DragLayer from './components/DragAndDrop';
-import DropOverlay from './components/DragAndDrop/DropOverlay';
-=======
+import DropOverlay from './components/DropOverlay';
 import { AdvancedSearchDialog } from './containers/Outliner/SearchForm';
 import ImageViewer from './components/ImageViewer';
 import { useWorkerListener } from './ThumbnailGeneration';
 import { DragLayer } from './containers/Outliner/TagPanel';
->>>>>>> 2d87ee53
 
 const SPLASH_SCREEN_TIME = 700;
 
@@ -57,37 +53,24 @@
 
             <Outliner />
 
-<<<<<<< HEAD
-            <main>
-              <FileList />
-            </main>
-=======
           <ContentView />
 
           {uiStore.imageViewerFile ? (
             <ImageViewer file={uiStore.imageViewerFile} onClose={() => uiStore.setImageViewer(null)} />
           ) : <></>}
->>>>>>> 2d87ee53
 
             <Inspector />
 
             <Settings />
 
-<<<<<<< HEAD
+            <AdvancedSearchDialog />
+
             {/* Overlay for showing custom drag previews */}
             <DragLayer />
           </GlobalHotkeys>
         </ErrorBoundary>
       </div>
     </DropOverlay>
-=======
-          <AdvancedSearchDialog />
-
-          <DragLayer />
-        </GlobalHotkeys>
-      </ErrorBoundary>
-    </div>
->>>>>>> 2d87ee53
   );
 });
 
