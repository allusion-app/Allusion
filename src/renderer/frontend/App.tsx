import React, { useState, useEffect } from 'react';
import { observer } from 'mobx-react-lite';

import FileList from './components/FileList';
import Outliner from './components/Outliner';
import { IRootStoreProp, withRootstore } from './contexts/StoreContext';
import Inspector from './components/Inspector';
import Toolbar from './components/Toolbar';
import ErrorBoundary from './components/ErrorBoundary';
import SplashScreen from './components/SplashScreen';
import GlobalHotkeys from './components/Hotkeys';
import Settings from './components/Settings';
<<<<<<< HEAD
import DropOverlay from './components/DropOverlay';
=======
import DragLayer from './components/DragLayer';
>>>>>>> e98021f3

const SPLASH_SCREEN_TIME = 700;

interface IAppProps extends IRootStoreProp {}

const App = ({ rootStore }: IAppProps) => {
  const { uiStore } = rootStore;

  // Show splash screen for some time or when app is not initialized
  const [showSplash, setShowSplash] = useState(true);
  useEffect(() => {
    setTimeout(() => setShowSplash(false), SPLASH_SCREEN_TIME);

    // Prevent scrolling with Space, instead used to open preview window
    window.addEventListener('keydown', (e) => {
      if (e.keyCode === 32) {
        e.preventDefault();
      }
    });
  }, []);

  if (!uiStore.isInitialized || showSplash) {
    return <SplashScreen />;
  }

  const themeClass = uiStore.theme === 'DARK' ? 'bp3-dark' : 'bp3-light';

  return (
    <DropOverlay>
      <div id="layoutContainer" className={`${themeClass}`}>
        <ErrorBoundary>
          <GlobalHotkeys>
              <Toolbar />

              <Outliner />

              <main>
                <FileList />
              </main>

              <Inspector />

<<<<<<< HEAD
              <Settings />
          </GlobalHotkeys>
        </ErrorBoundary>
      </div>
    </DropOverlay>
=======
          <Settings />

          <DragLayer />
        </GlobalHotkeys>
      </ErrorBoundary>
    </div>
>>>>>>> e98021f3
  );
};

export default withRootstore(observer(App));<|MERGE_RESOLUTION|>--- conflicted
+++ resolved
@@ -10,11 +10,8 @@
 import SplashScreen from './components/SplashScreen';
 import GlobalHotkeys from './components/Hotkeys';
 import Settings from './components/Settings';
-<<<<<<< HEAD
 import DropOverlay from './components/DropOverlay';
-=======
 import DragLayer from './components/DragLayer';
->>>>>>> e98021f3
 
 const SPLASH_SCREEN_TIME = 700;
 
@@ -43,34 +40,29 @@
   const themeClass = uiStore.theme === 'DARK' ? 'bp3-dark' : 'bp3-light';
 
   return (
+    // Overlay that shows up when dragging files/images over the application
     <DropOverlay>
       <div id="layoutContainer" className={`${themeClass}`}>
         <ErrorBoundary>
           <GlobalHotkeys>
-              <Toolbar />
+            <Toolbar />
 
-              <Outliner />
+            <Outliner />
 
-              <main>
-                <FileList />
-              </main>
+            <main>
+              <FileList />
+            </main>
 
-              <Inspector />
+            <Inspector />
 
-<<<<<<< HEAD
-              <Settings />
+            <Settings />
+
+            {/* Overlay for showing custom drag previews */}
+            <DragLayer />
           </GlobalHotkeys>
         </ErrorBoundary>
       </div>
     </DropOverlay>
-=======
-          <Settings />
-
-          <DragLayer />
-        </GlobalHotkeys>
-      </ErrorBoundary>
-    </div>
->>>>>>> e98021f3
   );
 };
 
