--- conflicted
+++ resolved
@@ -16,10 +16,13 @@
 import { DragLayer } from './containers/Outliner/TagPanel';
 import { Toaster, Position } from '@blueprintjs/core';
 import WelcomeDialog from './components/WelcomeDialog';
-// import isOutlinerOpen from './UiStore';
 
 const SPLASH_SCREEN_TIME = 1400;
 
+export const AppToaster = Toaster.create({
+  position: Position.TOP,
+  className: 'toaster',
+});
 
 const App = observer(() => {
   const { uiStore } = useContext(StoreContext);
@@ -46,54 +49,37 @@
 
   const themeClass = uiStore.theme === 'DARK' ? 'bp3-dark' : 'bp3-light';
 
-<<<<<<< HEAD
-  const sidebarClass = uiStore.sidebar === 'sidebar' ? 'sidebar' : '';
-=======
   const sidebarClass = uiStore.isToolbarVertical ? 'vertical-toolbar' : '';
->>>>>>> f0e3ef5f
 
   return (
     // Overlay that shows up when dragging files/images over the application
     <DropOverlay>
       <div className={sidebarClass}>
-      <div id="layoutContainer" className={`${themeClass}`}>
-        <ErrorBoundary>
-          <GlobalHotkeys>
-            <Toolbar />
+        <div id="layoutContainer" className={`${themeClass}`}>
+          <ErrorBoundary>
+            <GlobalHotkeys>
+              <Toolbar />
 
-            <Outliner />
+              <Outliner />
 
-            <ContentView />
+              <ContentView />
 
-            <Inspector />
+              <Inspector />
 
-            <Settings />
+              <Settings />
 
-            <AdvancedSearchDialog />
+              <AdvancedSearchDialog />
 
-            <WelcomeDialog />
+              <WelcomeDialog />
 
-            {/* Overlay for showing custom drag previews */}
-            <DragLayer />
-          </GlobalHotkeys>
-        </ErrorBoundary>
-      </div>
+              {/* Overlay for showing custom drag previews */}
+              <DragLayer />
+            </GlobalHotkeys>
+          </ErrorBoundary>
+        </div>
       </div>
     </DropOverlay>
   );
 });
 
-// const outlinerOpen = isOutlinerOpen === true ? 'outlinerOpen' : '';
-// const inspectorOpen = isOutlinerOpen === true ? 'onspectorOpen' : '';
-
-// const outlinerOpen={isOutlinerOpen ? 'primary' : 'none'}
-
-export const AppToaster = Toaster.create({
-  // position: Position.BOTTOM_RIGHT,
-  position: Position.TOP,
-  // className: 'toaster', ${outlinerOpen},
-  // className: `toaster {uiStore.isOutlinerOpen}`,
-  className: `toaster`,
-});
-
 export default App;