--- conflicted
+++ resolved
@@ -53,31 +53,26 @@
   return (
     // Overlay that shows up when dragging files/images over the application
     <DropOverlay>
-<<<<<<< HEAD
-      <div id="layoutContainer" className={`app-theme ${themeClass}`}>
-=======
       <div className={sidebarClass}>
-      <div id="layoutContainer" className={`${themeClass}`}>
->>>>>>> a544a574
-        <ErrorBoundary>
-          <GlobalHotkeys>
-            <Toolbar />
+        <div id="layoutContainer" className={`app-theme ${themeClass}`}>
+          <ErrorBoundary>
+            <GlobalHotkeys>
+              <Toolbar />
 
-            <Outliner />
+              <Outliner />
 
-            <ContentView />
+              <ContentView />
 
-            <Inspector />
+              <Inspector />
 
-            <Settings />
+              <Settings />
 
-            <AdvancedSearchDialog />
+              <AdvancedSearchDialog />
 
-            <WelcomeDialog />
-
-          </GlobalHotkeys>
-        </ErrorBoundary>
-      </div>
+              <WelcomeDialog />
+            </GlobalHotkeys>
+          </ErrorBoundary>
+        </div>
       </div>
     </DropOverlay>
   );
