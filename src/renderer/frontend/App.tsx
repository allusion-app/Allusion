import React, { useState, useEffect, useContext } from 'react';
import { observer } from 'mobx-react-lite';

import ContentView from './containers/ContentView';
import Outliner from './containers/Outliner';
import StoreContext from './contexts/StoreContext';
import Inspector from './containers/Inspector';
import Toolbar from './containers/Toolbar';
import ErrorBoundary from './components/ErrorBoundary';
import SplashScreen from './components/SplashScreen';
import GlobalHotkeys from './components/Hotkeys';
import Settings from './components/Settings';
import ImageViewer from './components/ImageViewer';
<<<<<<< HEAD
import { DragLayer } from './containers/Outliner/TagPanel';

const SPLASH_SCREEN_TIME = 700;

const App = observer(() => {
  const { uiStore } = useContext(StoreContext);
=======
import DragLayer from './components/DragAndDrop';
import { useWorkerListener } from './ThumbnailGeneration';

const SPLASH_SCREEN_TIME = 700;

interface IAppProps extends IRootStoreProp {}

const App = ({ rootStore }: IAppProps) => {
  const { uiStore } = rootStore;
  // Listen to responses of Web Workers
  useWorkerListener();
>>>>>>> 128b1df0

  // Show splash screen for some time or when app is not initialized
  const [showSplash, setShowSplash] = useState(true);
  useEffect(() => {
    setTimeout(() => setShowSplash(false), SPLASH_SCREEN_TIME);

    // Prevent scrolling with Space, instead used to open preview window
    window.addEventListener('keydown', (e) => {
      if (e.code === 'Space') {
        e.preventDefault();
      }
    });
  }, []);

  if (!uiStore.isInitialized || showSplash) {
    return <SplashScreen />;
  }

  const themeClass = uiStore.theme === 'DARK' ? 'bp3-dark' : 'bp3-light';

  return (
    <div id="layoutContainer" className={`${themeClass}`}>
      <ErrorBoundary>
        <GlobalHotkeys>
          <Toolbar />

          <Outliner />

          <ContentView />

          {uiStore.imageViewerFile ? (
            <ImageViewer file={uiStore.imageViewerFile} onClose={() => uiStore.setImageViewer(null)} />
          ) : <></>}

          <Inspector />

          <Settings />

          <DragLayer />
        </GlobalHotkeys>
      </ErrorBoundary>
    </div>
  );
});

export default App;<|MERGE_RESOLUTION|>--- conflicted
+++ resolved
@@ -11,26 +11,16 @@
 import GlobalHotkeys from './components/Hotkeys';
 import Settings from './components/Settings';
 import ImageViewer from './components/ImageViewer';
-<<<<<<< HEAD
+import { useWorkerListener } from './ThumbnailGeneration';
 import { DragLayer } from './containers/Outliner/TagPanel';
 
 const SPLASH_SCREEN_TIME = 700;
 
 const App = observer(() => {
   const { uiStore } = useContext(StoreContext);
-=======
-import DragLayer from './components/DragAndDrop';
-import { useWorkerListener } from './ThumbnailGeneration';
 
-const SPLASH_SCREEN_TIME = 700;
-
-interface IAppProps extends IRootStoreProp {}
-
-const App = ({ rootStore }: IAppProps) => {
-  const { uiStore } = rootStore;
   // Listen to responses of Web Workers
   useWorkerListener();
->>>>>>> 128b1df0
 
   // Show splash screen for some time or when app is not initialized
   const [showSplash, setShowSplash] = useState(true);
