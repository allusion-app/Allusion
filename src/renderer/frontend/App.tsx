<<<<<<< HEAD
import { Breadcrumbs, IBreadcrumbProps, InputGroup, H1 } from '@blueprintjs/core';
=======
>>>>>>> 2fb4f0c3
import { observer } from 'mobx-react-lite';
import React from 'react';

import FileList from './components/FileList';
import Outliner from './components/Outliner';
import { IRootStoreProp, withRootstore } from './contexts/StoreContext';
import Inspector from './components/Inspector';
import Toolbar from './components/Toolbar';
import ErrorBoundary from './components/ErrorBoundary';

interface IAppProps extends IRootStoreProp {}

const App = ({ rootStore: { uiStore } }: IAppProps) => {
<<<<<<< HEAD
  if (!uiStore.isInitialized) {
    return <H1>Loading...</H1>;
  }

  // Breadcrumbs placeholder
  const breadcrumbs: IBreadcrumbProps[] = [
    { icon: 'symbol-square' },
    { icon: 'folder-close', text: 'Cars' },
    { icon: 'folder-close', text: 'Yellow' },
    { icon: 'document', text: 'New' },
  ];

=======
>>>>>>> 2fb4f0c3
  const themeClass = uiStore.theme === 'DARK' ? 'bp3-dark' : 'bp3-light';

  return (
    <div id="layoutContainer" className={`${themeClass}`}>
      <ErrorBoundary>
        <Toolbar />

        <Outliner />

        <main>
          <FileList />
        </main>

        <Inspector />
      </ErrorBoundary>
    </div>
  );
};

export default withRootstore(observer(App));<|MERGE_RESOLUTION|>--- conflicted
+++ resolved
@@ -1,7 +1,4 @@
-<<<<<<< HEAD
-import { Breadcrumbs, IBreadcrumbProps, InputGroup, H1 } from '@blueprintjs/core';
-=======
->>>>>>> 2fb4f0c3
+import { H1 } from '@blueprintjs/core';
 import { observer } from 'mobx-react-lite';
 import React from 'react';
 
@@ -15,21 +12,10 @@
 interface IAppProps extends IRootStoreProp {}
 
 const App = ({ rootStore: { uiStore } }: IAppProps) => {
-<<<<<<< HEAD
   if (!uiStore.isInitialized) {
     return <H1>Loading...</H1>;
   }
 
-  // Breadcrumbs placeholder
-  const breadcrumbs: IBreadcrumbProps[] = [
-    { icon: 'symbol-square' },
-    { icon: 'folder-close', text: 'Cars' },
-    { icon: 'folder-close', text: 'Yellow' },
-    { icon: 'document', text: 'New' },
-  ];
-
-=======
->>>>>>> 2fb4f0c3
   const themeClass = uiStore.theme === 'DARK' ? 'bp3-dark' : 'bp3-light';
 
   return (
