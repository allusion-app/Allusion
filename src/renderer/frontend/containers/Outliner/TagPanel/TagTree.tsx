--- conflicted
+++ resolved
@@ -21,11 +21,8 @@
 import { DragAndDropType } from '.';
 import { TagRemoval } from './MessageBox';
 import { SketchPicker, ColorResult } from 'react-color';
-<<<<<<< HEAD
+import { ClientIDSearchCriteria } from '../../../../entities/SearchCriteria';
 import { TextInput } from '../../../components/form';
-=======
-import { ClientIDSearchCriteria } from '../../../../entities/SearchCriteria';
->>>>>>> a138addd
 
 const DEFAULT_TAG_NAME = 'New Tag';
 const DEFAULT_COLLECTION_NAME = 'New Collection';
