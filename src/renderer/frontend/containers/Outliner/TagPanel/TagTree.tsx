import React, { useState, useEffect, useCallback, useMemo, MouseEvent } from 'react';

import { useDrop } from 'react-dnd';
import { ID } from '../../../../entities/ID';
import {
  ITreeNode,
  MenuItem,
  Menu,
  Divider,
  ControlGroup,
  InputGroup,
  Button,
  H4,
  Icon,
  Collapse,
} from '@blueprintjs/core';
import { IRootStoreProp } from '../../../contexts/StoreContext';
import { ClientTagCollection, ROOT_TAG_COLLECTION_ID } from '../../../../entities/TagCollection';
import { formatTagCountText } from '../../../utils';
import IconSet from '../../../components/Icons';
import { computed } from 'mobx';
import { observer } from 'mobx-react-lite';
import {
  TreeBranch,
  TreeLeaf,
  INodeData,
  TreeList,
  IExpandState,
  IDragAndDropItem,
} from '../../../components/TreeList';
import { ClientTag } from '../../../../entities/Tag';
import { DragAndDropType } from '.';
import { TagRemoval } from './MessageBox';
import { SketchPicker, ColorResult } from 'react-color';
import { ClientIDSearchCriteria, ClientCollectionSearchCriteria } from '../../../../entities/SearchCriteria';
import { FileSearchCriteria } from '../../../UiStore';

const DEFAULT_TAG_NAME = 'New Tag';
const DEFAULT_COLLECTION_NAME = 'New Collection';

interface ITagCollectionItemProps {
  col: ClientTagCollection;
  isEditing: boolean;
  setEditing: (val: boolean) => void;
}

const TagCollectionItem = ({ col, isEditing, setEditing }: ITagCollectionItemProps) => {
  return isEditing ? (
    <TreeListItemEditor
      initialName={col.name}
      onRename={(name) => {
        col.rename(name);
        setEditing(false);
      }}
      onAbort={() => setEditing(false)}
    />
  ) : (
    <>
      {col.name}
      {col.isEmpty && <i style={{ color: '#007af5 !important' }}> (empty)</i>}
    </>
  );
};

interface ITagItemProps {
  tag: ClientTag;
  isEditing: boolean;
  setEditing: (val: boolean) => void;
  // onSelect: (tag: ClientTag) => void;
}

const TagItem = ({ tag, isEditing, setEditing, /*onSelect*/ }: ITagItemProps) => {
  return isEditing ? (
    <TreeListItemEditor
      initialName={tag.name}
      onRename={(name) => {
        tag.rename(name);
        setEditing(false);
      }}
      onAbort={() => setEditing(false)}
    />
  ) : (
    <div className="tagLabel">
      <span className="label-content">{tag.name}</span>
      {/* <span className="selection-icon" onClick={() => onSelect(tag)}>
        <Icon icon={IconSet.CHECKMARK} />
      </span> */}
    </div>
  );
};

interface ITreeListItemEditorProps {
  initialName: string;
  onRename: (name: string) => void;
  onAbort?: () => void;
  autoFocus?: boolean;
  // icon?: IconName;
  placeholder?: string;
  resetOnSubmit?: boolean;
}

const TreeListItemEditor = ({
  initialName,
  onRename,
  onAbort = () => null, // no-op function by default
  autoFocus = true,
  placeholder = 'Enter a new name',
  resetOnSubmit = false,
}: ITreeListItemEditorProps) => {
  const [newName, setNewName] = useState(initialName);
  const [isFocused, setFocused] = useState(false);

  const isValidInput = newName.trim() !== '';

  return (
    <form
      onSubmit={(e) => {
        e.preventDefault();
        if (isValidInput) {
          onRename(newName);
          if (resetOnSubmit) {
            setNewName(initialName);
          }
        }
      }}
    >
      <ControlGroup fill={true} vertical={false} onAbort={onAbort}>
        <InputGroup
          placeholder={placeholder}
          onChange={(e: React.FormEvent<HTMLElement>) =>
            setNewName((e.target as HTMLInputElement).value)
          }
          value={newName}
          autoFocus={autoFocus}
          onBlur={() => {
            setFocused(false);
            onAbort();
          }}
          onFocus={(e) => {
            setFocused(true);
            e.target.select();
          }}
          // Only show red outline when input field is in focus and text is invalid
          className={isFocused && !isValidInput ? 'bp3-intent-danger' : ''}
        />
        {/* <Button icon={icon} type="submit"/> */}
      </ControlGroup>
    </form>
  );
};

//// Add context menu /////
interface ITagCollectionContextMenu {
  collection: ClientTagCollection;
  onNewTag: () => void;
  onNewCollection: () => void;
  enableEditing: () => void;
  onExpandAll: () => void;
  onCollapseAll: () => void;
  onRemove?: () => void;
  onAddSelectionToQuery: () => void;
  onReplaceQuery: () => void;
  onMoveUp: () => void;
  onMoveDown: () => void;
  numTagsInContext: number;
  numColsInContext: number;
  onChangeColor: (col: ID, color: string) => void;
}

const TagCollectionContextMenu = ({
  collection,
  onNewTag,
  onNewCollection,
  enableEditing,
  onExpandAll,
  onCollapseAll,
  onRemove,
  onAddSelectionToQuery,
  onReplaceQuery,
  onMoveUp,
  onMoveDown,
  numTagsInContext,
  numColsInContext,
  onChangeColor,
}: ITagCollectionContextMenu) => {
  let contextText = formatTagCountText(numTagsInContext, numColsInContext);
  contextText = contextText && ` (${contextText})`;
  const handleSetColor = (col: string) => onChangeColor(collection.id, col);
  return (
    <Menu>
      <MenuItem onClick={onNewTag} text="New Tag" icon={IconSet.TAG_ADD} />
      <MenuItem onClick={onNewCollection} text="New Collection" icon={IconSet.TAG_ADD_COLLECTION} />
      <MenuItem onClick={enableEditing} text="Rename" icon={IconSet.EDIT} />
      <MenuItem
        onClick={onRemove}
        text={`Delete${contextText}`}
        icon={IconSet.DELETE}
        disabled={!onRemove}
      />
      <ColorPickerMenu
        selectedColor={collection.color}
        onChange={handleSetColor}
        contextText={contextText}
      />
      <Divider />
      <MenuItem onClick={onExpandAll} text="Expand" icon={IconSet.ITEM_EXPAND} />
      <MenuItem onClick={onCollapseAll} text="Collapse" icon={IconSet.ITEM_COLLAPS} />
      <MenuItem onClick={onMoveUp} text="Move Up" icon={IconSet.ITEM_MOVE_UP} />
      <MenuItem onClick={onMoveDown} text="Move Down" icon={IconSet.ITEM_MOVE_DOWN} />
      <Divider />
      <MenuItem onClick={onAddSelectionToQuery} text="Add to Search Query" icon={IconSet.SEARCH} />
      <MenuItem onClick={onReplaceQuery} text="Replace Search Query" icon={IconSet.REPLACE} />
    </Menu>
  );
};

interface ITagContextMenuProps {
  tag: ClientTag;
  enableEditing: () => void;
  onRemove: () => void;
  onAddSelectionToQuery: () => void;
  onReplaceQuery: () => void;
  onChangeColor: (col: ID, color: string) => void;
  numTagsInContext: number;
  numColsInContext: number;
}

const TagContextMenu = ({
  tag,
  enableEditing,
  onRemove,
  onAddSelectionToQuery,
  onReplaceQuery,
  onChangeColor,
  numTagsInContext,
  numColsInContext,
}: ITagContextMenuProps) => {
  const handleSetColor = (col: string) => onChangeColor(tag.id, col);

  let contextText = formatTagCountText(numTagsInContext, numColsInContext);
  contextText = contextText && ` (${contextText})`;

  return (
    <Menu>
      <MenuItem onClick={enableEditing} text="Rename" icon={IconSet.EDIT} />
      <MenuItem onClick={onRemove} text={`Delete${contextText}`} icon={IconSet.DELETE} />
      <ColorPickerMenu
        selectedColor={tag.color}
        onChange={handleSetColor}
        contextText={contextText}
      />
      <Divider />
      <MenuItem onClick={onAddSelectionToQuery} text="Add to Search Query" icon={IconSet.SEARCH} />
      <MenuItem onClick={onReplaceQuery} text="Replace Search Query" icon={IconSet.REPLACE} />
    </Menu>
  );
};

interface IColorOptions {
  label: string;
  value: string;
}

export const defaultColorOptions: IColorOptions[] = [
  { label: 'Default', value: '' },
  { label: 'Eminence', value: '#5f3292' },
  { label: 'Indigo', value: '#5642A6' },
  { label: 'Blue Ribbon', value: '#143ef1' },
  { label: 'Azure Radiance', value: '#147df1' },
  { label: 'Aquamarine', value: '#6cdfe3' },
  { label: 'Aero Blue', value: '#bdfce4' },
  { label: 'Golden Fizz', value: '#f7ea3a' },
  { label: 'Goldenrod', value: '#fcd870' },
  { label: 'Christineapprox', value: '#f36a0f' },
  { label: 'Crimson', value: '#ec1335' },
  { label: 'Razzmatazz', value: '#ec125f' },
];

interface IColorPickerMenuProps {
  selectedColor: string;
  onChange: (color: string) => any;
  contextText: string;
}

export const ColorPickerMenu = observer(
  ({ selectedColor, onChange, contextText }: IColorPickerMenuProps) => {
    const defaultColor = '#007af5';
    const handlePickCustomColor = useCallback(
      (res: ColorResult) => {
        onChange(res.hex);
      },
      [onChange],
    );
    return (
      <MenuItem
        text={`Color${contextText}`}
        icon={<Icon icon={selectedColor ? IconSet.COLOR : IconSet.COLOR} color={selectedColor} />}
      >
        {defaultColorOptions.map(({ label, value }) => (
          <MenuItem
            key={label}
            text={label}
            onClick={() => onChange(value)}
            icon={
              <Icon
                icon={selectedColor === value ? 'tick-circle' : value ? 'full-circle' : 'circle'}
                color={value || defaultColor}
              />
            }
          />
        ))}
        <MenuItem text="Custom" icon={IconSet.COLOR}>
          <SketchPicker
            color={selectedColor || defaultColor}
            onChangeComplete={handlePickCustomColor}
            disableAlpha
            presetColors={defaultColorOptions
              .filter((opt) => Boolean(opt.value))
              .map((opt) => opt.value)}
          />
        </MenuItem>
      </MenuItem>
    );
  },
);

const TagTree = observer(({ rootStore }: IRootStoreProp) => {
  const { uiStore, tagCollectionStore, tagStore } = rootStore;
  const root = tagCollectionStore.getRootCollection();

  /** Only one node can be edited or added at a time. Newly added nodes will be in edit mode */
  const [editNode, setEditNode] = useState<{ id: ID; kind: DragAndDropType } | undefined>(
    undefined,
  );

  /**
   * Keeps track of folders that have been expanded. If there is only one child in the hierarchy,
   *  auto expand this collection.
   */
  const [expandState, setExpandState] = useState<IExpandState>({});

  useEffect(() => {
    if (tagCollectionStore.getRootCollection().subCollections.length === 1) {
      setExpandState({ [tagCollectionStore.getRootCollection().subCollections[0]]: true });
    }
  }, [tagCollectionStore]);

  /**
   * Creates tag tree by mapping collections and tags of root collection to the appropriate
   * components and adds a context menu to each node.
   */
  const createTree = useCallback((): Array<ITreeNode<INodeData>> => {
    if (root.isEmpty) {
      return [{ label: <i>No tags or collections created yet</i>, id: 'placeholder' }];
    }

    const isEditMode = (id: ID, kind: DragAndDropType) => {
      return editNode ? editNode.kind === kind && editNode.id === id : false;
    };

    const setEditMode = (id: ID, kind: DragAndDropType, editing: boolean) => {
      if (editing) {
        setEditNode({ id, kind });
      } else {
        setEditNode(undefined);
      }
    };

    const createTags = (col: ClientTagCollection): Array<ITreeNode<INodeData>> => {
      return col.clientTags.map(
        (tag): ITreeNode<INodeData> => {
          const ContextMenu = () => {
            const contextItems = uiStore.getTagContextItems(tag.id);
            return (
              <TagContextMenu
                tag={tag}
                enableEditing={() => setEditNode({ id: tag.id, kind: DragAndDropType.Tag })}
                onRemove={() =>
                  uiStore.openOutlinerTagRemover(tag.isSelected ? 'selected' : tag.id)
                }
                onAddSelectionToQuery={() =>
                  tag.isSelected
                    ? uiStore.replaceCriteriaWithTagSelection()
                    : uiStore.addSearchCriteria(new ClientIDSearchCriteria('tags', tag.id))
                }
                onReplaceQuery={() =>
                  tag.isSelected
                    ? uiStore.replaceCriteriaWithTagSelection()
                    : uiStore.replaceSearchCriteria(new ClientIDSearchCriteria('tags', tag.id))
                }
                numColsInContext={contextItems.collections.length}
                numTagsInContext={Math.max(0, contextItems.tags.length - 1)}
                onChangeColor={(_, color) => uiStore.colorSelectedTagsAndCollections(tag.id, color)}
              />
            );
          };

          const isSearched = uiStore.searchCriteriaList.find(crit => crit.key === 'tags' && (crit as ClientIDSearchCriteria<any>).value.includes(tag.id));

          return {
            id: tag.id,
            icon: <span style={{ color: tag.viewColor }}>{IconSet.TAG}</span>,
            isSelected: tag.isSelected,
            label: (
              <TreeLeaf
                id={tag.id}
                name={tag.name}
                leaf={DragAndDropType.Tag}
                onDropLeaf={(item) => uiStore.moveTag(item.id, col)}
                onDropHover={() => undefined}
                onDropSelection={() => uiStore.moveSelectedTagItems(col.id)}
                isSelected={tag.isSelected}
                isEditing={isEditMode(tag.id, DragAndDropType.Tag)}
                setEditing={(editing) => setEditMode(tag.id, DragAndDropType.Tag, editing)}
                render={(props) => (
                  <TagItem tag={tag} isEditing={props.isEditing} setEditing={props.setEditing} />
                )}
              />
            ),
            nodeData: { type: DragAndDropType.Tag, contextMenu: <ContextMenu /> },
            secondaryLabel: <span className="selection-icon">
              {/* Show circle if selection mode is active and it's not selected */}
              {(uiStore.tagSelection.length > 0 && !tag.isSelected) ? <Icon icon="circle" /> : IconSet.CHECKMARK}
            </span>,
            className: isSearched ? 'is-searched' : '',
          };
        },
      );
    };

    const createCollection = (col: ClientTagCollection): ITreeNode<INodeData> => {
      const label = (
        <TreeBranch
          id={col.id}
          name={col.name}
          isSelected={col.isSelected}
          isDescendant={(ancestor) => {
            const draggedCollection = tagCollectionStore.get(ancestor);
            if (draggedCollection) {
              return draggedCollection.containsSubCollection(col);
            }
            return false;
          }}
          onDropHover={() => setExpandState({ ...expandState, [col.id]: true })}
          leaf={DragAndDropType.Tag}
          onDropLeaf={(item) => uiStore.moveTag(item.id, col)}
          onDropBranch={(item) => uiStore.moveCollection(item.id, col)}
          branch={DragAndDropType.Collection}
          onDropSelection={() => uiStore.moveSelectedTagItems(col.id)}
          isEditing={isEditMode(col.id, DragAndDropType.Collection)}
          setEditing={(editing) => setEditMode(col.id, DragAndDropType.Collection, editing)}
          render={(props) => (
            <TagCollectionItem
              col={col}
              isEditing={props.isEditing}
              setEditing={props.setEditing}
            />
          )}
        />
      );

      const childNodes = [
        ...col.clientSubCollections.map((subCol) => createCollection(subCol)),
        ...createTags(col),
      ];

      const ContextMenu = () => {
        const contextItems = uiStore.getTagContextItems(col.id);

        const movePosition = (newPosition: (currentPosition: number) => number) => {
          const movedCollectionParent = tagCollectionStore.tagCollectionList.find((c) =>
            c.subCollections.includes(col.id),
          );
          if (movedCollectionParent) {
            const clamp = (i: number): number => {
              if (i < 0) {
                return 0;
              } else if (i > movedCollectionParent.subCollections.length) {
                return movedCollectionParent.subCollections.length;
              } else {
                return i;
              }
            };
            const oldIndex = movedCollectionParent.subCollections.indexOf(col.id);
            movedCollectionParent.subCollections.remove(col.id);
            const newIndex = clamp(newPosition(oldIndex));
            movedCollectionParent.subCollections.splice(newIndex, 0, col.id);
          }
        };

        const expandSubCollection = (c: ClientTagCollection): IExpandState => {
          c.clientSubCollections.forEach((subCol) => {
            expandSubCollection(subCol);
          });
          expandState[c.id] = true;
          return expandState;
        };

        const collapseSubCollection = (c: ClientTagCollection): IExpandState => {
          c.clientSubCollections.forEach((subCol) => {
            collapseSubCollection(subCol);
          });
          expandState[c.id] = false;
          return expandState;
        };

        return (
          <TagCollectionContextMenu
            collection={col}
            onNewTag={() =>
              tagStore
                .addTag(DEFAULT_TAG_NAME)
                .then((tag) => {
                  col.addTag(tag.id);
                  setEditNode({ id: tag.id, kind: DragAndDropType.Tag });
                  setExpandState({ ...expandState, [col.id]: true });
                })
                .catch((err) => console.log('Could not create tag', err))
            }
            onNewCollection={() =>
              tagCollectionStore
                .addTagCollection(DEFAULT_COLLECTION_NAME, col)
                .then((collection) => {
                  setEditNode({ id: collection.id, kind: DragAndDropType.Collection });
                  setExpandState({ ...expandState, [col.id]: true });
                })
                .catch((err) => console.log('Could not create collection', err))
            }
            enableEditing={() => setEditNode({ id: col.id, kind: DragAndDropType.Collection })}
            onExpandAll={() => setExpandState({ ...expandSubCollection(col) })}
            onCollapseAll={() => setExpandState({ ...collapseSubCollection(col) })}
            onRemove={() => uiStore.openOutlinerTagRemover(col.isSelected ? 'selected' : col.id)}
            onAddSelectionToQuery={() =>
              col.isSelected
                ? uiStore.replaceCriteriaWithTagSelection()
                : uiStore.addSearchCriterias(
                    col.getTagsRecursively().map((c) => new ClientIDSearchCriteria('tags', c)),
                  )
            }
            onReplaceQuery={() =>
              col.isSelected
                ? uiStore.replaceCriteriaWithTagSelection()
                : uiStore.replaceSearchCriterias(
                    col.getTagsRecursively().map((c) => new ClientIDSearchCriteria('tags', c)),
                  )
            }
            onMoveUp={() => movePosition((n) => n - 1)}
            onMoveDown={() => movePosition((n) => n + 1)}
            numTagsInContext={Math.max(0, contextItems.collections.length - 1)}
            numColsInContext={contextItems.tags.length}
            onChangeColor={(_, color) => uiStore.colorSelectedTagsAndCollections(col.id, color)}
          />
        );
      };

      const isSearched = uiStore.searchCriteriaList.find(crit => crit.key === 'tags' && (crit as ClientCollectionSearchCriteria)?.collectionId === col.id);

      return {
        id: col.id,
        icon: (
          <span style={{ color: col.viewColor }}>
            {expandState[col.id] ? IconSet.TAG_GROUP_OPEN : IconSet.TAG_GROUP}
          </span>
        ),
        isSelected: col.isSelected,
        hasCaret: true,
        isExpanded: expandState[col.id],
        label,
        childNodes,
        nodeData: { type: DragAndDropType.Collection, contextMenu: <ContextMenu /> },
        secondaryLabel: <span className="selection-icon">
          {/* Show circle if selection mode is active and it's not selected */}
          {(uiStore.tagSelection.length > 0 && !col.isSelected) ? <Icon icon="circle" /> : IconSet.CHECKMARK}
        </span>,
        className: isSearched ? 'is-searched' : '',
      };
    };

    return [...root.clientSubCollections.map((c) => createCollection(c)), ...createTags(root)];
  }, [editNode, expandState, root, tagCollectionStore, tagStore, uiStore]);

  const handleRootAddTag = useCallback(
    (e: React.MouseEvent) => {
      e.stopPropagation();
      tagStore
        .addTag(DEFAULT_TAG_NAME)
        .then((tag) => {
          root.addTag(tag.id);
          setEditNode({ id: tag.id, kind: DragAndDropType.Tag });
        })
        .catch((err) => console.log('Could not create tag', err));
    },
    [root, tagStore],
  );

  const handleAddRootCollection = useCallback(
    (e: React.MouseEvent) => {
      e.stopPropagation();
      tagCollectionStore
        .addTagCollection(DEFAULT_COLLECTION_NAME, root)
        .then((col) => setEditNode({ id: col.id, kind: DragAndDropType.Collection }))
        .catch((err) => console.log('Could not create collection', err));
    },
    [root, tagCollectionStore],
  );

  const handleRootDrop = useCallback(
    (monitor) => {
      const item: IDragAndDropItem = monitor.getItem();
      if (item.isSelected) {
        return uiStore.moveSelectedTagItems(ROOT_TAG_COLLECTION_ID);
      }

      switch (monitor.getItemType()) {
        case DragAndDropType.Collection:
          uiStore.moveCollection(item.id, root);
          break;
        case DragAndDropType.Tag:
          uiStore.moveTag(item.id, root);
          break;
        default:
          break;
      }
    },
    [root, uiStore],
  );

  const handleOnContextMenu = (node: ITreeNode<INodeData>): JSX.Element => {
    if (node.nodeData) {
      return node.nodeData.contextMenu;
    }
    return <></>;
  };

  const nodes = useMemo(
    () =>
      computed(() =>
        root.isEmpty
          ? [{ label: <i>No tags or collections created yet</i>, id: 'placeholder' }]
          : createTree(),
      ),
    [root.isEmpty, createTree],
  );

  /** Allow dropping tags on header and background to move them to the root of the hierarchy */
  const [, headerDrop] = useDrop({
    accept: [DragAndDropType.Collection, DragAndDropType.Tag],
    drop: (_, monitor) => handleRootDrop(monitor),
  });

  const [, footerDrop] = useDrop({
    accept: [DragAndDropType.Collection, DragAndDropType.Tag],
    drop: (_, monitor) => handleRootDrop(monitor),
  });

  const [isCollapsed, setCollapsed] = useState(false);
  const toggleCollapse = useCallback(() => setCollapsed(!isCollapsed), [isCollapsed, setCollapsed]);

  const isSelectionActive = uiStore.tagSelection.length > 0;

  return (
    <>
      <div className="outliner-header-wrapper" ref={headerDrop} onClick={toggleCollapse}>
        <H4 className="bp3-heading">
          <span className="bp3-icon custom-icon custom-icon-14">{isCollapsed ? IconSet.ARROW_RIGHT : IconSet.ARROW_DOWN}</span>
          {/* <Icon className="custom-icon-14" icon={isCollapsed ? IconSet.ARROW_RIGHT : IconSet.ARROW_DOWN}/> */}
          {/* <Icon icon={isCollapsed ? IconSet.ARROW_RIGHT : IconSet.ARROW_DOWN} /> */}
          Tags
        </H4>
<<<<<<< HEAD
        {isSelectionActive ? (
          <Button
            minimal
            icon={IconSet.CLOSE}
            onClick={(e: MouseEvent) => { e.stopPropagation(); uiStore.clearTagSelection(); }}
          />
        ) : <>
          <Button
            minimal
            icon={IconSet.TAG_ADD}
            onClick={handleRootAddTag}
            className="tooltip"
            data-right={DEFAULT_TAG_NAME}
          />
          <Button
            minimal
            icon={IconSet.TAG_ADD_COLLECTION}
            onClick={handleAddRootCollection}
            className="tooltip"
            data-right={DEFAULT_COLLECTION_NAME}
          />
        </>}
=======
        <Button
          minimal
          icon={IconSet.TAG_ADD}
          onClick={handleRootAddTag}
          className="tooltip"
          data-left={DEFAULT_TAG_NAME}
        />
        <Button
          minimal
          icon={IconSet.TAG_ADD_COLLECTION}
          onClick={handleAddRootCollection}
          className="tooltip"
          data-left={DEFAULT_COLLECTION_NAME}
        />
>>>>>>> fa393e54
      </div>

      <Collapse isOpen={!isCollapsed} className={`tag-tree ${uiStore.tagSelection.length > 0 ? 'selection-active' : ''}`}>
        <TreeList
          nodes={nodes.get()}
          branch={DragAndDropType.Collection}
          leaf={DragAndDropType.Tag}
          expandState={expandState}
          setExpandState={setExpandState}
          getSubTreeLeaves={(branch) => {
            const collection = tagCollectionStore.get(branch);
            if (collection) {
              return collection.getTagsRecursively();
            }
            return [];
          }}
          onSelect={(selection, clear) => uiStore.selectTags(selection, clear)}
          onDeselect={(selection) => uiStore.deselectTags(selection)}
          selectionLength={uiStore.tagSelection.length}
          isSelectionActive={isSelectionActive}
          onFilter={(id, type, clear) => {
            let crit: FileSearchCriteria | undefined;
            let alreadySearchedCrit: FileSearchCriteria | undefined;;

            if (type === DragAndDropType.Collection) {
              const col = rootStore.tagCollectionStore.get(id)!;
              crit = new ClientCollectionSearchCriteria(id, col.getTagsRecursively(), col.name);
              alreadySearchedCrit = uiStore.searchCriteriaList.find(
                c => (c as ClientCollectionSearchCriteria)?.collectionId === id);
            } else if (type === DragAndDropType.Tag) {
              crit = new ClientIDSearchCriteria('tags', id);
              alreadySearchedCrit = uiStore.searchCriteriaList.find(
                c => (c as ClientIDSearchCriteria<any>)?.value?.includes(id));
            }

            console.log('crit', crit, 'already', alreadySearchedCrit);

            if (crit) {

              if (!clear && alreadySearchedCrit) { // if not clear (additive) and already exists, then remove it
                uiStore.replaceSearchCriterias(
                  uiStore.searchCriteriaList.filter(c => c !== alreadySearchedCrit));
              } else if (clear && alreadySearchedCrit) { // if clear (not additive) and already exists, clear everything
                // if it's not the only searched item though, keep it selected  (same behavior for selection of items, feels more natural)
                if (uiStore.searchCriteriaList.length > 1) {
                  uiStore.replaceSearchCriterias([crit]);
                } else {
                  uiStore.clearSearchCriteriaList();
                }
              } else if (clear) { // not additive: clear and replace with new crit
                uiStore.replaceSearchCriterias([crit]);
              } else { // additive: just add it
                uiStore.addSearchCriteria(crit);
              }
            }
          }}
          onContextMenu={handleOnContextMenu}
        />
      </Collapse>

      {/* Used for dragging collection to root of hierarchy and for deselecting tag selection */}
      <div id="tree-footer" ref={footerDrop} onClick={uiStore.clearTagSelection} />

      <TagRemoval rootStore={rootStore} />
    </>
  );
});

export default TagTree;<|MERGE_RESOLUTION|>--- conflicted
+++ resolved
@@ -667,7 +667,6 @@
           {/* <Icon icon={isCollapsed ? IconSet.ARROW_RIGHT : IconSet.ARROW_DOWN} /> */}
           Tags
         </H4>
-<<<<<<< HEAD
         {isSelectionActive ? (
           <Button
             minimal
@@ -690,22 +689,6 @@
             data-right={DEFAULT_COLLECTION_NAME}
           />
         </>}
-=======
-        <Button
-          minimal
-          icon={IconSet.TAG_ADD}
-          onClick={handleRootAddTag}
-          className="tooltip"
-          data-left={DEFAULT_TAG_NAME}
-        />
-        <Button
-          minimal
-          icon={IconSet.TAG_ADD_COLLECTION}
-          onClick={handleAddRootCollection}
-          className="tooltip"
-          data-left={DEFAULT_COLLECTION_NAME}
-        />
->>>>>>> fa393e54
       </div>
 
       <Collapse isOpen={!isCollapsed} className={`tag-tree ${uiStore.tagSelection.length > 0 ? 'selection-active' : ''}`}>
