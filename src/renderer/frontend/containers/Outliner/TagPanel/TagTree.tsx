import React, { useState, useEffect, useCallback, useMemo, MouseEvent } from 'react';

import { useDrop } from 'react-dnd';
import { ID } from '../../../../entities/ID';
import {
  ITreeNode,
  MenuItem,
  Menu,
  Divider,
  ControlGroup,
  InputGroup,
  Button,
  H4,
  Icon,
  Collapse,
} from '@blueprintjs/core';
import { IRootStoreProp } from '../../../contexts/StoreContext';
import { ClientTagCollection, ROOT_TAG_COLLECTION_ID } from '../../../../entities/TagCollection';
import { formatTagCountText } from '../../../utils';
import IconSet from '../../../components/Icons';
import { computed } from 'mobx';
import { observer } from 'mobx-react-lite';
import {
  TreeBranch,
  TreeLeaf,
  INodeData,
  TreeList,
  IExpandState,
  IDragAndDropItem,
} from '../../../components/TreeList';
import { ClientTag } from '../../../../entities/Tag';
import { DragAndDropType } from '.';
import { TagRemoval } from './MessageBox';
import { SketchPicker, ColorResult } from 'react-color';
import { ClientIDSearchCriteria, ClientCollectionSearchCriteria } from '../../../../entities/SearchCriteria';
import { FileSearchCriteria } from '../../../UiStore';

const DEFAULT_TAG_NAME = 'New Tag';
const DEFAULT_COLLECTION_NAME = 'New Collection';

interface ITagCollectionItemProps {
  col: ClientTagCollection;
  isEditing: boolean;
  setEditing: (val: boolean) => void;
}

const TagCollectionItem = ({ col, isEditing, setEditing }: ITagCollectionItemProps) => {
  return isEditing ? (
    <TreeListItemEditor
      initialName={col.name}
      onRename={(name) => {
        col.rename(name);
        setEditing(false);
      }}
      onAbort={() => setEditing(false)}
    />
  ) : (
    <>
      {col.name}
      {col.isEmpty && <i style={{ color: '#007af5 !important' }}> (empty)</i>}
    </>
  );
};

interface ITagItemProps {
  tag: ClientTag;
  isEditing: boolean;
  setEditing: (val: boolean) => void;
  // onSelect: (tag: ClientTag) => void;
}

const TagItem = ({ tag, isEditing, setEditing, /*onSelect*/ }: ITagItemProps) => {
  return isEditing ? (
    <TreeListItemEditor
      initialName={tag.name}
      onRename={(name) => {
        tag.rename(name);
        setEditing(false);
      }}
      onAbort={() => setEditing(false)}
    />
  ) : (
    <div className="tagLabel">
      <span className="label-content">{tag.name}</span>
      {/* <span className="selection-icon" onClick={() => onSelect(tag)}>
        <Icon icon={IconSet.CHECKMARK} />
      </span> */}
    </div>
  );
};

interface ITreeListItemEditorProps {
  initialName: string;
  onRename: (name: string) => void;
  onAbort?: () => void;
  autoFocus?: boolean;
  // icon?: IconName;
  placeholder?: string;
  resetOnSubmit?: boolean;
}

const TreeListItemEditor = ({
  initialName,
  onRename,
  onAbort = () => null, // no-op function by default
  autoFocus = true,
  placeholder = 'Enter a new name',
  resetOnSubmit = false,
}: ITreeListItemEditorProps) => {
  const [newName, setNewName] = useState(initialName);
  const [isFocused, setFocused] = useState(false);

  const isValidInput = newName.trim() !== '';

  return (
    <form
      onSubmit={(e) => {
        e.preventDefault();
        if (isValidInput) {
          onRename(newName);
          if (resetOnSubmit) {
            setNewName(initialName);
          }
        }
      }}
    >
      <ControlGroup fill={true} vertical={false} onAbort={onAbort}>
        <InputGroup
          placeholder={placeholder}
          onChange={(e: React.FormEvent<HTMLElement>) =>
            setNewName((e.target as HTMLInputElement).value)
          }
          value={newName}
          autoFocus={autoFocus}
          onBlur={() => {
            setFocused(false);
            onAbort();
          }}
          onFocus={(e) => {
            setFocused(true);
            e.target.select();
          }}
          // Only show red outline when input field is in focus and text is invalid
          className={isFocused && !isValidInput ? 'bp3-intent-danger' : ''}
        />
        {/* <Button icon={icon} type="submit"/> */}
      </ControlGroup>
    </form>
  );
};

//// Add context menu /////
interface ITagCollectionContextMenu {
  collection: ClientTagCollection;
  onNewTag: () => void;
  onNewCollection: () => void;
  enableEditing: () => void;
  onExpandAll: () => void;
  onCollapseAll: () => void;
  onRemove?: () => void;
  onAddSelectionToQuery: () => void;
  onReplaceQuery: () => void;
  onMoveUp: () => void;
  onMoveDown: () => void;
  numTagsInContext: number;
  numColsInContext: number;
  onChangeColor: (col: ID, color: string) => void;
}

const TagCollectionContextMenu = ({
  collection,
  onNewTag,
  onNewCollection,
  enableEditing,
  onExpandAll,
  onCollapseAll,
  onRemove,
  onAddSelectionToQuery,
  onReplaceQuery,
  onMoveUp,
  onMoveDown,
  numTagsInContext,
  numColsInContext,
  onChangeColor,
}: ITagCollectionContextMenu) => {
  let contextText = formatTagCountText(numTagsInContext, numColsInContext);
  contextText = contextText && ` (${contextText})`;
  const handleSetColor = (col: string) => onChangeColor(collection.id, col);
  return (
    <Menu>
      <MenuItem onClick={onNewTag} text="New Tag" icon={IconSet.TAG_ADD} />
      <MenuItem onClick={onNewCollection} text="New Collection" icon={IconSet.TAG_ADD_COLLECTION} />
      <MenuItem onClick={enableEditing} text="Rename" icon={IconSet.EDIT} />
      <MenuItem
        onClick={onRemove}
        text={`Delete${contextText}`}
        icon={IconSet.DELETE}
        disabled={!onRemove}
      />
      <ColorPickerMenu
        selectedColor={collection.color}
        onChange={handleSetColor}
        contextText={contextText}
      />
      <Divider />
      <MenuItem onClick={onExpandAll} text="Expand" icon={IconSet.ITEM_EXPAND} />
      <MenuItem onClick={onCollapseAll} text="Collapse" icon={IconSet.ITEM_COLLAPS} />
      <MenuItem onClick={onMoveUp} text="Move Up" icon={IconSet.ITEM_MOVE_UP} />
      <MenuItem onClick={onMoveDown} text="Move Down" icon={IconSet.ITEM_MOVE_DOWN} />
      <Divider />
      <MenuItem onClick={onAddSelectionToQuery} text="Add to Search Query" icon={IconSet.SEARCH} />
      <MenuItem onClick={onReplaceQuery} text="Replace Search Query" icon={IconSet.REPLACE} />
    </Menu>
  );
};

interface ITagContextMenuProps {
  tag: ClientTag;
  enableEditing: () => void;
  onRemove: () => void;
  onAddSelectionToQuery: () => void;
  onReplaceQuery: () => void;
  onChangeColor: (col: ID, color: string) => void;
  numTagsInContext: number;
  numColsInContext: number;
}

const TagContextMenu = ({
  tag,
  enableEditing,
  onRemove,
  onAddSelectionToQuery,
  onReplaceQuery,
  onChangeColor,
  numTagsInContext,
  numColsInContext,
}: ITagContextMenuProps) => {
  const handleSetColor = (col: string) => onChangeColor(tag.id, col);

  let contextText = formatTagCountText(numTagsInContext, numColsInContext);
  contextText = contextText && ` (${contextText})`;

  return (
    <Menu>
      <MenuItem onClick={enableEditing} text="Rename" icon={IconSet.EDIT} />
      <MenuItem onClick={onRemove} text={`Delete${contextText}`} icon={IconSet.DELETE} />
      <ColorPickerMenu
        selectedColor={tag.color}
        onChange={handleSetColor}
        contextText={contextText}
      />
      <Divider />
      <MenuItem onClick={onAddSelectionToQuery} text="Add to Search Query" icon={IconSet.SEARCH} />
      <MenuItem onClick={onReplaceQuery} text="Replace Search Query" icon={IconSet.REPLACE} />
    </Menu>
  );
};

interface IColorOptions {
  label: string;
  value: string;
}

export const defaultColorOptions: IColorOptions[] = [
  { label: 'Default', value: '' },
  { label: 'Eminence', value: '#5f3292' },
  { label: 'Indigo', value: '#5642A6' },
  { label: 'Blue Ribbon', value: '#143ef1' },
  { label: 'Azure Radiance', value: '#147df1' },
  { label: 'Aquamarine', value: '#6cdfe3' },
  { label: 'Aero Blue', value: '#bdfce4' },
  { label: 'Golden Fizz', value: '#f7ea3a' },
  { label: 'Goldenrod', value: '#fcd870' },
  { label: 'Christineapprox', value: '#f36a0f' },
  { label: 'Crimson', value: '#ec1335' },
  { label: 'Razzmatazz', value: '#ec125f' },
];

interface IColorPickerMenuProps {
  selectedColor: string;
  onChange: (color: string) => any;
  contextText: string;
}

export const ColorPickerMenu = observer(
  ({ selectedColor, onChange, contextText }: IColorPickerMenuProps) => {
    const defaultColor = '#007af5';
    const handlePickCustomColor = useCallback(
      (res: ColorResult) => {
        onChange(res.hex);
      },
      [onChange],
    );
    return (
      <MenuItem
        text={`Color${contextText}`}
        icon={<Icon icon={selectedColor ? IconSet.COLOR : IconSet.COLOR} color={selectedColor} />}
      >
        {defaultColorOptions.map(({ label, value }) => (
          <MenuItem
            key={label}
            text={label}
            onClick={() => onChange(value)}
            icon={
              <Icon
                icon={selectedColor === value ? 'tick-circle' : value ? 'full-circle' : 'circle'}
                color={value || defaultColor}
              />
            }
          />
        ))}
        <MenuItem text="Custom" icon={IconSet.COLOR}>
          <SketchPicker
            color={selectedColor || defaultColor}
            onChangeComplete={handlePickCustomColor}
            disableAlpha
            presetColors={defaultColorOptions
              .filter((opt) => Boolean(opt.value))
              .map((opt) => opt.value)}
          />
        </MenuItem>
      </MenuItem>
    );
  },
);

const TagTree = observer(({ rootStore }: IRootStoreProp) => {
  const { uiStore, tagCollectionStore, tagStore } = rootStore;
  const root = tagCollectionStore.getRootCollection();

  /** Only one node can be edited or added at a time. Newly added nodes will be in edit mode */
  const [editNode, setEditNode] = useState<{ id: ID; kind: DragAndDropType } | undefined>(
    undefined,
  );

  /**
   * Keeps track of folders that have been expanded. If there is only one child in the hierarchy,
   *  auto expand this collection.
   */
  const [expandState, setExpandState] = useState<IExpandState>({});

  useEffect(() => {
    if (tagCollectionStore.getRootCollection().subCollections.length === 1) {
      setExpandState({ [tagCollectionStore.getRootCollection().subCollections[0]]: true });
    }
  }, [tagCollectionStore]);

  /**
   * Creates tag tree by mapping collections and tags of root collection to the appropriate
   * components and adds a context menu to each node.
   */
  const createTree = useCallback((): Array<ITreeNode<INodeData>> => {
    if (root.isEmpty) {
      return [{ label: <i>No tags or collections created yet</i>, id: 'placeholder' }];
    }

    const isEditMode = (id: ID, kind: DragAndDropType) => {
      return editNode ? editNode.kind === kind && editNode.id === id : false;
    };

    const setEditMode = (id: ID, kind: DragAndDropType, editing: boolean) => {
      if (editing) {
        setEditNode({ id, kind });
      } else {
        setEditNode(undefined);
      }
    };

    const createTags = (col: ClientTagCollection): Array<ITreeNode<INodeData>> => {
      return col.clientTags.map(
        (tag): ITreeNode<INodeData> => {
          const ContextMenu = () => {
            const contextItems = uiStore.getTagContextItems(tag.id);
            return (
              <TagContextMenu
                tag={tag}
                enableEditing={() => setEditNode({ id: tag.id, kind: DragAndDropType.Tag })}
                onRemove={() =>
                  uiStore.openOutlinerTagRemover(tag.isSelected ? 'selected' : tag.id)
                }
                onAddSelectionToQuery={() =>
                  tag.isSelected
                    ? uiStore.replaceCriteriaWithTagSelection()
                    : uiStore.addSearchCriteria(new ClientIDSearchCriteria('tags', tag.id))
                }
                onReplaceQuery={() =>
                  tag.isSelected
                    ? uiStore.replaceCriteriaWithTagSelection()
                    : uiStore.replaceSearchCriteria(new ClientIDSearchCriteria('tags', tag.id))
                }
                numColsInContext={contextItems.collections.length}
                numTagsInContext={Math.max(0, contextItems.tags.length - 1)}
                onChangeColor={(_, color) => uiStore.colorSelectedTagsAndCollections(tag.id, color)}
              />
            );
          };

          const isSearched = uiStore.searchCriteriaList.find(crit => crit.key === 'tags' && (crit as ClientIDSearchCriteria<any>).value.includes(tag.id));

          return {
            id: tag.id,
            icon: <span style={{ color: tag.viewColor }}>{IconSet.TAG}</span>,
            isSelected: tag.isSelected,
            label: (
              <TreeLeaf
                id={tag.id}
                name={tag.name}
                leaf={DragAndDropType.Tag}
                onDropLeaf={(item) => uiStore.moveTag(item.id, col)}
                onDropHover={() => undefined}
                onDropSelection={() => uiStore.moveSelectedTagItems(col.id)}
                isSelected={tag.isSelected}
                isEditing={isEditMode(tag.id, DragAndDropType.Tag)}
                setEditing={(editing) => setEditMode(tag.id, DragAndDropType.Tag, editing)}
                render={(props) => (
                  <TagItem tag={tag} isEditing={props.isEditing} setEditing={props.setEditing} />
                )}
              />
            ),
            nodeData: { type: DragAndDropType.Tag, contextMenu: <ContextMenu /> },
            secondaryLabel: <span className="selection-icon">
              {/* Show circle if selection mode is active and it's not selected */}
              {/* {(uiStore.tagSelection.length > 0 && !tag.isSelected) ? <Icon icon="circle" /> : IconSet.CHECKMARK} */}
              {(uiStore.tagSelection.length > 0 && !tag.isSelected) ? <Icon icon={IconSet.SELECT_ALL} /> : IconSet.CHECKMARK}
            </span>,
            className: isSearched ? 'is-searched' : '',
          };
        },
      );
    };

    const createCollection = (col: ClientTagCollection): ITreeNode<INodeData> => {
      const label = (
        <TreeBranch
          id={col.id}
          name={col.name}
          isSelected={col.isSelected}
          isDescendant={(ancestor) => {
            const draggedCollection = tagCollectionStore.get(ancestor);
            if (draggedCollection) {
              return draggedCollection.containsSubCollection(col);
            }
            return false;
          }}
          onDropHover={() => setExpandState({ ...expandState, [col.id]: true })}
          leaf={DragAndDropType.Tag}
          onDropLeaf={(item) => uiStore.moveTag(item.id, col)}
          onDropBranch={(item) => uiStore.moveCollection(item.id, col)}
          branch={DragAndDropType.Collection}
          onDropSelection={() => uiStore.moveSelectedTagItems(col.id)}
          isEditing={isEditMode(col.id, DragAndDropType.Collection)}
          setEditing={(editing) => setEditMode(col.id, DragAndDropType.Collection, editing)}
          render={(props) => (
            <TagCollectionItem
              col={col}
              isEditing={props.isEditing}
              setEditing={props.setEditing}
            />
          )}
        />
      );

      const childNodes = [
        ...col.clientSubCollections.map((subCol) => createCollection(subCol)),
        ...createTags(col),
      ];

      const ContextMenu = () => {
        const contextItems = uiStore.getTagContextItems(col.id);

        const movePosition = (newPosition: (currentPosition: number) => number) => {
          const movedCollectionParent = tagCollectionStore.tagCollectionList.find((c) =>
            c.subCollections.includes(col.id),
          );
          if (movedCollectionParent) {
            const clamp = (i: number): number => {
              if (i < 0) {
                return 0;
              } else if (i > movedCollectionParent.subCollections.length) {
                return movedCollectionParent.subCollections.length;
              } else {
                return i;
              }
            };
            const oldIndex = movedCollectionParent.subCollections.indexOf(col.id);
            movedCollectionParent.subCollections.remove(col.id);
            const newIndex = clamp(newPosition(oldIndex));
            movedCollectionParent.subCollections.splice(newIndex, 0, col.id);
          }
        };

        const expandSubCollection = (c: ClientTagCollection): IExpandState => {
          c.clientSubCollections.forEach((subCol) => {
            expandSubCollection(subCol);
          });
          expandState[c.id] = true;
          return expandState;
        };

        const collapseSubCollection = (c: ClientTagCollection): IExpandState => {
          c.clientSubCollections.forEach((subCol) => {
            collapseSubCollection(subCol);
          });
          expandState[c.id] = false;
          return expandState;
        };

        return (
          <TagCollectionContextMenu
            collection={col}
            onNewTag={() =>
              tagStore
                .addTag(DEFAULT_TAG_NAME)
                .then((tag) => {
                  col.addTag(tag.id);
                  setEditNode({ id: tag.id, kind: DragAndDropType.Tag });
                  setExpandState({ ...expandState, [col.id]: true });
                })
                .catch((err) => console.log('Could not create tag', err))
            }
            onNewCollection={() =>
              tagCollectionStore
                .addTagCollection(DEFAULT_COLLECTION_NAME, col)
                .then((collection) => {
                  setEditNode({ id: collection.id, kind: DragAndDropType.Collection });
                  setExpandState({ ...expandState, [col.id]: true });
                })
                .catch((err) => console.log('Could not create collection', err))
            }
            enableEditing={() => setEditNode({ id: col.id, kind: DragAndDropType.Collection })}
            onExpandAll={() => setExpandState({ ...expandSubCollection(col) })}
            onCollapseAll={() => setExpandState({ ...collapseSubCollection(col) })}
            onRemove={() => uiStore.openOutlinerTagRemover(col.isSelected ? 'selected' : col.id)}
            onAddSelectionToQuery={() =>
              col.isSelected
                ? uiStore.replaceCriteriaWithTagSelection()
                : uiStore.addSearchCriterias(
                    col.getTagsRecursively().map((c) => new ClientIDSearchCriteria('tags', c)),
                  )
            }
            onReplaceQuery={() =>
              col.isSelected
                ? uiStore.replaceCriteriaWithTagSelection()
                : uiStore.replaceSearchCriterias(
                    col.getTagsRecursively().map((c) => new ClientIDSearchCriteria('tags', c)),
                  )
            }
            onMoveUp={() => movePosition((n) => n - 1)}
            onMoveDown={() => movePosition((n) => n + 1)}
            numTagsInContext={Math.max(0, contextItems.collections.length - 1)}
            numColsInContext={contextItems.tags.length}
            onChangeColor={(_, color) => uiStore.colorSelectedTagsAndCollections(col.id, color)}
          />
        );
      };

      const isSearched = uiStore.searchCriteriaList.find(crit => crit.key === 'tags' && (crit as ClientCollectionSearchCriteria)?.collectionId === col.id);

      return {
        id: col.id,
        icon: (
          <span style={{ color: col.viewColor }}>
            {expandState[col.id] ? IconSet.TAG_GROUP_OPEN : IconSet.TAG_GROUP}
          </span>
        ),
        isSelected: col.isSelected,
        hasCaret: true,
        isExpanded: expandState[col.id],
        label,
        childNodes,
        nodeData: { type: DragAndDropType.Collection, contextMenu: <ContextMenu /> },
        secondaryLabel: <span className="selection-icon">
          {/* Show circle if selection mode is active and it's not selected */}
          {/* {(uiStore.tagSelection.length > 0 && !col.isSelected) ? <Icon icon="circle" /> : IconSet.CHECKMARK} */}
          {(uiStore.tagSelection.length > 0 && !col.isSelected) ? <Icon icon={IconSet.SELECT_ALL} /> : IconSet.CHECKMARK}
        </span>,
        className: isSearched ? 'is-searched' : '',
      };
    };

    return [...root.clientSubCollections.map((c) => createCollection(c)), ...createTags(root)];
  }, [editNode, expandState, root, tagCollectionStore, tagStore, uiStore]);

  const handleRootAddTag = useCallback(
    (e: React.MouseEvent) => {
      e.stopPropagation();
      tagStore
        .addTag(DEFAULT_TAG_NAME)
        .then((tag) => {
          root.addTag(tag.id);
          setEditNode({ id: tag.id, kind: DragAndDropType.Tag });
        })
        .catch((err) => console.log('Could not create tag', err));
    },
    [root, tagStore],
  );

  const handleAddRootCollection = useCallback(
    (e: React.MouseEvent) => {
      e.stopPropagation();
      tagCollectionStore
        .addTagCollection(DEFAULT_COLLECTION_NAME, root)
        .then((col) => setEditNode({ id: col.id, kind: DragAndDropType.Collection }))
        .catch((err) => console.log('Could not create collection', err));
    },
    [root, tagCollectionStore],
  );

  const handleRootDrop = useCallback(
    (monitor) => {
      const item: IDragAndDropItem = monitor.getItem();
      if (item.isSelected) {
        return uiStore.moveSelectedTagItems(ROOT_TAG_COLLECTION_ID);
      }

      switch (monitor.getItemType()) {
        case DragAndDropType.Collection:
          uiStore.moveCollection(item.id, root);
          break;
        case DragAndDropType.Tag:
          uiStore.moveTag(item.id, root);
          break;
        default:
          break;
      }
    },
    [root, uiStore],
  );

  const handleOnContextMenu = (node: ITreeNode<INodeData>): JSX.Element => {
    if (node.nodeData) {
      return node.nodeData.contextMenu;
    }
    return <></>;
  };

  const nodes = useMemo(
    () =>
      computed(() =>
        root.isEmpty
          ? [{ label: <i>No tags or collections created yet</i>, id: 'placeholder' }]
          : createTree(),
      ),
    [root.isEmpty, createTree],
  );

  /** Allow dropping tags on header and background to move them to the root of the hierarchy */
  const [, headerDrop] = useDrop({
    accept: [DragAndDropType.Collection, DragAndDropType.Tag],
    drop: (_, monitor) => handleRootDrop(monitor),
  });

  const [, footerDrop] = useDrop({
    accept: [DragAndDropType.Collection, DragAndDropType.Tag],
    drop: (_, monitor) => handleRootDrop(monitor),
  });

  const [isCollapsed, setCollapsed] = useState(false);
  const toggleCollapse = useCallback(() => setCollapsed(!isCollapsed), [isCollapsed, setCollapsed]);

  const isSelectionActive = uiStore.tagSelection.length > 0;

  return (
    <>
      <div className="outliner-header-wrapper" ref={headerDrop} onClick={toggleCollapse}>
        <H4 className="bp3-heading">
          <span className="bp3-icon custom-icon custom-icon-14">{isCollapsed ? IconSet.ARROW_RIGHT : IconSet.ARROW_DOWN}</span>
          {/* <Icon className="custom-icon-14" icon={isCollapsed ? IconSet.ARROW_RIGHT : IconSet.ARROW_DOWN}/> */}
          {/* <Icon icon={isCollapsed ? IconSet.ARROW_RIGHT : IconSet.ARROW_DOWN} /> */}
          Tags
        </H4>
<<<<<<< HEAD
        <Button
          minimal
          icon={IconSet.TAG_ADD}
          onClick={handleRootAddTag}
          className="tooltip"
          data-left={DEFAULT_TAG_NAME}
        />
        <Button
          minimal
          icon={IconSet.TAG_ADD_COLLECTION}
          onClick={handleAddRootCollection}
          className="tooltip"
          data-left={DEFAULT_COLLECTION_NAME}
        />
=======
        {isSelectionActive ? (
          <Button
            minimal
            icon={IconSet.CLOSE}
            onClick={(e: MouseEvent) => { e.stopPropagation(); uiStore.clearTagSelection(); }}
          />
        ) : <>
          <Button
            minimal
            icon={IconSet.TAG_ADD}
            onClick={handleRootAddTag}
            className="tooltip"
            data-right={DEFAULT_TAG_NAME}
          />
          <Button
            minimal
            icon={IconSet.TAG_ADD_COLLECTION}
            onClick={handleAddRootCollection}
            className="tooltip"
            data-right={DEFAULT_COLLECTION_NAME}
          />
        </>}
>>>>>>> f0e3ef5f
      </div>

      <Collapse isOpen={!isCollapsed} className={`tag-tree ${uiStore.tagSelection.length > 0 ? 'selection-active' : ''}`}>
        <TreeList
          nodes={nodes.get()}
          branch={DragAndDropType.Collection}
          leaf={DragAndDropType.Tag}
          expandState={expandState}
          setExpandState={setExpandState}
          getSubTreeLeaves={(branch) => {
            const collection = tagCollectionStore.get(branch);
            if (collection) {
              return collection.getTagsRecursively();
            }
            return [];
          }}
          onSelect={(selection, clear) => uiStore.selectTags(selection, clear)}
          onDeselect={(selection) => uiStore.deselectTags(selection)}
          selectionLength={uiStore.tagSelection.length}
          isSelectionActive={isSelectionActive}
          onFilter={(id, type, clear) => {
            let crit: FileSearchCriteria | undefined;
            let alreadySearchedCrit: FileSearchCriteria | undefined;;

            if (type === DragAndDropType.Collection) {
              const col = rootStore.tagCollectionStore.get(id)!;
              crit = new ClientCollectionSearchCriteria(id, col.getTagsRecursively(), col.name);
              alreadySearchedCrit = uiStore.searchCriteriaList.find(
                c => (c as ClientCollectionSearchCriteria)?.collectionId === id);
            } else if (type === DragAndDropType.Tag) {
              crit = new ClientIDSearchCriteria('tags', id);
              alreadySearchedCrit = uiStore.searchCriteriaList.find(
                c => (c as ClientIDSearchCriteria<any>)?.value?.includes(id));
            }

            console.log('crit', crit, 'already', alreadySearchedCrit);

            if (crit) {

              if (!clear && alreadySearchedCrit) { // if not clear (additive) and already exists, then remove it
                uiStore.replaceSearchCriterias(
                  uiStore.searchCriteriaList.filter(c => c !== alreadySearchedCrit));
              } else if (clear && alreadySearchedCrit) { // if clear (not additive) and already exists, clear everything
                // if it's not the only searched item though, keep it selected  (same behavior for selection of items, feels more natural)
                if (uiStore.searchCriteriaList.length > 1) {
                  uiStore.replaceSearchCriterias([crit]);
                } else {
                  uiStore.clearSearchCriteriaList();
                }
              } else if (clear) { // not additive: clear and replace with new crit
                uiStore.replaceSearchCriterias([crit]);
              } else { // additive: just add it
                uiStore.addSearchCriteria(crit);
              }
            }
          }}
          onContextMenu={handleOnContextMenu}
        />
      </Collapse>

      {/* Used for dragging collection to root of hierarchy and for deselecting tag selection */}
      <div id="tree-footer" ref={footerDrop} onClick={uiStore.clearTagSelection} />

      <TagRemoval rootStore={rootStore} />
    </>
  );
});

export default TagTree;<|MERGE_RESOLUTION|>--- conflicted
+++ resolved
@@ -669,22 +669,6 @@
           {/* <Icon icon={isCollapsed ? IconSet.ARROW_RIGHT : IconSet.ARROW_DOWN} /> */}
           Tags
         </H4>
-<<<<<<< HEAD
-        <Button
-          minimal
-          icon={IconSet.TAG_ADD}
-          onClick={handleRootAddTag}
-          className="tooltip"
-          data-left={DEFAULT_TAG_NAME}
-        />
-        <Button
-          minimal
-          icon={IconSet.TAG_ADD_COLLECTION}
-          onClick={handleAddRootCollection}
-          className="tooltip"
-          data-left={DEFAULT_COLLECTION_NAME}
-        />
-=======
         {isSelectionActive ? (
           <Button
             minimal
@@ -707,7 +691,6 @@
             data-right={DEFAULT_COLLECTION_NAME}
           />
         </>}
->>>>>>> f0e3ef5f
       </div>
 
       <Collapse isOpen={!isCollapsed} className={`tag-tree ${uiStore.tagSelection.length > 0 ? 'selection-active' : ''}`}>
