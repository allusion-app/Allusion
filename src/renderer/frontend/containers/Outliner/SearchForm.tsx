--- conflicted
+++ resolved
@@ -113,13 +113,8 @@
 
   const tags = criteria.value.toJS();
   const criteriaTags = useMemo(
-<<<<<<< HEAD
-    () => criteria.value.map((id) => tagStore.tagList.find((tag) => tag.id === id) as ClientTag),
-    [criteria.value, tagStore.tagList]);
-=======
     () => tags.map((id) => tagStore.tagList.find((tag) => tag.id === id) as ClientTag),
     [tags, tagStore.tagList]);
->>>>>>> 7a0f3e0d
 
   return (
     <>
