--- conflicted
+++ resolved
@@ -23,19 +23,10 @@
 import { jsDateFormatter, camelCaseToSpaced } from '../../utils';
 import StoreContext from '../../contexts/StoreContext';
 import IconSet from '../../components/Icons';
-<<<<<<< HEAD
-import { ClientTag } from '../../../entities/Tag';
-import MultiTagSelector from '../../components/MultiTagSelector';
-import { FileSearchCriteria } from '../../UiStore';
-import { ClientTagCollection } from '../../../entities/TagCollection';
-import { TextInput, NumberInput, Select } from '../../components/form';
-
-interface IKeyLabel {
-  [key: string]: string;
-=======
 import TagSelector from '../../components/TagSelector';
 import UiStore, { FileSearchCriteria } from '../../UiStore';
 import { ID, generateId } from '../../../entities/ID';
+import { TextInput, NumberInput, Select } from '../../components/form';
 
 type CriteriaKey = 'name' | 'path' | 'tags' | 'extension' | 'size' | 'dateAdded';
 type CriteriaOperator = OperatorType;
@@ -51,7 +42,6 @@
   key: K;
   operator: O;
   value: V;
->>>>>>> a138addd
 }
 
 type CriteriaField =
@@ -85,15 +75,6 @@
   setCriteria: (criteria: CriteriaField) => void;
 }
 
-const KeyOptions = [
-  { value: 'tags', label: 'Tags' },
-  { value: 'name', label: 'File name' },
-  { value: 'path', label: 'File path' },
-  { value: 'extension', label: 'File type' },
-  { value: 'size', label: 'File size (MB)' },
-  { value: 'dateAdded', label: 'Date added' },
-];
-
 const KeySelector = ({ selectedKey, setCriteria }: IKeySelector) => {
   const handlePickKey = (e: ChangeEvent<HTMLSelectElement>) => {
     const key = e.target.value;
@@ -109,7 +90,28 @@
     }
   };
 
-  return <HTMLSelect onChange={handlePickKey} options={KeyOptions} value={selectedKey} />;
+  return (
+    <Select onChange={handlePickKey} value={selectedKey}>
+      <option key="tags" value="tags">
+        Tags
+      </option>
+      <option key="name" value="name">
+        File name
+      </option>
+      <option key="path" value="path">
+        File path
+      </option>
+      <option key="extension" value="extension">
+        File type
+      </option>
+      <option key="size" value="size">
+        File size (MB)
+      </option>
+      <option key="dateAdded" value="dateAdded">
+        Date added
+      </option>
+    </Select>
+  );
 };
 
 interface IOperatorSelector {
@@ -118,11 +120,17 @@
   setOperator: (operator: CriteriaOperator) => void;
 }
 
+const toOption = (o: string) => (
+  <option key={o} value={o}>
+    {camelCaseToSpaced(o)}
+  </option>
+);
+
 const OperatorOptions = {
-  ARRAY: ArrayOperators.map((o) => ({ value: o, label: camelCaseToSpaced(o) })),
-  BINARY: BinaryOperators.map((o) => ({ value: o, label: camelCaseToSpaced(o) })),
-  NUMBER: NumberOperators.map((o) => ({ value: o, label: camelCaseToSpaced(o) })),
-  STRING: StringOperators.map((o) => ({ value: o, label: camelCaseToSpaced(o) })),
+  ARRAY: ArrayOperators.map(toOption),
+  BINARY: BinaryOperators.map(toOption),
+  NUMBER: NumberOperators.map(toOption),
+  STRING: StringOperators.map(toOption),
 };
 
 const getOperatorOptions = (key: CriteriaKey) => {
@@ -140,21 +148,12 @@
 
 const OperatorSelector = ({ selectedKey, selectedOperator, setOperator }: IOperatorSelector) => {
   return (
-<<<<<<< HEAD
-    <Select onChange={handlePickKey} value={criteria.key}>
-      {CriteriaKeyOrder.map((key) => (
-        <option key={key} value={key}>
-          {KeyLabelMap[key]}
-        </option>
-      ))}
+    <Select
+      onChange={(e) => setOperator(e.target.value as CriteriaOperator)}
+      value={selectedOperator}
+    >
+      {getOperatorOptions(selectedKey)}
     </Select>
-=======
-    <HTMLSelect
-      onChange={(e) => setOperator(e.target.value as CriteriaOperator)}
-      options={getOperatorOptions(selectedKey)}
-      value={selectedOperator}
-    />
->>>>>>> a138addd
   );
 };
 
@@ -184,135 +183,17 @@
   );
 };
 
-const ExtensionOptions = IMG_EXTENSIONS.map((ext) => ({ value: ext, label: ext.toUpperCase() }));
+const ExtensionOptions = IMG_EXTENSIONS.map((ext) => (
+  <option key={ext} value={ext}>
+    {ext.toUpperCase()}
+  </option>
+));
 
 const ExtensionCriteriaItem = ({ value, setValue }: IValueInput<string>) => {
   return (
-<<<<<<< HEAD
-    <Select onChange={handleSelect} value={value}>
-      {options.map((o) => (
-        <option key={o} value={o}>
-          {camelCaseToSpaced(o)}
-        </option>
-      ))}
+    <Select onChange={(e) => setValue(e.target.value)} value={value}>
+      {ExtensionOptions}
     </Select>
-  );
-};
-
-const TagCriteriaItem = observer(
-  ({ criteria }: { criteria: ClientIDSearchCriteria<IFile> | ClientCollectionSearchCriteria }) => {
-    const { uiStore, tagStore, tagCollectionStore } = useContext(StoreContext);
-
-    const setOperator = useCallback(
-      (operator: string) => criteria.setOperator(operator as ArrayOperatorType),
-      [criteria],
-    );
-
-    const handleSelectTag = useCallback(
-      (t: ClientTag) => {
-        if (criteria instanceof ClientIDSearchCriteria) {
-          criteria.setValue(t.id, t.name);
-        } else {
-          uiStore.replaceCriteriaItem(criteria, new ClientIDSearchCriteria('tags', t.id, t.name));
-        }
-      },
-      [criteria, uiStore],
-    );
-    const handleSelectCol = useCallback(
-      (col: ClientTagCollection) => {
-        if (criteria instanceof ClientCollectionSearchCriteria) {
-          criteria.setValue(col.id, col.getTagsRecursively(), col.name);
-        } else {
-          uiStore.replaceCriteriaItem(
-            criteria,
-            new ClientCollectionSearchCriteria(col.id, col.getTagsRecursively(), col.name),
-          );
-        }
-      },
-      [criteria, uiStore],
-    );
-
-    const handleClear = useCallback(() => {
-      if (criteria instanceof ClientIDSearchCriteria) {
-        criteria.setValue('', '');
-      } else if (criteria instanceof ClientCollectionSearchCriteria) {
-        criteria.setValue('', [], '');
-      }
-    }, [criteria]);
-
-    const selectedItem = useMemo(() => {
-      if (criteria instanceof ClientIDSearchCriteria) {
-        return criteria.value.length === 1 ? tagStore.get(criteria.value[0]) : undefined;
-      } else if (criteria instanceof ClientCollectionSearchCriteria) {
-        return tagCollectionStore.get(criteria.collectionId);
-      }
-    }, [
-      tagStore,
-      tagCollectionStore,
-      criteria,
-      // eslint-disable-next-line react-hooks/exhaustive-deps
-      criteria instanceof ClientCollectionSearchCriteria ? criteria.collectionId : criteria.value,
-    ]);
-
-    return (
-      <>
-        <OperatorSelect onSelect={setOperator} value={criteria.operator} options={ArrayOperators} />
-        <MultiTagSelector
-          selectedItems={selectedItem ? [selectedItem] : []}
-          onTagSelect={handleSelectTag}
-          onTagDeselect={handleClear}
-          onClearSelection={handleClear}
-          placeholder="Untagged"
-          autoFocus
-          includeCollections
-          onTagColDeselect={handleClear}
-          onTagColSelect={handleSelectCol}
-        />
-      </>
-    );
-  },
-);
-
-const StringCriteriaItem = observer(
-  ({ criteria }: { criteria: ClientStringSearchCriteria<IFile> }) => {
-    const setOperator = useCallback(
-      (operator: string) => criteria.setOperator(operator as StringOperatorType),
-      [criteria],
-    );
-
-    return (
-      <>
-        <OperatorSelect
-          onSelect={setOperator}
-          value={criteria.operator}
-          options={StringOperators}
-        />
-        <TextInput
-          focusOnEdit
-          placeholder="Enter some text..."
-          value={criteria.value}
-          setText={criteria.setValue}
-        />
-      </>
-    );
-  },
-);
-
-const ExtensionCriteriaItem = observer(
-  ({ criteria }: { criteria: ClientStringSearchCriteria<IFile> }) => {
-    const setOperator = useCallback(
-      (operator: string) => criteria.setOperator(operator as BinaryOperatorType),
-      [criteria],
-    );
-    const handlePickValue = useCallback(
-      (e: ChangeEvent<HTMLSelectElement>) => criteria.setValue(e.target.value),
-      [criteria],
-=======
-    <HTMLSelect
-      onChange={(e) => setValue(e.target.value)}
-      options={ExtensionOptions}
-      value={value}
-    />
   );
 };
 
@@ -321,13 +202,12 @@
 const ValueInput = ({ keyValue, value, setValue }: IValueInput & { keyValue: CriteriaKey }) => {
   if (keyValue === 'name' || keyValue === 'path') {
     return (
-      <InputGroup
+      <TextInput
+        focusOnEdit
         placeholder="Enter some text..."
-        defaultValue={value as string}
-        onBlur={(e) => setValue(e.target.value)}
-        autoFocus
-      />
->>>>>>> a138addd
+        value={value as string}
+        setText={setValue}
+      />
     );
   } else if (keyValue === 'tags') {
     return <TagCriteriaItem value={value as TagValue} setValue={setValue} />;
@@ -335,70 +215,15 @@
     return <ExtensionCriteriaItem value={value as string} setValue={setValue} />;
   } else if (keyValue === 'size') {
     return (
-<<<<<<< HEAD
-      <>
-        <OperatorSelect
-          onSelect={setOperator}
-          value={criteria.operator}
-          options={BinaryOperators}
-        />
-        <Select value={criteria.value} onChange={handlePickValue}>
-          {IMG_EXTENSIONS.map((value) => (
-            <option key={value}>{value.toUpperCase()}</option>
-          ))}
-        </Select>
-      </>
-    );
-  },
-);
-
-const bytesInMb = 1024 * 1024;
-const NumberCriteriaItem = observer(
-  ({ criteria }: { criteria: ClientNumberSearchCriteria<IFile> }) => {
-    const setOperator = useCallback(
-      (operator: string) => criteria.setOperator(operator as NumberOperatorType),
-      [criteria],
-    );
-
-    return (
-      <>
-        <OperatorSelect
-          onSelect={setOperator}
-          value={criteria.operator}
-          options={NumberOperators}
-        />
-        <NumberInput
-          focusOnEdit
-          placeholder="Enter a number..."
-          value={criteria.value / bytesInMb}
-          setValue={criteria.setValue}
-        />
-      </>
-    );
-  },
-);
-
-const DateCriteriaItem = observer(({ criteria }: { criteria: ClientDateSearchCriteria<IFile> }) => {
-  const setOperator = useCallback(
-    (operator: string) => criteria.setOperator(operator as NumberOperatorType),
-    [criteria],
-  );
-  const handleChangeValue = useCallback((date: Date) => criteria.setValue(date), [criteria]);
-  return (
-    <>
-      <OperatorSelect onSelect={setOperator} value={criteria.operator} options={NumberOperators} />
-=======
-      <NumericInput
+      <NumberInput
         placeholder="Enter a number..."
         value={value as number}
-        onValueChange={setValue}
-        autoFocus
-        buttonPosition="none"
+        setValue={setValue}
+        focusOnEdit
       />
     );
   } else if (keyValue === 'dateAdded') {
     return (
->>>>>>> a138addd
       <DateInput
         value={value as Date}
         onChange={setValue}
