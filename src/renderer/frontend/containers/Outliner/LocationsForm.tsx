--- conflicted
+++ resolved
@@ -61,7 +61,9 @@
 
   const addToSearch = useCallback(
     () =>
-      uiStore.addSearchCriteria(new ClientStringSearchCriteria<IFile>('absolutePath', path, 'contains', CustomKeyDict)),
+      uiStore.addSearchCriteria(
+        new ClientStringSearchCriteria<IFile>('absolutePath', path, 'contains', CustomKeyDict),
+      ),
     [path, uiStore],
   );
 
@@ -122,15 +124,12 @@
           {() => (
             <>
               <div>
-              <p>Path: <pre>{dir.path}</pre></p>
-<<<<<<< HEAD
-              {/* <span>
-                Path: <pre>{dir.path}</pre>
-              </span> */}
-              {/* <Checkbox label="Recursive" checked /> */}
-              {/* <Checkbox label="Add folder name as tag" /> */}
-              <Label>
-                <div>
+                <p>
+                  Path: <pre>{dir.path}</pre>
+                </p>
+              </div>
+              <div>
+                <Label>
                   <p>Tags to add</p>
                   <MultiTagSelector
                     selectedItems={dir.clientTagsToAdd}
@@ -138,28 +137,8 @@
                     onTagDeselect={dir.removeTag}
                     onClearSelection={dir.clearTags}
                   />
-                </div>
-              </Label>
-=======
-                {/* <span>
-                  Path: <pre>{dir.path}</pre>
-                </span> */}
-                {/* <Checkbox label="Recursive" checked /> */}
-                {/* <Checkbox label="Add folder name as tag" /> */}
-              </div>
-              <div>
-                <Label>
-                <p>Tags to add
-                <MultiTagSelector
-                  selectedItems={dir.clientTagsToAdd}
-                  onTagSelect={dir.addTag}
-                  onTagDeselect={dir.removeTag}
-                  onClearSelection={dir.clearTags}
-                />
-                </p>
                 </Label>
               </div>
->>>>>>> 99a3045f
             </>
           )}
         </Observer>
@@ -167,7 +146,9 @@
 
       <div className={Classes.DIALOG_FOOTER}>
         <div className={Classes.DIALOG_FOOTER_ACTIONS}>
-          <Button onClick={handleClose} intent="primary">{dir.isInitialized ? 'Close' : 'Confirm'}</Button>
+          <Button onClick={handleClose} intent="primary">
+            {dir.isInitialized ? 'Close' : 'Confirm'}
+          </Button>
         </div>
       </div>
     </Dialog>
@@ -247,10 +228,18 @@
       nodeData: location,
       icon: location.id === DEFAULT_LOCATION_ID ? 'import' : IconSet.FOLDER_CLOSE,
       secondaryLabel: (
-        <Observer>{
-          () => location.isBroken
-            ? <Button icon={IconSet.WARNING} onClick={(e: React.MouseEvent) => void e.stopPropagation() || uiStore.openLocationRecovery(location.id)} />
-            : <></>
+        <Observer>
+          {() =>
+            location.isBroken ? (
+              <Button
+                icon={IconSet.WARNING}
+                onClick={(e: React.MouseEvent) =>
+                  void e.stopPropagation() || uiStore.openLocationRecovery(location.id)
+                }
+              />
+            ) : (
+              <></>
+            )
           }
         </Observer>
       ),
@@ -271,7 +260,9 @@
 
   const addToSearch = useCallback(
     (path: string) =>
-      uiStore.addSearchCriteria(new ClientStringSearchCriteria<IFile>('absolutePath', path, 'contains', CustomKeyDict)),
+      uiStore.addSearchCriteria(
+        new ClientStringSearchCriteria<IFile>('absolutePath', path, 'contains', CustomKeyDict),
+      ),
     [uiStore],
   );
 
@@ -429,7 +420,9 @@
     <div>
       <div className="outliner-header-wrapper" onClick={toggleLocations}>
         <H4 className="bp3-heading">
-          <span className="bp3-icon custom-icon custom-icon-14">{isCollapsed ? IconSet.ARROW_RIGHT : IconSet.ARROW_DOWN}</span>
+          <span className="bp3-icon custom-icon custom-icon-14">
+            {isCollapsed ? IconSet.ARROW_RIGHT : IconSet.ARROW_DOWN}
+          </span>
           {/* <Icon className="custom-icon-14" icon={isCollapsed ? IconSet.ARROW_RIGHT : IconSet.ARROW_DOWN}/> */}
           {/* <Icon className="custom-icon-14" icon={isCollapsed ? IconSet.ARROW_RIGHT : IconSet.ARROW_DOWN}/> */}
           Locations
