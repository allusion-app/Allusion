import React, { useContext, useState, useCallback, useMemo } from 'react';
import fs from 'fs';
import path from 'path';
import { observer } from 'mobx-react-lite';

import StoreContext from '../../contexts/StoreContext';
import ImageInfo from '../../components/ImageInfo';
import FileTags from '../../components/FileTag';
import { ClientFile } from '../../../entities/File';
import { clamp } from '@blueprintjs/core/lib/esm/common/utils';

const sufixes = ['Bytes', 'KB', 'MB', 'GB', 'TB', 'PB', 'EB', 'ZB', 'YB'];
const getBytes = (bytes: number) => {
  if (bytes <= 0) {
    return '0 Bytes';
  }
  const i = Math.floor(Math.log(bytes) / Math.log(1024));
  return (bytes / Math.pow(1024, i)).toFixed(2) + ' ' + sufixes[i];
};

const MultiFileInfo = observer(({ files }: { files: ClientFile[] }) => {
  return (
    <section>
      <p>Selected {files.length} files</p>
    </section>
  );
});

const Carousel = ({ items }: { items: ClientFile[] }) => {
  // NOTE: maxItems is coupled to the CSS! Max is 10 atm (see inspector.scss)
  const maxItems = 7;
  const [scrollIndex, setScrollIndex] = useState(0);

  // Add some padding items so that you can scroll the last item to the front
  const paddedItems = useMemo(() => {
    const padding = Array.from(Array(maxItems - 1));
    setScrollIndex(items.length - 1);
    return [...padding, ...items];
    // eslint-disable-next-line react-hooks/exhaustive-deps
  }, [items.length]);

  const handleWheel = useCallback(
    (e: React.WheelEvent) => {
      const delta = e.deltaY > 0 ? -1 : 1;
      setScrollIndex((v) => clamp(v + delta, 0, paddedItems.length - 1));
    },
    [paddedItems.length],
  );

  return (
    <div id="carousel" onWheel={handleWheel}>
      {/* Show a stack of the first N images (or fewer) */}
      {paddedItems.slice(scrollIndex, scrollIndex + maxItems).map((file, index) =>
        !file ? null : (
          <div
            key={file.id}
            className={`item child-${
              index
              // TODO: Could add in and out transition, but you'd also need to know the scroll direction for that
              // }${index === 0 ? ' item-enter' : ''
              // }${index === maxItems - 1 ? ' item-exit' : ''
            }`}
          >
            {/* TODO: Thumbnail path is not always resolved atm, working on that in another branch */}
            <img
              src={file.thumbnailPath}
              onClick={() => setScrollIndex(scrollIndex - maxItems + 1 + index)}
            />
          </div>
        ),
      )}
    </div>
  );
};

const Inspector = observer(() => {
  const { uiStore } = useContext(StoreContext);
  const selectedFiles = uiStore.clientFileSelection;

  let selectionPreview;
  let headerText;
  let headerSubtext;

  if (selectedFiles.length === 0) {
    headerText = 'No image selected';
  } else if (selectedFiles.length === 1) {
    const singleFile = selectedFiles[0];
    const ext = singleFile.absolutePath.substr(singleFile.absolutePath.lastIndexOf('.') + 1).toUpperCase();
    selectionPreview = (
      <img
<<<<<<< HEAD
        src={singleFile.path}
        style={{ cursor: uiStore.isSlideMode ? undefined : 'zoom-in' }}
        onClick={uiStore.enableSlideMode}
=======
        src={singleFile.absolutePath}
        style={{ cursor: uiStore.view.isSlideMode ? undefined : 'zoom-in' }}
        onClick={uiStore.view.enableSlideMode}
>>>>>>> bfcbe72a
      />
    );
    headerText = path.basename(singleFile.absolutePath);
    headerSubtext = `${ext} image - ${getBytes(fs.statSync(singleFile.absolutePath).size)}`;
  } else {
    // Todo: fs.stat (not sync) is preferred, but it seems to execute instantly... good enough for now
    // TODO: This will crash the app if the image can't be found - same for the other case a few lines earlier
    const size = selectedFiles.reduce((sum, f) => sum + fs.statSync(f.absolutePath).size, 0);

    // Stack effects: https://tympanus.net/codrops/2014/03/05/simple-stack-effects/
    // TODO: Would be nice to hover over an image and that all images before that get opacity 0.1
    // Or their transform is adjusted so they're more spread apart or something
    // TODO: Maybe a dropshadow?
    selectionPreview = (
      // <figure id="stack" className="stack-queue">
      //   {/* Show a stack of the first 5 images (with some css magic - the 5 limit is also hard coded in there) */}
      //   {selectedFiles.slice(0, 5).map((file) => (
      //     <img src={file.thumbnailPath} key={file.id} />
      //   ))}
      // </figure>
      <Carousel items={selectedFiles} />
    );
    headerText = `${selectedFiles[0].name} and ${selectedFiles.length - 1} more`;
    headerSubtext = getBytes(size);
  }

  if (selectedFiles.length > 0) {
    return (
      <aside id="inspector" className={`${uiStore.isInspectorOpen ? 'inspectorOpen' : ''}`}>
        <section id="filePreview">{selectionPreview}</section>

        <section id="fileOverview">
          <div className="inpectorHeading">{headerText}</div>
          <small>{headerSubtext}</small>
        </section>

        {selectedFiles.length === 1 ? (
          <ImageInfo file={selectedFiles[0]} />
        ) : (
          <MultiFileInfo files={selectedFiles} />
        )}
        <FileTags files={selectedFiles} />
      </aside>
    );
  } else {
    return (
      <aside id="inspector" className={`${uiStore.isInspectorOpen ? 'inspectorOpen' : ''}`}>
        <section id="filePreview" />
        <section id="fileOverview">
          <div className="inpectorHeading">{headerText}</div>
        </section>
      </aside>
    );
  }
});

export default Inspector;<|MERGE_RESOLUTION|>--- conflicted
+++ resolved
@@ -85,18 +85,14 @@
     headerText = 'No image selected';
   } else if (selectedFiles.length === 1) {
     const singleFile = selectedFiles[0];
-    const ext = singleFile.absolutePath.substr(singleFile.absolutePath.lastIndexOf('.') + 1).toUpperCase();
+    const ext = singleFile.absolutePath
+      .substr(singleFile.absolutePath.lastIndexOf('.') + 1)
+      .toUpperCase();
     selectionPreview = (
       <img
-<<<<<<< HEAD
-        src={singleFile.path}
+        src={singleFile.absolutePath}
         style={{ cursor: uiStore.isSlideMode ? undefined : 'zoom-in' }}
         onClick={uiStore.enableSlideMode}
-=======
-        src={singleFile.absolutePath}
-        style={{ cursor: uiStore.view.isSlideMode ? undefined : 'zoom-in' }}
-        onClick={uiStore.view.enableSlideMode}
->>>>>>> bfcbe72a
       />
     );
     headerText = path.basename(singleFile.absolutePath);
