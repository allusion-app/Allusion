import React, { useCallback, useContext, useMemo } from 'react';
import { observer } from 'mobx-react-lite';
import { Button, Hotkey, Hotkeys, HotkeysTarget, TagInput } from '@blueprintjs/core';
import { CSSTransition } from 'react-transition-group';

import StoreContext, { IRootStoreProp, withRootstore } from '../../contexts/StoreContext';
import Gallery from './Gallery';
import IconSet from '../../components/Icons';
import { ClientTag } from '../../../entities/Tag';
import { ClientArraySearchCriteria } from '../../../entities/SearchCriteria';
import { IFile } from '../../../entities/File';
import MultiTagSelector from '../../components/MultiTagSelector';
import { KeyLabelMap } from '../Outliner/SearchForm';

const QuickSearchList = observer(() => {
  const { uiStore, tagStore, fileStore } = useContext(StoreContext);

  const tagCrit = uiStore.searchCriteriaList[0] as ClientArraySearchCriteria<IFile>;
  const tags = tagCrit.value.toJS();

  const queriedTags = useMemo(
<<<<<<< HEAD
    () => tagCrit.value.map((id) => tagStore.tagList.find((t) => t.id === id) as ClientTag),
    [tagCrit.value, tagStore.tagList]);
=======
    () => tags.map((id) => tagStore.tagList.find((t) => t.id === id)).filter((t) => t !== undefined) as ClientTag[],
    [tags, tagStore.tagList]);
>>>>>>> 7a0f3e0d

  const handleSelectTag = useCallback((tag: ClientTag) => {
    tagCrit.addID(tag.id);
    uiStore.searchByQuery();
  }, [tagCrit, uiStore]);

  const handleDeselectTag = useCallback((tag: ClientTag) => {
    tagCrit.removeID(tag.id);
    uiStore.searchByQuery();
  }, [tagCrit, uiStore]);

  const handleClearTags = useCallback(() => {
    uiStore.toggleQuickSearch();
    fileStore.fetchAllFiles();
  }, [fileStore, uiStore]);

  const handleCloseSearch = useCallback((e: React.KeyboardEvent) => {
    if (e.key.toLowerCase() === uiStore.hotkeyMap.closeSearch) {
      e.preventDefault();
      // Prevent react update on unmounted component while searchbar is closing
      setTimeout(uiStore.closeSearch, 0);
    }
  }, [uiStore.closeSearch, uiStore.hotkeyMap.closeSearch]);

  return (
    <MultiTagSelector
      selectedTags={queriedTags}
      onTagSelect={handleSelectTag}
      onTagDeselect={handleDeselectTag}
      onClearSelection={handleClearTags}
      autoFocus
      tagIntent="primary"
      // refocusObject={quickSearchFocusDate}
      onKeyDown={handleCloseSearch}
      showClearButton={false}
    />
  );
});

const CriteriaList = observer(() => {
  const { uiStore } = useContext(StoreContext);

<<<<<<< HEAD
  const handleRemove = useCallback((_: string, index: number) =>
    uiStore.removeSearchCriteria(uiStore.searchCriteriaList[index]), [uiStore]);
=======
  const handleRemove = useCallback((_: string, index: number) => {
    uiStore.removeSearchCriteriaByIndex(index);
    uiStore.searchByQuery();
  }, [uiStore]);
>>>>>>> 7a0f3e0d

  const preventTyping = useCallback((e: React.KeyboardEvent<HTMLElement>, i?: number) => {
    // If it's not an event on an existing Tag element, ignore it
    if (i === undefined && !e.ctrlKey) {
      e.preventDefault();
    }
  }, []);

  // Open advanced search when clicking one of the criteria (but not their delete buttons)
  const handleTagClick = useCallback((e: React.MouseEvent<HTMLDivElement>) => {
    if ((e.target as HTMLElement).tagName === 'SPAN') {
      uiStore.toggleAdvancedSearch();
    }
  }, [uiStore]);
<<<<<<< HEAD
=======

  // Open advanced search when clicking the Input element (background)
  const handleInputClick = useCallback(() => uiStore.toggleAdvancedSearch(), [uiStore]);
>>>>>>> 7a0f3e0d

  return (
    <div id="criteria-list">
      <TagInput
        values={uiStore.searchCriteriaList.map((crit, i) => `${i + 1}: ${KeyLabelMap[crit.key]}`)}
        // rightElement={ClearButton}
        onRemove={handleRemove}
        inputProps={{ disabled: true, onMouseUp: handleInputClick }}
        onKeyDown={preventTyping}
        tagProps={{ minimal: true, intent: 'primary', onClick: handleTagClick, interactive: true }}
        fill
      />
    </div>
  );
});

const SearchBar = observer(() => {
  const { uiStore } = useContext(StoreContext);

  const showQuickSearch = uiStore.searchCriteriaList.length === 1 && uiStore.searchCriteriaList[0].key === 'tags';

  return (
    <CSSTransition in={uiStore.isQuickSearchOpen} classNames="quick-search" timeout={200} unmountOnExit>
      <div className="quick-search">
        <Button minimal icon={IconSet.SEARCH_EXTENDED} onClick={uiStore.toggleAdvancedSearch} title="Advanced search" />
        {showQuickSearch ? <QuickSearchList /> : <CriteriaList /> }
        <Button minimal icon={IconSet.CLOSE} onClick={uiStore.toggleQuickSearch} title="Close (Escape)" />
      </div>
    </CSSTransition>
  );
});

const ContentView = observer(() => {
  return (
    <div className="gallery">
      <SearchBar />
      <Gallery />
    </div>
  );
});

@HotkeysTarget
class ContentViewWithHotkeys extends React.PureComponent<IRootStoreProp, {}> {
  render() {
    return (
      <main tabIndex={1}>
        <ContentView {...this.props} />
      </main>
    );
  }
  renderHotkeys() {
    const { uiStore } = this.props.rootStore;
    const { hotkeyMap } = uiStore;
    return (
      <Hotkeys>
        <Hotkey
          combo={hotkeyMap.selectAll}
          label="Select all files in the content area"
          onKeyDown={uiStore.selectAllFiles}
          group="Gallery"
        />
        <Hotkey
          combo={hotkeyMap.deselectAll}
          label="Deselect all files in the content area"
          onKeyDown={uiStore.clearFileSelection}
          group="Gallery"
        />
        <Hotkey
          combo={hotkeyMap.deleteSelection}
          label="Delete the selected files"
          onKeyDown={uiStore.toggleToolbarFileRemover}
          group="Gallery"
        />
        <Hotkey
          combo={hotkeyMap.closeSearch}
          label="Close search bar"
          onKeyDown={uiStore.closeSearch}
          group="Gallery"
        />
      </Hotkeys>
    );
  }
}

export default withRootstore(ContentViewWithHotkeys);<|MERGE_RESOLUTION|>--- conflicted
+++ resolved
@@ -19,13 +19,8 @@
   const tags = tagCrit.value.toJS();
 
   const queriedTags = useMemo(
-<<<<<<< HEAD
-    () => tagCrit.value.map((id) => tagStore.tagList.find((t) => t.id === id) as ClientTag),
-    [tagCrit.value, tagStore.tagList]);
-=======
     () => tags.map((id) => tagStore.tagList.find((t) => t.id === id)).filter((t) => t !== undefined) as ClientTag[],
     [tags, tagStore.tagList]);
->>>>>>> 7a0f3e0d
 
   const handleSelectTag = useCallback((tag: ClientTag) => {
     tagCrit.addID(tag.id);
@@ -68,15 +63,10 @@
 const CriteriaList = observer(() => {
   const { uiStore } = useContext(StoreContext);
 
-<<<<<<< HEAD
-  const handleRemove = useCallback((_: string, index: number) =>
-    uiStore.removeSearchCriteria(uiStore.searchCriteriaList[index]), [uiStore]);
-=======
   const handleRemove = useCallback((_: string, index: number) => {
     uiStore.removeSearchCriteriaByIndex(index);
     uiStore.searchByQuery();
   }, [uiStore]);
->>>>>>> 7a0f3e0d
 
   const preventTyping = useCallback((e: React.KeyboardEvent<HTMLElement>, i?: number) => {
     // If it's not an event on an existing Tag element, ignore it
@@ -91,12 +81,9 @@
       uiStore.toggleAdvancedSearch();
     }
   }, [uiStore]);
-<<<<<<< HEAD
-=======
 
   // Open advanced search when clicking the Input element (background)
   const handleInputClick = useCallback(() => uiStore.toggleAdvancedSearch(), [uiStore]);
->>>>>>> 7a0f3e0d
 
   return (
     <div id="criteria-list">
