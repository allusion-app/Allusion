--- conflicted
+++ resolved
@@ -87,11 +87,7 @@
     const [isImageLoaded, setImageLoaded] = useState(false);
     const [imageError, setImageError] = useState();
 
-<<<<<<< HEAD
-    const imagePath = uiStore.isSlideMode ? file.path : file.thumbnailPath;
-=======
-    const imagePath = uiStore.view.isSlideMode ? file.absolutePath : file.thumbnailPath;
->>>>>>> bfcbe72a
+    const imagePath = uiStore.isSlideMode ? file.absolutePath : file.thumbnailPath;
 
     useEffect(() => {
       // First check whether a thumbnail exists, generate it if needed
@@ -158,7 +154,9 @@
 const GalleryItemContextMenu = ({ file, rootStore }: { file: ClientFile } & IRootStoreProp) => {
   const { uiStore } = rootStore;
   const handleOpen = useCallback(() => shell.openItem(file.absolutePath), [file.absolutePath]);
-  const handleOpenFileExplorer = useCallback(() => shell.showItemInFolder(file.absolutePath), [file.absolutePath]);
+  const handleOpenFileExplorer = useCallback(() => shell.showItemInFolder(file.absolutePath), [
+    file.absolutePath,
+  ]);
   const handleInspect = useCallback(() => {
     uiStore.clearFileSelection();
     uiStore.selectFile(file);
