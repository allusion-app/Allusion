--- conflicted
+++ resolved
@@ -127,11 +127,7 @@
               <img src={imagePath} onError={handleImageError} /> // Show image when it has been loaded
             ) : imageError ? (
               <span className="image-error">
-<<<<<<< HEAD
-                <span className="bp3-icon custom-icon custom-icon-32">{IconSet.DB_ERROR}</span>{' '}
-=======
                 <span className="bp3-icon custom-icon custom-icon-128">{IconSet.DB_ERROR}</span>{' '}
->>>>>>> 99a3045f
                 <br /> Could not load image
               </span> // Show an error it it could not be loaded
             ) : (
