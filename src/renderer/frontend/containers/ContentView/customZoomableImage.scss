#zoomableSlideImage {
  width: 100%;
  height: 100%;

  display: flex;
  flex-direction: column;
  justify-content: center;
  align-items: center;

  img {
    transition: width 0.1s ease-in-out, height 0.1s ease-in-out;
    vertical-align: middle;
    height: 100%;
    width: 100%;
    object-fit: contain;

    &.no-drag {
      // No transform transition when dragging, since also applies to zoom (scale) otherwise
      transition: transform 0.1s ease-in-out;
    }
  }
<<<<<<< HEAD
}

#zoomableImage {
  height: calc(100vh - var(--toolbar-height)); // Minus toolbarheight
  display: flex;
  flex-direction: column;

  img {
    animation: fade 0.25s cubic-bezier(0.65, 0.05, 0.36, 1);
  }

  > div {
    flex: auto;
    position: relative;

    .sideButton {
      top: 0;
      opacity: 0;
      height: 100%;
      width: 48px;
      transition: opacity 0.2s ease-in-out;
      position: absolute;

      > svg {
        position: absolute;
        height: 36px !important;
        width: 36px !important;
        margin-top: -24px;
        top: 50%;
        color: #ffffffc7;
        filter: drop-shadow(0px 3px 4px rgba(0, 0, 0, 0.5));
      }

      > span {
        position: absolute;
        height: 48px;
        margin-top: -24px;
        top: 50%;
        color: white;
        filter: drop-shadow(0px 3px 4px rgba(0, 0, 0, 0.5));
      }
    }

    .sideButton:hover {
      opacity: 1;
    }

    #backButton {
      top: 0;
      position: absolute;
    }
  }
=======
>>>>>>> 8c50b931
}<|MERGE_RESOLUTION|>--- conflicted
+++ resolved
@@ -19,59 +19,4 @@
       transition: transform 0.1s ease-in-out;
     }
   }
-<<<<<<< HEAD
-}
-
-#zoomableImage {
-  height: calc(100vh - var(--toolbar-height)); // Minus toolbarheight
-  display: flex;
-  flex-direction: column;
-
-  img {
-    animation: fade 0.25s cubic-bezier(0.65, 0.05, 0.36, 1);
-  }
-
-  > div {
-    flex: auto;
-    position: relative;
-
-    .sideButton {
-      top: 0;
-      opacity: 0;
-      height: 100%;
-      width: 48px;
-      transition: opacity 0.2s ease-in-out;
-      position: absolute;
-
-      > svg {
-        position: absolute;
-        height: 36px !important;
-        width: 36px !important;
-        margin-top: -24px;
-        top: 50%;
-        color: #ffffffc7;
-        filter: drop-shadow(0px 3px 4px rgba(0, 0, 0, 0.5));
-      }
-
-      > span {
-        position: absolute;
-        height: 48px;
-        margin-top: -24px;
-        top: 50%;
-        color: white;
-        filter: drop-shadow(0px 3px 4px rgba(0, 0, 0, 0.5));
-      }
-    }
-
-    .sideButton:hover {
-      opacity: 1;
-    }
-
-    #backButton {
-      top: 0;
-      position: absolute;
-    }
-  }
-=======
->>>>>>> 8c50b931
 }