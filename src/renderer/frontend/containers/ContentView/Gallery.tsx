import React, { useState, useEffect, useCallback, useRef } from 'react';
import { ResizeSensor, IResizeEntry, NonIdealState, Button, ButtonGroup } from '@blueprintjs/core';
import {
  FixedSizeGrid,
  FixedSizeList,
  GridChildComponentProps,
  ListChildComponentProps,
  GridOnScrollProps,
  ListOnScrollProps,
} from 'react-window';
import { observer, useObserver } from 'mobx-react-lite';

import { withRootstore, IRootStoreProp } from '../../contexts/StoreContext';
import GalleryItem, { MissingImageFallback } from './GalleryItem';
import UiStore, { ViewMethod } from '../../stores/UiStore';
import { ClientFile } from '../../../entities/File';
import IconSet from 'components/Icons';
import { throttle } from '../../utils';
import { Rectangle } from 'electron';
import ZoomableImage from './ZoomableImage';
import useSelectionCursor from '../../hooks/useSelectionCursor';
import useDebounce from '../../hooks/useDebounce';
import FileStore from '../../stores/FileStore';

// WIP > better general thumbsize. See if we kind find better size ratio for different screensize.
// We'll have less loss of space perhaps
// https://stackoverflow.com/questions/57327107/typeerror-cannot-read-property-getprimarydisplay-of-undefined-screen-getprim
// const { screen } = remote;
// const { width } = screen.getPrimaryDisplay().workAreaSize;
// const CELL_SMALL = (width / 10) - 16;
// const CELL_MEDIUM = (width / 6) - 8;
// const CELL_LARGE = (width / 4) - 8;
// // Should be same as CSS variable --thumbnail-size + padding (adding padding, though in px)
// const CELL_SIZE_SMALL = CELL_SMALL - 2;
// const CELL_SIZE_MEDIUM = CELL_MEDIUM - 2;
// const CELL_SIZE_LARGE = CELL_LARGE - 2;
// Should be same as CSS variable --thumbnail-size + padding (adding padding, though in px)
// TODO: Use computed styles to access the CSS variables
const PADDING = 8;
const CELL_SIZE_SMALL = 150 + PADDING;
const CELL_SIZE_MEDIUM = 250 + PADDING;
const CELL_SIZE_LARGE = 350 + PADDING;
// Similar to the flex-shrink CSS property, the thumbnail will shrink, so more
// can fit into one row.
const SHRINK_FACTOR = 0.9;

function getThumbnailSize(sizeType: 'small' | 'medium' | 'large') {
  if (sizeType === 'small') {
    return [CELL_SIZE_SMALL * SHRINK_FACTOR, CELL_SIZE_SMALL];
  } else if (sizeType === 'medium') {
    return [CELL_SIZE_MEDIUM * SHRINK_FACTOR, CELL_SIZE_MEDIUM];
  }
  return [CELL_SIZE_LARGE * SHRINK_FACTOR, CELL_SIZE_LARGE];
}

interface IGalleryLayoutProps {
  contentRect: Rectangle;
  uiStore: UiStore;
  fileStore: FileStore;
  handleClick: (file: ClientFile, e: React.MouseEvent) => void;
  handleDoubleClick: (file: ClientFile, e: React.MouseEvent) => void;
  handleFileSelect: (
    selectedFile: ClientFile,
    selectAdditive: boolean,
    selectRange: boolean,
  ) => void;
  lastSelectionIndex: React.MutableRefObject<number | undefined>;
}

function getLayoutComponent(
  viewMethod: ViewMethod,
  isSlideMode: boolean,
  props: IGalleryLayoutProps,
) {
  if (isSlideMode) {
    return <SlideGallery {...props} />;
  }
  switch (viewMethod) {
    case 'grid':
      return <GridGallery {...props} />;
    // case 'masonry':
    //   return <MasonryGallery {...props} />;
    case 'list':
      return <ListGallery {...props} />;
    default:
      return null;
  }
}

function get_column_layout(width: number, minSize: number, maxSize: number) {
  const numColumns = Math.trunc(width / minSize);
  let cellSize = Math.trunc(width / numColumns);
  if (isNaN(cellSize) || !isFinite(cellSize)) {
    cellSize = minSize;
  }
  cellSize = Math.min(cellSize, maxSize);
  return [numColumns, cellSize];
}

/** Generates a unique key for an element in the fileList */
const getItemKey = (index: number, data: ClientFile[]): string => {
  const file = index < data.length ? data[index] : null;
  return file ? file.id : `${index}`;
};

const GridGallery = observer(
  ({
    contentRect,
    uiStore,
    fileStore,
    handleClick,
    handleDoubleClick,
    handleFileSelect,
    lastSelectionIndex,
  }: IGalleryLayoutProps) => {
    const { fileList } = fileStore;
    const [minSize, maxSize] = getThumbnailSize(uiStore.thumbnailSize);

    // Debounce the numColums so it doesn't constantly update when the panel width changes (sidebar toggling or window resize)
    const [numColumns, cellSize] = useDebounce(
      get_column_layout(contentRect.width, minSize, maxSize),
      50,
    );
    const numRows = numColumns > 0 ? Math.ceil(fileList.length / numColumns) : 0;

    const ref = useRef<FixedSizeGrid>(null);
    const outerRef = useRef<HTMLElement>();

    useEffect(() => {
      if (outerRef.current) {
        outerRef.current.style.setProperty('--thumbnail-size', cellSize - PADDING + 'px');
      }
    }, [cellSize]);

    const handleScrollTo = useCallback(
      (i: number) => {
        if (ref.current) {
          ref.current.scrollToItem({
            rowIndex: Math.floor(i / numColumns),
            columnIndex: 0,
          });
        }
      },
      [numColumns],
    );

    // force an update with an observable obj since no rerender is triggered when a Ref value updates (lastSelectionIndex)
    const forceUpdateObj =
      uiStore.fileSelection.size === 0 ? null : uiStore.getFirstSelectedFileId();

    // Scroll to a file when selecting it
    const latestSelectedFile =
      typeof lastSelectionIndex.current === 'number' &&
      lastSelectionIndex.current < fileList.length &&
      fileList[lastSelectionIndex.current].id;
    useEffect(() => {
      if (latestSelectedFile) {
        const index = fileStore.getIndex(latestSelectedFile);
        if (index !== undefined && index >= 0) {
          handleScrollTo(index);
        }
      }
    }, [latestSelectedFile, handleScrollTo, fileStore, forceUpdateObj]);

    // Store what the first item in view is in the UiStore
    const handleScroll = useCallback(
      ({ scrollTop }: GridOnScrollProps) =>
        uiStore.setFirstItem(numColumns * Math.round(scrollTop / cellSize)),
      [cellSize, numColumns, uiStore],
    );

    // Arrow keys up/down for selecting image in next row
    useEffect(() => {
      const onKeyDown = (e: KeyboardEvent) => {
        // Up and down cursor keys are used in the tag selector list, so ignore these events when it is open
        if (uiStore.isToolbarTagSelectorOpen || lastSelectionIndex.current === undefined) {
          return;
        }

        let index = lastSelectionIndex.current;
        if (e.key === 'ArrowUp' && index >= numColumns) {
          index -= numColumns;
        } else if (
          e.key === 'ArrowDown' &&
          index < fileList.length - 1 &&
          index < fileList.length + numColumns - 1
        ) {
          index = Math.min(index + numColumns, fileList.length - 1);
        } else {
          return;
        }
        handleFileSelect(fileList[index], e.ctrlKey || e.metaKey, e.shiftKey);
      };

      const throttledKeyDown = throttle(onKeyDown, 50);
      window.addEventListener('keydown', throttledKeyDown);
      return () => window.removeEventListener('keydown', throttledKeyDown);
    }, [fileList, uiStore, numColumns, handleFileSelect, lastSelectionIndex]);

    const handleItemKey = useCallback(
      ({ columnIndex, rowIndex, data }) => getItemKey(rowIndex * numColumns + columnIndex, data),
      [numColumns],
    );

    const Cell: React.FunctionComponent<GridChildComponentProps> = useCallback(
      ({ columnIndex, rowIndex, style, data }) =>
        useObserver(() => {
          const itemIndex = rowIndex * numColumns + columnIndex;
          const file = itemIndex < data.length ? data[itemIndex] : null;
          if (!file) {
            return <div />;
          }
          return (
            <div style={style}>
              <GalleryItem
                file={file}
                isSelected={uiStore.fileSelection.has(file.id)}
                onClick={handleClick}
                onDoubleClick={handleDoubleClick}
              />
            </div>
          );
        }),
      [handleClick, handleDoubleClick, numColumns, uiStore.fileSelection],
    );

    return (
      <FixedSizeGrid
        columnCount={numColumns}
        columnWidth={cellSize}
        height={contentRect.height}
        rowCount={numRows}
        rowHeight={cellSize}
        width={contentRect.width}
        itemData={fileList}
        itemKey={handleItemKey}
        overscanRowCount={2}
        children={Cell}
        onScroll={handleScroll}
        initialScrollTop={Math.round(uiStore.firstItem / numColumns) * cellSize || 0} // || 0 for initial load
        ref={ref}
        outerRef={outerRef}
      />
    );
  },
);

const ListGallery = observer(
  ({
    contentRect,
    fileStore,
    uiStore,
    handleClick,
    handleDoubleClick,
    lastSelectionIndex,
  }: IGalleryLayoutProps) => {
    const { fileList } = fileStore;
    const [, cellSize] = getThumbnailSize(uiStore.thumbnailSize);
    const ref = useRef<FixedSizeList>(null);

    const handleScrollTo = useCallback((i: number) => {
      if (ref.current) {
        ref.current.scrollToItem(i);
      }
    }, []);

    // force an update with an observable obj since no rerender is triggered when a Ref value updates (lastSelectionIndex)
    const forceUpdateObj =
      uiStore.fileSelection.size === 0 ? null : uiStore.getFirstSelectedFileId();

    // Scroll to a file when selecting it
    const latestSelectedFile =
      lastSelectionIndex.current &&
      lastSelectionIndex.current < fileList.length &&
      fileList[lastSelectionIndex.current].id;
    useEffect(() => {
      if (latestSelectedFile) {
        const index = fileStore.getIndex(latestSelectedFile);
        if (latestSelectedFile && index !== undefined && index >= 0) {
          handleScrollTo(index);
        }
      }
    }, [latestSelectedFile, handleScrollTo, fileList, forceUpdateObj, fileStore]);

    // Store what the first item in view is in the UiStore
    const handleScroll = useCallback(
      ({ scrollOffset }: ListOnScrollProps) =>
        uiStore.setFirstItem(Math.round(scrollOffset / cellSize)),
      [cellSize, uiStore],
    );

    const Row: React.FunctionComponent<ListChildComponentProps> = useCallback(
      ({ index, style, data }) =>
        useObserver(() => {
          const file = index < data.length ? data[index] : null;
          if (!file) {
            return <div />;
          }
          return (
            <div style={style} className={index % 2 ? 'list-item-even' : 'list-item-uneven'}>
              <GalleryItem
                file={file}
                isSelected={uiStore.fileSelection.has(file.id)}
                onClick={handleClick}
                onDoubleClick={handleDoubleClick}
                showDetails
              />
            </div>
          );
        }),
      [handleClick, handleDoubleClick, uiStore.fileSelection],
    );

    return (
      <FixedSizeList
        height={contentRect.height}
        width={contentRect.width}
        itemSize={cellSize}
        itemCount={fileList.length}
        itemData={fileList}
        itemKey={getItemKey}
        overscanCount={2}
        children={Row}
        onScroll={handleScroll}
        initialScrollOffset={uiStore.firstItem * cellSize}
        ref={ref}
      />
    );
  },
);

export const MasonryGallery = observer(({}: IGalleryLayoutProps) => {
  const Styles: any = {
    textAlign: 'center',
    display: 'flex',
    flexDirection: 'column',
    alignItems: 'center',
    justifyContent: 'center',
    width: '100%',
    height: '65%',
  };

  return (
    <div style={Styles}>
      {' '}
      <span className="custom-icon-64" style={{ marginBottom: '1rem' }}>
        {IconSet.DB_ERROR}
      </span>
      <p>This view is currently not supported</p>
    </div>
  );
  {
    /* // tslint:disable-next-line */
  }
});

const SlideGallery = observer(({ fileStore, uiStore, contentRect }: IGalleryLayoutProps) => {
  const { fileList } = fileStore;
  // Go to the first selected image on load
  useEffect(() => {
    if (uiStore.fileSelection.size > 0) {
      const firstSelectedId = uiStore.fileSelection.values().next().value;
      uiStore.setFirstItem(fileStore.getIndex(firstSelectedId));
    }
  }, [fileList, uiStore.fileSelection, uiStore, fileStore]);

  // Automatically select the active image, so it is shown in the inspector
  useEffect(() => {
    if (uiStore.firstItem < fileList.length) {
      uiStore.selectFile(fileList[uiStore.firstItem], true);
    }
  }, [fileList, uiStore]);

  const decrImgIndex = useCallback(() => uiStore.setFirstItem(Math.max(0, uiStore.firstItem - 1)), [
    uiStore,
  ]);
  const incrImgIndex = useCallback(
    () => uiStore.setFirstItem(Math.min(uiStore.firstItem + 1, fileList.length - 1)),
    [uiStore, fileList.length],
  );

  // Detect left/right arrow keys to scroll between images
  const handleUserKeyPress = useCallback(
    (event: KeyboardEvent) => {
      if (event.key === 'ArrowLeft') {
        decrImgIndex();
      } else if (event.key === 'ArrowRight') {
        incrImgIndex();
      } else if (event.key === 'Escape') {
        uiStore.disableSlideMode();
      }
    },
    [incrImgIndex, decrImgIndex, uiStore],
  );

  // Detect scroll wheel to scroll between images
  const handleUserWheel = useCallback(
    (event: WheelEvent) => {
      if (event.ctrlKey) {
        return;
      }
      event.preventDefault();

      if (event.deltaY > 0) {
        decrImgIndex();
      } else if (event.deltaY < 0) {
        incrImgIndex();
      }
    },
    [incrImgIndex, decrImgIndex],
  );

  // Set up event listeners
  useEffect(() => {
    window.addEventListener('keydown', handleUserKeyPress);
    // window.addEventListener('wheel', handleUserWheel, { passive: false });
    return () => {
      window.removeEventListener('keydown', handleUserKeyPress);
      // window.removeEventListener('wheel', handleUserWheel);
    };
  }, [handleUserKeyPress, handleUserWheel]);

  // Preload next and previous image for better UX
  useEffect(() => {
    if (uiStore.firstItem + 1 < fileList.length) {
      const nextImg = new Image();
      nextImg.src = fileList[uiStore.firstItem + 1].absolutePath;
    }
    if (uiStore.firstItem - 1 >= 0) {
      const prevImg = new Image();
      prevImg.src = fileList[uiStore.firstItem - 1].absolutePath;
    }
  }, [fileList, uiStore.firstItem]);

  if (uiStore.firstItem >= fileList.length) {
    return <p>No files available</p>;
  }

  const file = fileList[uiStore.firstItem];

  return file.isBroken ? (
    <MissingImageFallback
      style={{
        width: `${contentRect.width}px`,
        height: `${contentRect.height}px`,
      }}
    />
  ) : (
    <ZoomableImage
      src={file.absolutePath}
      contentRect={contentRect}
      prevImage={uiStore.firstItem - 1 >= 0 ? decrImgIndex : undefined}
      nextImage={uiStore.firstItem + 1 < fileList.length ? incrImgIndex : undefined}
    />
  );
});

const Gallery = ({ rootStore: { uiStore, fileStore } }: IRootStoreProp) => {
  const { fileList } = fileStore;
  const [contentRect, setContentRect] = useState<Rectangle>({ width: 1, height: 1, x: 0, y: 0 });
  const handleResize = useCallback((entries: IResizeEntry[]) => {
    const { contentRect: rect, target } = entries[0];
    setContentRect({
      width: rect.width,
      height: rect.height,
      x: (target as HTMLDivElement).offsetLeft,
      y: (target as HTMLDivElement).offsetTop,
    });
  }, []);

  const { makeSelection, lastSelectionIndex } = useSelectionCursor();

<<<<<<< HEAD
=======
  const selectionModeOn = uiStore.fileSelection.size > 0;

>>>>>>> 50f41989
  const handleBackgroundClick = useCallback(() => uiStore.clearFileSelection(), [uiStore]);

  // useComputed to listen to fileSelection changes
  const handleFileSelect = useCallback(
    (selectedFile: ClientFile, selectAdditive: boolean, selectRange: boolean) => {
      const i = fileStore.getIndex(selectedFile.id);
      if (i === undefined) {
        return;
      }

      const isSelected = uiStore.fileSelection.has(selectedFile.id);
      const singleSelected = isSelected && uiStore.fileSelection.size === 1;

      const newSelection = makeSelection(i, selectRange);
      if (!selectAdditive) {
        uiStore.clearFileSelection();
      }
      if (selectRange) {
        uiStore.selectFiles(newSelection.map((i) => fileList[i].id));
      } else if (selectAdditive) {
        // Add or subtract to the selection
        isSelected ? uiStore.deselectFile(selectedFile) : uiStore.selectFile(selectedFile);
      } else {
        // Only select this file. If this is the only selected file, deselect it
        singleSelected ? uiStore.deselectFile(selectedFile) : uiStore.selectFile(selectedFile);
      }
    },
    [fileStore, uiStore, makeSelection, fileList],
  );

  const handleItemClick = useCallback(
    (clickedFile: ClientFile, e: React.MouseEvent) => {
      e.stopPropagation(); // avoid propogation to background
      handleFileSelect(clickedFile, e.ctrlKey || e.metaKey, e.shiftKey);
    },
    [handleFileSelect],
  );

  // Slide view when double clicking
  const handleDoubleClick = useCallback(
    (clickedFile: ClientFile) => {
      uiStore.selectFile(clickedFile, true);
      uiStore.enableSlideMode();
    },
    [uiStore],
  );

  useEffect(() => {
    const onKeyDown = (e: KeyboardEvent) => {
      let index = lastSelectionIndex.current;
      if (index === undefined) {
        return;
      }
      if (e.key === 'ArrowLeft' && index > 0) {
        index -= 1;
      } else if (e.key === 'ArrowRight' && index < fileList.length - 1) {
        index += 1;
      } else {
        return;
      }
      handleFileSelect(fileList[index], e.ctrlKey || e.metaKey, e.shiftKey);
    };

    const throttledKeyDown = throttle(onKeyDown, 50);

    window.addEventListener('keydown', throttledKeyDown);
    return () => window.removeEventListener('keydown', throttledKeyDown);
  }, [fileList, uiStore, handleFileSelect, lastSelectionIndex]);

  // Todo: Select by dragging a rectangle shape
  // Could maybe be accomplished with https://developer.mozilla.org/en-US/docs/Web/API/Intersection_Observer_API
  // Also take into account scrolling when dragging while selecting

  if (fileList.length === 0) {
    let icon = <span className="bp3-icon custom-icon custom-icon-64">{IconSet.MEDIA}</span>;
    let title = 'No images';
    let description = 'Images can be added from the outliner';
    let action = (
      <Button onClick={uiStore.toggleOutliner} text="Toggle outliner" intent="primary" />
    );
    if (fileStore.showsQueryContent) {
      description = 'Try searching for something else.';
      icon = <span className="bp3-icon custom-icon custom-icon-64">{IconSet.MEDIA}</span>;
      title = 'No images found';
      action = (
        <ButtonGroup>
          <Button text="All images" icon={IconSet.MEDIA} onClick={fileStore.fetchAllFiles} />
          <Button
            text="Untagged"
            icon={IconSet.TAG_BLANCO}
            onClick={fileStore.fetchUntaggedFiles}
          />
          <Button
            text="Search"
            icon={IconSet.SEARCH}
            onClick={uiStore.openQuickSearch}
            intent="primary"
          />
        </ButtonGroup>
      );
    } else if (fileStore.showsUntaggedContent) {
      icon = <span className="bp3-icon custom-icon custom-icon-64">{IconSet.MEDIA}</span>;
      description = 'All images have been tagged. Nice work!';
      title = 'No untagged images';
      action = (
        <ButtonGroup>
          <Button text="All Images" icon={IconSet.MEDIA} onClick={fileStore.fetchAllFiles} />
          <Button
            text="Search"
            icon={IconSet.SEARCH}
            onClick={uiStore.openQuickSearch}
            intent="primary"
          />
        </ButtonGroup>
      );
    }

    return <NonIdealState icon={icon} title={title} description={description} action={action} />;
  }

  return (
    <ResizeSensor onResize={handleResize}>
      <div
        id="gallery-content"
        className={`thumbnail-${uiStore.thumbnailSize} ${uiStore.method} thumbnail-${uiStore.thumbnailShape}`}
        onClick={handleBackgroundClick}
      >
        {getLayoutComponent(uiStore.method, uiStore.isSlideMode, {
          contentRect,
          fileStore,
          uiStore,
          handleClick: handleItemClick,
          handleDoubleClick,
          handleFileSelect,
          lastSelectionIndex,
        })}
      </div>
    </ResizeSensor>
  );
};

export default withRootstore(observer(Gallery));<|MERGE_RESOLUTION|>--- conflicted
+++ resolved
@@ -470,11 +470,6 @@
 
   const { makeSelection, lastSelectionIndex } = useSelectionCursor();
 
-<<<<<<< HEAD
-=======
-  const selectionModeOn = uiStore.fileSelection.size > 0;
-
->>>>>>> 50f41989
   const handleBackgroundClick = useCallback(() => uiStore.clearFileSelection(), [uiStore]);
 
   // useComputed to listen to fileSelection changes
