--- conflicted
+++ resolved
@@ -1,11 +1,14 @@
 import React, { useState, useEffect, useCallback, useRef } from 'react';
+import { ResizeSensor, IResizeEntry, NonIdealState, Button, ButtonGroup } from '@blueprintjs/core';
 import {
-  ResizeSensor, IResizeEntry, NonIdealState, Button, ButtonGroup,
-} from '@blueprintjs/core';
-import {
-  FixedSizeGrid, GridItemKeySelector, FixedSizeList, ListItemKeySelector,
-  GridChildComponentProps, ListChildComponentProps,
-  GridOnScrollProps, ListOnScrollProps,
+  FixedSizeGrid,
+  GridItemKeySelector,
+  FixedSizeList,
+  ListItemKeySelector,
+  GridChildComponentProps,
+  ListChildComponentProps,
+  GridOnScrollProps,
+  ListOnScrollProps,
 } from 'react-window';
 import { observer, Observer } from 'mobx-react-lite';
 
@@ -15,12 +18,9 @@
 import { ClientFile } from '../../../entities/File';
 import IconSet from '../../components/Icons';
 import { throttle } from '../../utils';
-<<<<<<< HEAD
 import { Rectangle } from 'electron';
 import ZoomableImage from './ZoomableImage';
-=======
 import useSelectionCursor from '../../hooks/useSelectionCursor';
->>>>>>> e5135ab0
 
 // Should be same as CSS variable --thumbnail-size + padding (adding padding, though in px)
 const CELL_SIZE_SMALL = 160 - 2;
@@ -43,11 +43,19 @@
   handleClick: (file: ClientFile, e: React.MouseEvent) => void;
   handleDoubleClick: (file: ClientFile, e: React.MouseEvent) => void;
   handleDrop: (item: any, file: ClientFile) => void;
-  handleFileSelect: (selectedFile: ClientFile, selectAdditive: boolean, selectRange: boolean) => void;
+  handleFileSelect: (
+    selectedFile: ClientFile,
+    selectAdditive: boolean,
+    selectRange: boolean,
+  ) => void;
   lastSelectionIndex: React.MutableRefObject<number | undefined>;
 }
 
-function getLayoutComponent(viewMethod: ViewMethod, isSlideMode: boolean, props: IGalleryLayoutProps) {
+function getLayoutComponent(
+  viewMethod: ViewMethod,
+  isSlideMode: boolean,
+  props: IGalleryLayoutProps,
+) {
   if (isSlideMode) {
     return <SlideGallery {...props} />;
   }
@@ -64,204 +72,238 @@
 }
 
 const GridGallery = observer(
-<<<<<<< HEAD
-  ({ contentRect, fileList, uiStore, handleClick, handleDoubleClick, handleDrop }: IGalleryLayoutProps) => {
-=======
-  ({ contentWidth, contentHeight, fileList, uiStore, handleClick, handleDrop, handleFileSelect, lastSelectionIndex }: IGalleryLayoutProps) => {
->>>>>>> e5135ab0
-  const cellSize = getThumbnailSize(uiStore.view.thumbnailSize);
-  const numColumns = Math.floor(contentRect.width / cellSize);
-  const numRows = numColumns > 0 ? Math.ceil(fileList.length / numColumns) : 0;
-
-  const ref = useRef<FixedSizeGrid>(null);
-
-  const handleScrollTo = useCallback(
-    (i: number) => {
+  ({
+    contentRect,
+    fileList,
+    uiStore,
+    handleClick,
+    handleDoubleClick,
+    handleDrop,
+    handleFileSelect,
+    lastSelectionIndex,
+  }: IGalleryLayoutProps) => {
+    const cellSize = getThumbnailSize(uiStore.view.thumbnailSize);
+    const numColumns = Math.floor(contentRect.width / cellSize);
+    const numRows = numColumns > 0 ? Math.ceil(fileList.length / numColumns) : 0;
+
+    const ref = useRef<FixedSizeGrid>(null);
+
+    const handleScrollTo = useCallback(
+      (i: number) => {
+        if (ref.current) {
+          ref.current.scrollToItem({
+            rowIndex: Math.floor(i / numColumns),
+            columnIndex: 0,
+          });
+        }
+      },
+      [numColumns],
+    );
+
+    // force an update with an observable obj since no rerender is triggered when a Ref value updates (lastSelectionIndex)
+    const forceUpdateObj = uiStore.fileSelection.length === 0 ? null : uiStore.fileSelection[0];
+
+    // Scroll to a file when selecting it
+    const latestSelectedFile =
+      lastSelectionIndex.current && fileList[lastSelectionIndex.current].id;
+    useEffect(() => {
+      if (latestSelectedFile) {
+        handleScrollTo(fileList.findIndex((f) => f.id === latestSelectedFile));
+      }
+    }, [latestSelectedFile, handleScrollTo, fileList, forceUpdateObj]);
+
+    // Store what the first item in view is in the UiStore
+    const handleScroll = useCallback(
+      ({ scrollTop }: GridOnScrollProps) =>
+        uiStore.view.setFirstItem(numColumns * Math.round(scrollTop / cellSize)),
+      [cellSize, numColumns, uiStore.view],
+    );
+
+    // Arrow keys up/down for selecting image in next row
+    useEffect(() => {
+      const onKeyDown = (e: KeyboardEvent) => {
+        let index = lastSelectionIndex.current;
+        if (index === undefined) {
+          return;
+        }
+        if (e.key === 'ArrowUp' && index >= numColumns) {
+          index -= numColumns;
+        } else if (
+          e.key === 'ArrowDown' &&
+          index < fileList.length - 1 &&
+          index < fileList.length + numColumns - 1
+        ) {
+          index = Math.min(index + numColumns, fileList.length - 1);
+        } else {
+          return;
+        }
+        handleFileSelect(fileList[index], e.ctrlKey || e.metaKey, e.shiftKey);
+      };
+
+      const throttledKeyDown = throttle(onKeyDown, 50);
+      window.addEventListener('keydown', throttledKeyDown);
+      return () => window.removeEventListener('keydown', throttledKeyDown);
+    }, [fileList, uiStore, numColumns, handleFileSelect, lastSelectionIndex]);
+
+    /** Generates a unique key for an element in the grid */
+    const handleItemKey: GridItemKeySelector = useCallback(
+      ({ columnIndex, rowIndex }) => {
+        const itemIndex = rowIndex * numColumns + columnIndex;
+        const file = itemIndex < fileList.length ? fileList[itemIndex] : null;
+        return `${rowIndex}-${columnIndex}-${file ? file.id : ''}`;
+      },
+      [fileList, numColumns],
+    );
+
+    const Cell: React.FunctionComponent<GridChildComponentProps> = useCallback(
+      ({ columnIndex, rowIndex, style }) => {
+        const itemIndex = rowIndex * numColumns + columnIndex;
+        const file = itemIndex < fileList.length ? fileList[itemIndex] : null;
+        if (!file) {
+          return <div />;
+        }
+        return (
+          <div style={style} key={`file-${file.id}`} className="galleryItem">
+            <Observer>
+              {() => (
+                <GalleryItem
+                  file={file}
+                  isSelected={uiStore.fileSelection.includes(file.id)}
+                  onClick={handleClick}
+                  onDoubleClick={handleDoubleClick}
+                  onDrop={handleDrop}
+                  showTags
+                />
+              )}
+            </Observer>
+          </div>
+        );
+      },
+      [fileList, handleClick, handleDoubleClick, handleDrop, numColumns, uiStore.fileSelection],
+    );
+    return (
+      <FixedSizeGrid
+        columnCount={numColumns}
+        columnWidth={cellSize}
+        height={contentRect.height}
+        rowCount={numRows}
+        rowHeight={cellSize}
+        width={contentRect.width}
+        itemData={fileList}
+        itemKey={handleItemKey}
+        overscanRowCount={2}
+        children={Cell}
+        onScroll={handleScroll}
+        key={
+          fileList.length > 0
+            ? `${fileList.length}-${fileList[0].id}-${fileList[fileList.length - 1].id}`
+            : ''
+        } // force rerender when file list changes
+        initialScrollTop={Math.round(uiStore.view.firstItem / numColumns) * cellSize || 0} // || 0 for initial load
+        ref={ref}
+      />
+    );
+  },
+);
+
+const ListGallery = observer(
+  ({
+    contentRect,
+    fileList,
+    uiStore,
+    handleClick,
+    handleDoubleClick,
+    handleDrop,
+    lastSelectionIndex,
+  }: IGalleryLayoutProps) => {
+    const cellSize = getThumbnailSize(uiStore.view.thumbnailSize);
+    const ref = useRef<FixedSizeList>(null);
+
+    const handleScrollTo = useCallback((i: number) => {
       if (ref.current) {
-        ref.current.scrollToItem({
-          rowIndex: Math.floor(i / numColumns),
-          columnIndex: 0,
-        });
-      }
-    }, [numColumns],
-  );
-
-  // force an update with an observable obj since no rerender is triggered when a Ref value updates (lastSelectionIndex)
-  const forceUpdateObj = uiStore.fileSelection.length === 0 ? null : uiStore.fileSelection[0];
-
-  // Scroll to a file when selecting it
-  const latestSelectedFile = lastSelectionIndex.current && fileList[lastSelectionIndex.current].id;
-  useEffect(() => {
-    if (latestSelectedFile) {
-      handleScrollTo(fileList.findIndex((f) => f.id === latestSelectedFile));
-    }
-  }, [latestSelectedFile, handleScrollTo, fileList, forceUpdateObj]);
-
-  // Store what the first item in view is in the UiStore
-  const handleScroll = useCallback(
-    ({ scrollTop }: GridOnScrollProps) => uiStore.view.setFirstItem(numColumns * Math.round(scrollTop / cellSize)),
-    [cellSize, numColumns, uiStore.view]);
-
-  // Arrow keys up/down for selecting image in next row
-  useEffect(() => {
-    const onKeyDown = (e: KeyboardEvent) => {
-      let index = lastSelectionIndex.current;
-      if (index === undefined) {
-        return;
-      }
-      if (e.key === 'ArrowUp' && index >= numColumns) {
-        index -= numColumns;
-      } else if (e.key === 'ArrowDown' && index < fileList.length - 1 && index < fileList.length + numColumns - 1) {
-        index = Math.min(index + numColumns, fileList.length - 1);
-      } else {
-        return;
-      }
-      handleFileSelect(fileList[index], e.ctrlKey || e.metaKey, e.shiftKey);
-    };
-
-    const throttledKeyDown = throttle(onKeyDown, 50);
-    window.addEventListener('keydown', throttledKeyDown);
-    return () => window.removeEventListener('keydown', throttledKeyDown);
-  }, [fileList, uiStore, numColumns, handleFileSelect, lastSelectionIndex]);
-
-  /** Generates a unique key for an element in the grid */
-  const handleItemKey: GridItemKeySelector = useCallback(
-    ({ columnIndex, rowIndex }) => {
-      const itemIndex = rowIndex * numColumns + columnIndex;
-      const file = itemIndex < fileList.length ? fileList[itemIndex] : null;
-      return `${rowIndex}-${columnIndex}-${file ? file.id : ''}`;
-  }, [fileList, numColumns]);
-
-  const Cell: React.FunctionComponent<GridChildComponentProps> = useCallback(
-    ({ columnIndex, rowIndex, style }) => {
-      const itemIndex = rowIndex * numColumns + columnIndex;
-      const file = itemIndex < fileList.length ? fileList[itemIndex] : null;
-      if (!file) {
-        return <div />;
-      }
-      return (
-        <div style={style} key={`file-${file.id}`} className="galleryItem">
-          <Observer>
-            {() => (
-              <GalleryItem
-                file={file}
-                isSelected={uiStore.fileSelection.includes(file.id)}
-                onClick={handleClick}
-                onDoubleClick={handleDoubleClick}
-                onDrop={handleDrop}
-                showTags
-              />
-            )}
-          </Observer>
-        </div>
-      );
-    },
-    [fileList, handleClick, handleDoubleClick, handleDrop, numColumns, uiStore.fileSelection],
-  );
-  return (
-    <FixedSizeGrid
-      columnCount={numColumns}
-      columnWidth={cellSize}
-      height={contentRect.height}
-      rowCount={numRows}
-      rowHeight={cellSize}
-      width={contentRect.width}
-      itemData={fileList}
-      itemKey={handleItemKey}
-      overscanRowCount={2}
-      children={Cell}
-      onScroll={handleScroll}
-      key={fileList.length > 0 ? `${fileList.length}-${fileList[0].id}-${fileList[fileList.length - 1].id}` : ''} // force rerender when file list changes
-      initialScrollTop={(Math.round(uiStore.view.firstItem / numColumns) * cellSize) || 0} // || 0 for initial load
-      ref={ref}
-    />
-  );
-});
-
-const ListGallery = observer(
-<<<<<<< HEAD
-  ({ contentRect, fileList, uiStore, handleClick, handleDoubleClick, handleDrop }: IGalleryLayoutProps) => {
-=======
-  ({ contentWidth, contentHeight, fileList, uiStore, handleClick, handleDrop, lastSelectionIndex }: IGalleryLayoutProps) => {
->>>>>>> e5135ab0
-  const cellSize = getThumbnailSize(uiStore.view.thumbnailSize);
-  const ref = useRef<FixedSizeList>(null);
-
-  const handleScrollTo = useCallback((i: number) => {
-    if (ref.current) {
-      ref.current.scrollToItem(i);
-    }
-  }, []);
-
-  // force an update with an observable obj since no rerender is triggered when a Ref value updates (lastSelectionIndex)
-  const forceUpdateObj = uiStore.fileSelection.length === 0 ? null : uiStore.fileSelection[0];
-
-  // Scroll to a file when selecting it
-  const latestSelectedFile = lastSelectionIndex.current && fileList[lastSelectionIndex.current].id;
-  useEffect(() => {
-    if (latestSelectedFile) {
-      handleScrollTo(fileList.findIndex((f) => f.id === latestSelectedFile));
-    }
-  }, [latestSelectedFile, handleScrollTo, fileList, forceUpdateObj]);
-
-  // Store what the first item in view is in the UiStore
-  const handleScroll = useCallback(
-    ({ scrollOffset }: ListOnScrollProps) => uiStore.view.setFirstItem(Math.round(scrollOffset / cellSize)),
-    [cellSize, uiStore.view]);
-
-  /** Generates a unique key for an element in the grid */
-  const handleItemKey: ListItemKeySelector = useCallback(
-    (index) => {
-      const file = index < fileList.length ? fileList[index] : null;
-      return `${index}-${file ? file.id : ''}`;
-  }, [fileList]);
-
-  const Row: React.FunctionComponent<ListChildComponentProps> = useCallback(
-    ({ index, style }) => {
-      const file = index < fileList.length ? fileList[index] : null;
-      if (!file) {
-        return <div />;
-      }
-      return (
-        <div style={style} className={index % 2 ? 'list-item-even' : 'list-item-uneven'}>
-          <Observer>
-            {() => (
-              <GalleryItem
-                file={file}
-                isSelected={uiStore.fileSelection.includes(file.id)}
-                onClick={handleClick}
-                onDoubleClick={handleDoubleClick}
-                onDrop={handleDrop}
-                showInfo
-                showName
-                showTags
-              />
-            )}
-          </Observer>
-        </div>
-      );
-    },
-    [fileList, handleClick, handleDoubleClick, handleDrop, uiStore.fileSelection],
-  );
-
-  return (
-    <FixedSizeList
-      height={contentRect.height}
-      width={contentRect.width}
-      itemSize={cellSize}
-      itemCount={fileList.length}
-      itemKey={handleItemKey}
-      overscanCount={2}
-      children={Row}
-      onScroll={handleScroll}
-      key={fileList.length > 0 ? `${fileList.length}-${fileList[0].id}-${fileList[fileList.length - 1].id}` : ''} // force rerender when file list changes
-      initialScrollOffset={uiStore.view.firstItem * cellSize}
-      ref={ref}
-    />
-  );
-});
-
-export const MasonryGallery = observer(({ }: IGalleryLayoutProps) => {
+        ref.current.scrollToItem(i);
+      }
+    }, []);
+
+    // force an update with an observable obj since no rerender is triggered when a Ref value updates (lastSelectionIndex)
+    const forceUpdateObj = uiStore.fileSelection.length === 0 ? null : uiStore.fileSelection[0];
+
+    // Scroll to a file when selecting it
+    const latestSelectedFile =
+      lastSelectionIndex.current && fileList[lastSelectionIndex.current].id;
+    useEffect(() => {
+      if (latestSelectedFile) {
+        handleScrollTo(fileList.findIndex((f) => f.id === latestSelectedFile));
+      }
+    }, [latestSelectedFile, handleScrollTo, fileList, forceUpdateObj]);
+
+    // Store what the first item in view is in the UiStore
+    const handleScroll = useCallback(
+      ({ scrollOffset }: ListOnScrollProps) =>
+        uiStore.view.setFirstItem(Math.round(scrollOffset / cellSize)),
+      [cellSize, uiStore.view],
+    );
+
+    /** Generates a unique key for an element in the grid */
+    const handleItemKey: ListItemKeySelector = useCallback(
+      (index) => {
+        const file = index < fileList.length ? fileList[index] : null;
+        return `${index}-${file ? file.id : ''}`;
+      },
+      [fileList],
+    );
+
+    const Row: React.FunctionComponent<ListChildComponentProps> = useCallback(
+      ({ index, style }) => {
+        const file = index < fileList.length ? fileList[index] : null;
+        if (!file) {
+          return <div />;
+        }
+        return (
+          <div style={style} className={index % 2 ? 'list-item-even' : 'list-item-uneven'}>
+            <Observer>
+              {() => (
+                <GalleryItem
+                  file={file}
+                  isSelected={uiStore.fileSelection.includes(file.id)}
+                  onClick={handleClick}
+                  onDoubleClick={handleDoubleClick}
+                  onDrop={handleDrop}
+                  showInfo
+                  showName
+                  showTags
+                />
+              )}
+            </Observer>
+          </div>
+        );
+      },
+      [fileList, handleClick, handleDoubleClick, handleDrop, uiStore.fileSelection],
+    );
+
+    return (
+      <FixedSizeList
+        height={contentRect.height}
+        width={contentRect.width}
+        itemSize={cellSize}
+        itemCount={fileList.length}
+        itemKey={handleItemKey}
+        overscanCount={2}
+        children={Row}
+        onScroll={handleScroll}
+        key={
+          fileList.length > 0
+            ? `${fileList.length}-${fileList[0].id}-${fileList[fileList.length - 1].id}`
+            : ''
+        } // force rerender when file list changes
+        initialScrollOffset={uiStore.view.firstItem * cellSize}
+        ref={ref}
+      />
+    );
+  },
+);
+
+export const MasonryGallery = observer(({  }: IGalleryLayoutProps) => {
   const Styles: any = {
     textAlign: 'center',
     display: 'flex',
@@ -272,111 +314,113 @@
     height: '65%',
   };
 
-  return <div style={Styles}> <span className="custom-icon-64" style={{marginBottom: '1rem'}}>{IconSet.DB_ERROR}</span><p>This view is currently not supported</p></div>; {/* // tslint:disable-next-line */}
+  return (
+    <div style={Styles}>
+      {' '}
+      <span className="custom-icon-64" style={{ marginBottom: '1rem' }}>
+        {IconSet.DB_ERROR}
+      </span>
+      <p>This view is currently not supported</p>
+    </div>
+  );
+  {
+    /* // tslint:disable-next-line */
+  }
 });
 
-const SlideGallery = observer(
-  ({ fileList, uiStore, contentRect }: IGalleryLayoutProps) => {
-    // Go to the first selected image on load
-    useEffect(() => {
-      if (uiStore.fileSelection.length > 0) {
-        uiStore.view.setFirstItem(fileList.findIndex((f) => f.id === uiStore.fileSelection[0]));
-      }
-    }, [fileList, uiStore.fileSelection, uiStore.view]);
-
-    // Automatically select the active image, so it is shown in the inspector
-    useEffect(
-      () => {
-        if (uiStore.view.firstItem < fileList.length) {
-          uiStore.selectFile(fileList[uiStore.view.firstItem], true);
-        }
-      },
-      [fileList, uiStore, uiStore.view.firstItem],
-    );
-
-    const decrImgIndex = useCallback(
-      () => uiStore.view.setFirstItem(Math.max(0, uiStore.view.firstItem - 1)),
-      [uiStore.view, uiStore.view.firstItem],
-    );
-    const incrImgIndex = useCallback(
-      () =>
-        uiStore.view.setFirstItem(Math.min(uiStore.view.firstItem + 1, fileList.length - 1)),
-      [uiStore.view, uiStore.view.firstItem, fileList.length],
-    );
-
-    // Detect left/right arrow keys to scroll between images
-    const handleUserKeyPress = useCallback(
-      (event: KeyboardEvent) => {
-        if (event.code === 'ArrowLeft') {
-          decrImgIndex();
-        } else if (event.code === 'ArrowRight') {
-          incrImgIndex();
-        } else if (event.code === 'Escape') {
-          uiStore.view.disableSlideMode();
-        }
-      },
-      [incrImgIndex, decrImgIndex, uiStore],
-    );
-
-    // Detect scroll wheel to scroll between images
-    const handleUserWheel = useCallback(
-      (event: WheelEvent) => {
-        if (event.ctrlKey) {
-          return;
-        }
-        event.preventDefault();
-
-        if (event.deltaY > 0) {
-          decrImgIndex();
-        } else if (event.deltaY < 0) {
-          incrImgIndex();
-        }
-      },
-      [incrImgIndex, decrImgIndex],
-    );
-
-    // Set up event listeners
-    useEffect(
-      () => {
-        window.addEventListener('keydown', handleUserKeyPress);
-        // window.addEventListener('wheel', handleUserWheel, { passive: false });
-        return () => {
-          window.removeEventListener('keydown', handleUserKeyPress);
-          // window.removeEventListener('wheel', handleUserWheel);
-        };
-      },
-      [handleUserKeyPress, handleUserWheel],
-    );
-
-    // Preload next and previous image for better UX
-    useEffect(() => {
-      if (uiStore.view.firstItem + 1 < fileList.length) {
-        const nextImg = new Image();
-        nextImg.src = fileList[uiStore.view.firstItem + 1].path;
-      }
-      if (uiStore.view.firstItem - 1 >= 0) {
-        const prevImg = new Image();
-        prevImg.src = fileList[uiStore.view.firstItem - 1].path;
-      }
-    }, [fileList, uiStore.view.firstItem]);
-
-    if (uiStore.view.firstItem >= fileList.length) {
-      return <p>No files available</p>;
+const SlideGallery = observer(({ fileList, uiStore, contentRect }: IGalleryLayoutProps) => {
+  // Go to the first selected image on load
+  useEffect(() => {
+    if (uiStore.fileSelection.length > 0) {
+      uiStore.view.setFirstItem(fileList.findIndex((f) => f.id === uiStore.fileSelection[0]));
     }
-
-    const file = fileList[uiStore.view.firstItem];
-
-    return (
-      // <ZoomableSlideImage
-      <ZoomableImage
-        src={file.path}
-        contentRect={contentRect}
-        prevImage={uiStore.view.firstItem - 1 >= 0 ? decrImgIndex : undefined}
-        nextImage={uiStore.view.firstItem + 1 < fileList.length ? incrImgIndex : undefined}
-      />
-    );
-  },
-);
+  }, [fileList, uiStore.fileSelection, uiStore.view]);
+
+  // Automatically select the active image, so it is shown in the inspector
+  useEffect(() => {
+    if (uiStore.view.firstItem < fileList.length) {
+      uiStore.selectFile(fileList[uiStore.view.firstItem], true);
+    }
+  }, [fileList, uiStore, uiStore.view.firstItem]);
+
+  const decrImgIndex = useCallback(
+    () => uiStore.view.setFirstItem(Math.max(0, uiStore.view.firstItem - 1)),
+    [uiStore.view],
+  );
+  const incrImgIndex = useCallback(
+    () => uiStore.view.setFirstItem(Math.min(uiStore.view.firstItem + 1, fileList.length - 1)),
+    [uiStore.view, fileList.length],
+  );
+
+  // Detect left/right arrow keys to scroll between images
+  const handleUserKeyPress = useCallback(
+    (event: KeyboardEvent) => {
+      if (event.code === 'ArrowLeft') {
+        decrImgIndex();
+      } else if (event.code === 'ArrowRight') {
+        incrImgIndex();
+      } else if (event.code === 'Escape') {
+        uiStore.view.disableSlideMode();
+      }
+    },
+    [incrImgIndex, decrImgIndex, uiStore],
+  );
+
+  // Detect scroll wheel to scroll between images
+  const handleUserWheel = useCallback(
+    (event: WheelEvent) => {
+      if (event.ctrlKey) {
+        return;
+      }
+      event.preventDefault();
+
+      if (event.deltaY > 0) {
+        decrImgIndex();
+      } else if (event.deltaY < 0) {
+        incrImgIndex();
+      }
+    },
+    [incrImgIndex, decrImgIndex],
+  );
+
+  // Set up event listeners
+  useEffect(() => {
+    window.addEventListener('keydown', handleUserKeyPress);
+    // window.addEventListener('wheel', handleUserWheel, { passive: false });
+    return () => {
+      window.removeEventListener('keydown', handleUserKeyPress);
+      // window.removeEventListener('wheel', handleUserWheel);
+    };
+  }, [handleUserKeyPress, handleUserWheel]);
+
+  // Preload next and previous image for better UX
+  useEffect(() => {
+    if (uiStore.view.firstItem + 1 < fileList.length) {
+      const nextImg = new Image();
+      nextImg.src = fileList[uiStore.view.firstItem + 1].path;
+    }
+    if (uiStore.view.firstItem - 1 >= 0) {
+      const prevImg = new Image();
+      prevImg.src = fileList[uiStore.view.firstItem - 1].path;
+    }
+  }, [fileList, uiStore.view.firstItem]);
+
+  if (uiStore.view.firstItem >= fileList.length) {
+    return <p>No files available</p>;
+  }
+
+  const file = fileList[uiStore.view.firstItem];
+
+  return (
+    // <ZoomableSlideImage
+    <ZoomableImage
+      src={file.path}
+      contentRect={contentRect}
+      prevImage={uiStore.view.firstItem - 1 >= 0 ? decrImgIndex : undefined}
+      nextImage={uiStore.view.firstItem + 1 < fileList.length ? incrImgIndex : undefined}
+    />
+  );
+});
 
 const Gallery = ({
   rootStore: {
@@ -410,25 +454,30 @@
         ...ctx.collections.flatMap((col) => col.getTagsRecursively()),
       ];
       allContextTags.forEach(file.addTag);
-    }, [uiStore]);
+    },
+    [uiStore],
+  );
 
   // useComputed to listen to fileSelection changes
-  const handleFileSelect = useCallback((selectedFile: ClientFile, selectAdditive: boolean, selectRange: boolean) => {
-    const i = fileList.indexOf(selectedFile);
-    const isSelected = uiStore.fileSelection.includes(selectedFile.id);
-    const isSingleSelected = isSelected && uiStore.fileSelection.length === 1;
-
-    const newSelection = makeSelection(i, selectRange);
-    if (!selectAdditive) {
-      uiStore.clearFileSelection();
-    }
-    if (selectRange) {
-      uiStore.selectFiles(newSelection.map((i) => fileList[i].id));
-    } else {
-      // Only select this file. If this is the only selected file, deselect it
-      isSingleSelected ? uiStore.deselectFile(selectedFile) : uiStore.selectFile(selectedFile);
-    }
-  }, [makeSelection, fileList, uiStore]);
+  const handleFileSelect = useCallback(
+    (selectedFile: ClientFile, selectAdditive: boolean, selectRange: boolean) => {
+      const i = fileList.indexOf(selectedFile);
+      const isSelected = uiStore.fileSelection.includes(selectedFile.id);
+      const isSingleSelected = isSelected && uiStore.fileSelection.length === 1;
+
+      const newSelection = makeSelection(i, selectRange);
+      if (!selectAdditive) {
+        uiStore.clearFileSelection();
+      }
+      if (selectRange) {
+        uiStore.selectFiles(newSelection.map((i) => fileList[i].id));
+      } else {
+        // Only select this file. If this is the only selected file, deselect it
+        isSingleSelected ? uiStore.deselectFile(selectedFile) : uiStore.selectFile(selectedFile);
+      }
+    },
+    [makeSelection, fileList, uiStore],
+  );
 
   const handleItemClick = useCallback(
     (clickedFile: ClientFile, e: React.MouseEvent) => {
@@ -443,7 +492,9 @@
     (clickedFile: ClientFile) => {
       uiStore.selectFile(clickedFile, true);
       uiStore.view.enableSlideMode();
-  }, [uiStore]);
+    },
+    [uiStore],
+  );
 
   useEffect(() => {
     const onKeyDown = (e: KeyboardEvent) => {
@@ -475,8 +526,14 @@
     let icon = <span className="bp3-icon custom-icon custom-icon-64">{IconSet.MEDIA}</span>;
     let title = 'No images imported';
     let description = 'Import some images to get started!';
-    let action =
-      <Button onClick={uiStore.openOutlinerImport} text="Open import panel" intent="primary" icon={IconSet.ADD} />;
+    let action = (
+      <Button
+        onClick={uiStore.openOutlinerImport}
+        text="Open import panel"
+        intent="primary"
+        icon={IconSet.ADD}
+      />
+    );
     if (uiStore.view.showsQueryContent) {
       description = 'Try searching for something else.';
       icon = <span className="bp3-icon custom-icon custom-icon-64">{IconSet.MEDIA}</span>;
@@ -485,7 +542,12 @@
         <ButtonGroup>
           <Button text="All images" icon={IconSet.MEDIA} onClick={uiStore.viewAllContent} />
           <Button text="Untagged" icon={IconSet.TAG_BLANCO} onClick={uiStore.viewUntaggedContent} />
-          <Button text="Search" icon={IconSet.SEARCH} onClick={uiStore.openSearch} intent="primary" />
+          <Button
+            text="Search"
+            icon={IconSet.SEARCH}
+            onClick={uiStore.openSearch}
+            intent="primary"
+          />
         </ButtonGroup>
       );
     } else if (uiStore.view.showsUntaggedContent) {
@@ -495,39 +557,39 @@
       action = (
         <ButtonGroup>
           <Button text="All Images" icon={IconSet.MEDIA} onClick={uiStore.viewAllContent} />
-          <Button text="Search" icon={IconSet.SEARCH} onClick={uiStore.openSearch} intent="primary"/>
+          <Button
+            text="Search"
+            icon={IconSet.SEARCH}
+            onClick={uiStore.openSearch}
+            intent="primary"
+          />
         </ButtonGroup>
       );
     }
 
-    return (
-      <NonIdealState
-        icon={icon}
-        title={title}
-        description={description}
-        action={action}
-      />
-    );
+    return <NonIdealState icon={icon} title={title} description={description} action={action} />;
   }
 
   return (
     <ResizeSensor onResize={handleResize}>
       <div
         className={`gallery-content thumbnail-${uiStore.view.thumbnailSize} ${
-          uiStore.view.method} ${selectionModeOn ? 'gallerySelectionMode' : ''} ${
-          uiStore.view.thumbnailShape === 'square' ? 'thumb-square' : 'thumb-letterbox'}`
-        }
+          uiStore.view.method
+        } ${selectionModeOn ? 'gallerySelectionMode' : ''} ${
+          uiStore.view.thumbnailShape === 'square' ? 'thumb-square' : 'thumb-letterbox'
+        }`}
         onClick={handleBackgroundClick}
       >
-        {getLayoutComponent(
-          uiStore.view.method,
-<<<<<<< HEAD
-          uiStore.view.isSlideMode,
-          { contentRect, fileList, uiStore, handleClick: handleItemClick, handleDoubleClick, handleDrop },
-=======
-          { contentWidth, contentHeight, fileList, uiStore, handleClick: handleItemClick, handleDrop, handleFileSelect, lastSelectionIndex },
->>>>>>> e5135ab0
-        )}
+        {getLayoutComponent(uiStore.view.method, uiStore.view.isSlideMode, {
+          contentRect,
+          fileList,
+          uiStore,
+          handleClick: handleItemClick,
+          handleDoubleClick,
+          handleDrop,
+          handleFileSelect,
+          lastSelectionIndex,
+        })}
       </div>
     </ResizeSensor>
   );
