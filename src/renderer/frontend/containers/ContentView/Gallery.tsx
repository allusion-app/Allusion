--- conflicted
+++ resolved
@@ -314,7 +314,6 @@
   },
 );
 
-<<<<<<< HEAD
 interface IZoomableImageProps {
   src: string;
   contentRect: Rectangle;
@@ -497,23 +496,13 @@
   );
 };
 
-interface IGalleryProps extends IRootStoreProp {}
-
-=======
->>>>>>> 429556dc
 const Gallery = ({
   rootStore: {
     uiStore,
     fileStore: { fileList },
   },
-<<<<<<< HEAD
-}: IGalleryProps) => {
+}: IRootStoreProp) => {
   const [contentRect, setContentRect] = useState<Rectangle>({ width: 1, height: 1, x: 0, y: 0 });
-=======
-}: IRootStoreProp) => {
-  const [contentHeight, setContentHeight] = useState(1); // window.innerWidth
-  const [contentWidth, setContentWidth] = useState(1); // window.innerWidth
->>>>>>> 429556dc
   const handleResize = useCallback((entries: IResizeEntry[]) => {
     const { contentRect: rect, target } = entries[0];
     setContentRect({
