--- conflicted
+++ resolved
@@ -3,16 +3,8 @@
 import { observer } from 'mobx-react-lite';
 
 import StoreContext from '../../contexts/StoreContext';
-<<<<<<< HEAD
 import IconSet from 'components/Icons';
-import FileTags from '../../components/FileTag';
-import { ClientFile, IFile } from '../../../entities/File';
-import { ViewMethod } from '../../UiStore';
-import { FileOrder } from '../../../backend/DBRepository';
-=======
-import IconSet from '../../components/Icons';
 import ContentToolbar from './ContentToolbar';
->>>>>>> a544a574
 
 // Tooltip info
 export const enum ToolbarTooltips {
