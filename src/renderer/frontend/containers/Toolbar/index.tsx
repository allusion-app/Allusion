--- conflicted
+++ resolved
@@ -1,11 +1,6 @@
-<<<<<<< HEAD
-import React, { useContext, useMemo } from 'react';
-=======
 import React, { useContext } from 'react';
 import { Button, ButtonGroup } from '@blueprintjs/core';
->>>>>>> f0e3ef5f
 import { observer } from 'mobx-react-lite';
-import { Button, Popover, MenuItem, Menu, Icon, ButtonGroup } from '@blueprintjs/core';
 
 import StoreContext from '../../contexts/StoreContext';
 import IconSet from '../../components/Icons';
@@ -14,10 +9,6 @@
 // Tooltip info
 export const enum ToolbarTooltips {
   Add = 'Toggle Add Panel',
-<<<<<<< HEAD
-=======
-  Tag = 'Toggle Tag Panel',
->>>>>>> f0e3ef5f
   Outliner = 'Toggle Outliner',
   Search = 'Toggle Search Panel',
   Media = 'Number of files in library',
@@ -40,18 +31,11 @@
     <section id="outliner-toolbar">
       <ButtonGroup minimal>
         <Button
-<<<<<<< HEAD
           icon={IconSet.OUTLINER}
-          onClick={toggleOutliner}
-          intent={isOutlinerOpen ? 'primary' : 'none'}
-          className="tooltip"
-          data-right={Tooltip.Outliner}
-=======
-          icon={IconSet.TAG}
           onClick={uiStore.toggleOutliner}
           intent={uiStore.isOutlinerOpen ? 'primary' : 'none'}
           className="tooltip"
-          data-right={ToolbarTooltips.Tag}
+          data-right={ToolbarTooltips.Outliner}
         />
         <Button
           icon={IconSet.INFO}
@@ -59,7 +43,6 @@
           intent={uiStore.isInspectorOpen ? 'primary' : 'none'}
           className="tooltip"
           data-right={ToolbarTooltips.Inspector}
->>>>>>> f0e3ef5f
         />
         <Button
           icon={IconSet.PREVIEW}
@@ -71,212 +54,8 @@
         />
       </ButtonGroup>
     </section>
-<<<<<<< HEAD
-  ),
-);
-
-/* Library info. Todo: Show entire library count instead of current fileList */
-const LibraryInfo = observer(({ fileCount }: { fileCount: number }) => (
-  <Button id="media" icon={IconSet.MEDIA} className="tooltip" data-right={Tooltip.Media}>
-    {/* {fileCount} item{`${fileCount === 1 ? '' : 's'}`} */}
-    {fileCount}
-  </Button>
-));
-
-interface IFileSelection {
-  allFilesSelected: boolean;
-  toggleSelection: () => void;
-  selectionCount: number;
-}
-
-const FileSelection = observer(
-  ({ allFilesSelected, toggleSelection: toggle, selectionCount }: IFileSelection) => (
-    <Button
-      rightIcon={allFilesSelected ? IconSet.SELECT_ALL_CHECKED : IconSet.SELECT_ALL}
-      onClick={toggle}
-      intent={allFilesSelected ? 'primary' : 'none'}
-      className="tooltip"
-      data-right={Tooltip.Select}
-    >
-      {/* {selectionCount} selected */}
-      {selectionCount}
-    </Button>
-  ),
-);
-
-interface ITagFilesPopoverProps {
-  disabled: boolean;
-  files: ClientFile[];
-  isOpen: boolean;
-  close: () => void;
-  toggle: () => void;
-}
-
-const TagFilesPopover = observer(  
-  ({ disabled, files, isOpen, close, toggle }: ITagFilesPopoverProps) => {
-    // const { uiStore } = useContext(StoreContext);
-    // const themeClass = uiStore.theme === 'DARK' ? 'bp3-dark' : 'bp3-light';
-
-  return (
-    <Popover minimal isOpen={isOpen} onClose={close}> 
-      <Button
-        icon={IconSet.TAG}
-        disabled={disabled}
-        onClick={toggle}
-        className="tooltip"
-        data-right={Tooltip.TagFiles}
-      />
-      <div className={`popoverContent`}>
-        <FileTags files={files} autoFocus />
-      </div>
-    </Popover>
-  );
-  },
-);
-
-interface IFileFilter {
-  fileOrder: FileOrder;
-  orderBy: keyof IFile;
-  orderFilesBy: (prop: keyof IFile) => void;
-  switchFileOrder: () => void;
-}
-
-const sortMenuData: Array<{ prop: keyof IFile; icon: JSX.Element; text: string }> = [
-  // { prop: 'tags', icon: IconSet.TAG, text: 'Tag' },
-  { prop: 'name', icon: IconSet.FILTER_NAME_UP, text: 'Name' },
-  { prop: 'extension', icon: IconSet.FILTER_FILE_TYPE, text: 'File type' },
-  { prop: 'size', icon: IconSet.FILTER_FILTER_DOWN, text: 'File size' },
-  { prop: 'dateAdded', icon: IconSet.FILTER_DATE, text: 'Date added' },
-  { prop: 'dateModified', icon: IconSet.FILTER_DATE, text: 'Date modified' },
-];
-
-const FileFilter = observer(
-  ({ fileOrder, orderBy, orderFilesBy, switchFileOrder }: IFileFilter) => {
-    // Render variables
-    const sortMenu = useMemo(() => {
-      const orderIcon = (
-        <Icon icon={fileOrder === 'DESC' ? IconSet.ARROW_DOWN : IconSet.ARROW_UP} />
-      );
-      return (
-        <Menu>
-          {sortMenuData.map(({ prop, icon, text }) => (
-            <MenuItem
-              key={prop}
-              icon={icon}
-              text={text}
-              active={orderBy === prop}
-              labelElement={orderBy === prop && orderIcon}
-              onClick={() => (orderBy === prop ? switchFileOrder() : orderFilesBy(prop))}
-            />
-          ))}
-        </Menu>
-      );
-    }, [fileOrder, orderBy, switchFileOrder, orderFilesBy]);
-
-    return (
-      <Popover
-        minimal
-        target={<Button icon={IconSet.FILTER} className="tooltip" data-right={Tooltip.Filter} />}
-        content={sortMenu}
-      />
-    );
-  },
-);
-
-interface ILayoutOptions {
-  method: ViewMethod;
-  viewGrid: () => void;
-  viewList: () => void;
-}
-
-const LayoutOptions = observer(({ method, viewGrid, viewList }: ILayoutOptions) => (
-  <ButtonGroup minimal>
-    <Button
-      onClick={viewList}
-      icon={IconSet.VIEW_LIST}
-      active={method === 'list'}
-      className="tooltip"
-      data-right={Tooltip.ViewList}
-    />
-    <Button
-      onClick={viewGrid}
-      icon={IconSet.VIEW_GRID}
-      active={method === 'grid'}
-      className="tooltip"
-      data-right={Tooltip.ViewGrid}
-    />
-    <div id="spacer" style={{ width: '1rem' }} />
-  </ButtonGroup>
-));
-
-const ContentToolbar = observer(() => {
-  const { uiStore, fileStore } = useContext(StoreContext);
-  const { fileSelection } = uiStore;
-  // If everything is selected, deselect all. Else, select all
-  const handleToggleSelect = () =>
-    fileSelection.length > 0 && fileSelection.length === fileStore.fileList.length
-      ? uiStore.clearFileSelection()
-      : uiStore.selectFiles(
-          fileStore.fileList.map((f) => f.id).filter((f) => !fileSelection.includes(f)),
-        );
-
-  return (
-    <section id="main-toolbar">
-      {uiStore.view.isSlideMode ? (
-        <ButtonGroup minimal>
-          {/* Slide mode */}
-          <Button
-            icon={IconSet.ARROW_LEFT}
-            onClick={uiStore.view.disableSlideMode}
-            intent="primary"
-            className="tooltip"
-            data-right={Tooltip.Back}
-          >
-            Return
-          </Button>
-        </ButtonGroup>
-      ) : (
-        <>
-          <ButtonGroup minimal>
-            <LibraryInfo fileCount={fileStore.fileList.length} />
-          </ButtonGroup>
-
-          <ButtonGroup minimal>
-            <FileSelection
-              allFilesSelected={
-                fileSelection.length > 0 && fileSelection.length === fileStore.fileList.length
-              }
-              toggleSelection={handleToggleSelect}
-              selectionCount={fileSelection.length}
-            />
-            <TagFilesPopover
-              files={uiStore.clientFileSelection}
-              disabled={fileSelection.length <= 0 || fileStore.fileList.length <= 0}
-              isOpen={uiStore.isToolbarTagSelectorOpen}
-              close={uiStore.closeToolbarTagSelector}
-              toggle={uiStore.toggleToolbarTagSelector}
-            />
-            <FileFilter
-              fileOrder={fileStore.fileOrder}
-              orderBy={fileStore.orderBy}
-              orderFilesBy={fileStore.orderFilesBy}
-              switchFileOrder={fileStore.switchFileOrder}
-            />
-          </ButtonGroup>
-
-          <LayoutOptions
-            method={uiStore.view.method}
-            viewGrid={uiStore.view.setMethodGrid}
-            viewList={uiStore.view.setMethodList}
-          />
-        </>
-      )}
-    </section>
-=======
->>>>>>> f0e3ef5f
   );
 });
-
 
 interface IInspectorToolbar {
   isInspectorOpen: boolean;
@@ -284,22 +63,20 @@
   toggleSettings: () => void;
 }
 
-const InspectorToolbar = observer(
-  ({ toggleSettings }: IInspectorToolbar) => {
-    return (
-      <section id="inspector-toolbar">
-        <ButtonGroup minimal>
-          <Button
-            icon={IconSet.SETTINGS}
-            onClick={toggleSettings}
-            className="tooltip"
-            data-left={ToolbarTooltips.Settings}
-          />
-        </ButtonGroup>
-      </section>
-    );
-  },
-);
+const InspectorToolbar = observer(({ toggleSettings }: IInspectorToolbar) => {
+  return (
+    <section id="inspector-toolbar">
+      <ButtonGroup minimal>
+        <Button
+          icon={IconSet.SETTINGS}
+          onClick={toggleSettings}
+          className="tooltip"
+          data-left={ToolbarTooltips.Settings}
+        />
+      </ButtonGroup>
+    </section>
+  );
+});
 
 const Toolbar = observer(() => {
   const { uiStore } = useContext(StoreContext);
@@ -307,7 +84,7 @@
   return (
     <div id="toolbar">
       <OutlinerToolbar />
-      {!Boolean(uiStore.isToolbarVertical) && <ContentToolbar /> }
+      {!Boolean(uiStore.isToolbarVertical) && <ContentToolbar />}
       <InspectorToolbar
         isInspectorOpen={uiStore.isInspectorOpen}
         toggleInspector={uiStore.toggleInspector}
