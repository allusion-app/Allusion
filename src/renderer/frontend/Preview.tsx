import React, { useContext, useEffect, useCallback } from 'react';
import { Button } from '@blueprintjs/core';
import { observer } from 'mobx-react-lite';

import StoreContext from './contexts/StoreContext';
import ErrorBoundary from './components/ErrorBoundary';
import ContentView from './containers/ContentView';
<<<<<<< HEAD
import { Switch } from 'components';
=======
>>>>>>> 415eea57
import IconSet from 'components/Icons';
import { useWorkerListener } from './ThumbnailGeneration';

const PreviewApp = observer(() => {
  const { uiStore, fileStore } = useContext(StoreContext);
  const themeClass = uiStore.theme === 'DARK' ? 'bp3-dark' : 'bp3-light';

  // Listen to responses of Web Workers
  useWorkerListener();

  useEffect(() => uiStore.enableSlideMode(), [uiStore]);

  const handleLeftButton = useCallback(
    () => uiStore.setFirstItem(Math.max(0, uiStore.firstItem - 1)),
    [uiStore],
  );

  const handleRightButton = useCallback(
    () => uiStore.setFirstItem(Math.min(uiStore.firstItem + 1, fileStore.fileList.length - 1)),
    [fileStore.fileList.length, uiStore],
  );

  return (
<<<<<<< HEAD
    <div id="layoutContainer" className={`app-theme ${themeClass}`} style={{ height: '100%' }}>
=======
    <div id="layoutContainer" className={themeClass} style={{ height: '100%' }}>
>>>>>>> 415eea57
      <ErrorBoundary>
        <div id="toolbar" style={{ height: '2.4rem' }}>
          <section id="preview-toolbar">
            <Button
              icon={IconSet.ARROW_LEFT}
              onClick={handleLeftButton}
              minimal
              disabled={uiStore.firstItem === 0}
            />
            <Button
              icon={IconSet.ARROW_RIGHT}
              onClick={handleRightButton}
              minimal
              disabled={uiStore.firstItem === fileStore.fileList.length - 1}
            />
            <Switch
              label="Overview"
<<<<<<< HEAD
              onChange={uiStore.view.toggleSlideMode}
              checked={!uiStore.view.isSlideMode}
=======
              onChange={uiStore.toggleSlideMode}
              checked={!uiStore.isSlideMode}
>>>>>>> 415eea57
            />
          </section>
        </div>

        <ContentView />
      </ErrorBoundary>
    </div>
  );
});

export default PreviewApp;<|MERGE_RESOLUTION|>--- conflicted
+++ resolved
@@ -5,10 +5,7 @@
 import StoreContext from './contexts/StoreContext';
 import ErrorBoundary from './components/ErrorBoundary';
 import ContentView from './containers/ContentView';
-<<<<<<< HEAD
 import { Switch } from 'components';
-=======
->>>>>>> 415eea57
 import IconSet from 'components/Icons';
 import { useWorkerListener } from './ThumbnailGeneration';
 
@@ -32,11 +29,7 @@
   );
 
   return (
-<<<<<<< HEAD
     <div id="layoutContainer" className={`app-theme ${themeClass}`} style={{ height: '100%' }}>
-=======
-    <div id="layoutContainer" className={themeClass} style={{ height: '100%' }}>
->>>>>>> 415eea57
       <ErrorBoundary>
         <div id="toolbar" style={{ height: '2.4rem' }}>
           <section id="preview-toolbar">
@@ -54,13 +47,8 @@
             />
             <Switch
               label="Overview"
-<<<<<<< HEAD
-              onChange={uiStore.view.toggleSlideMode}
-              checked={!uiStore.view.isSlideMode}
-=======
               onChange={uiStore.toggleSlideMode}
               checked={!uiStore.isSlideMode}
->>>>>>> 415eea57
             />
           </section>
         </div>
