--- conflicted
+++ resolved
@@ -55,12 +55,7 @@
     for (let i = 0; i < e.dataTransfer.files.length; i++) {
       const file = e.dataTransfer.files[i];
       // Check if file is an image
-<<<<<<< HEAD
       if (file && ALLOWED_FILE_DROP_TYPES.includes(file.type)) {
-=======
-      if (file && file.name
-        && imgExtensions.some((ext) => file.name.toLowerCase().endsWith(ext))) {
->>>>>>> 9614970d
         dropItems.add(file);
       }
     }
@@ -135,7 +130,6 @@
 
   const handleDropStart = useCallback(async (e: React.DragEvent) => {
     e.dataTransfer.dropEffect = 'copy';
-    
     let allowDrop = e.dataTransfer.types.some((t) => ALLOWED_DROP_TYPES.includes(t));
     if (e.dataTransfer.types.includes('Files')) {
       e.dataTransfer.dropEffect = 'link';
@@ -145,7 +139,7 @@
         if (f && ALLOWED_FILE_DROP_TYPES.includes(f.type)) {
           allowDrop = true;
           break;
-        } 
+        }
       }
     }
     e.preventDefault();
