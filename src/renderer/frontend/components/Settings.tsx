import React, { useContext, useEffect, useState, useCallback } from 'react';
import { observer } from 'mobx-react-lite';
import {
  Drawer,
  Classes,
  Switch,
  Button,
  Callout,
  H4,
  RadioGroup,
  Radio,
  FormGroup,
} from '@blueprintjs/core';
import fse from 'fs-extra';

import StoreContext from '../contexts/StoreContext';
import IconSet from './Icons';
import { ClearDbButton } from './ErrorBoundary';
import { ipcRenderer, remote } from 'electron';
import { moveThumbnailDir } from '../ThumbnailGeneration';
import { getThumbnailPath } from '../utils';

const Settings = observer(() => {
  const { uiStore, fileStore } = useContext(StoreContext);

  const [isClipServerRunning, setClipServerRunning] = useState(false);
  const [isRunningInBackground, setRunningInBackground] = useState(false);
  const [importPath, setImportPath] = useState('');

  const toggleClipServer = useCallback(
    () => {
      ipcRenderer.send('setClipServerEnabled', !isClipServerRunning);
      setClipServerRunning(!isClipServerRunning);
    },
    [setClipServerRunning, isClipServerRunning],
  );

  const toggleRunInBackground = useCallback(
    () => {
      ipcRenderer.send('setRunningInBackground', !isRunningInBackground);
      setRunningInBackground(!isRunningInBackground);
    },
    [setRunningInBackground, isRunningInBackground],
  );

  const browseImportDir = useCallback(
    () => {
      const dirs = remote.dialog.showOpenDialog({
        properties: ['openDirectory'],
      });

      if (!dirs) {
        return;
      }

      const dir = dirs[0];
      setImportPath(dir);
      ipcRenderer.send('setDownloadPath', dir);
    },
    [setImportPath],
  );

  useEffect(() => {
    setClipServerRunning(ipcRenderer.sendSync('isClipServerRunning'));
    setRunningInBackground(ipcRenderer.sendSync('isRunningInBackground'));
    setImportPath(ipcRenderer.sendSync('getDownloadPath'));
  }, []);

  const themeClass = uiStore.theme === 'DARK' ? 'bp3-dark' : 'bp3-light';

<<<<<<< HEAD
  const browseThumbnailDirectory = useCallback(async () => {
    const dirs = remote.dialog.showOpenDialog({
      properties: ['openDirectory'],
      defaultPath: uiStore.thumbnailDirectory,
    });

    if (!dirs) {
      return;
    }
    const newDir = dirs[0];

    const isEmpty = (await fse.readdir(newDir)).length === 0;
    if (!isEmpty) {
      alert('Please choose an empty directory.');
      return;
    }

    const oldDir = uiStore.thumbnailDirectory;

    // Move thumbnail files
    await moveThumbnailDir(oldDir, newDir);
    uiStore.setThumbnailDirectory(newDir);

    // Reset thumbnail paths for those that already have one
    fileStore.fileList.forEach((f) => {
      if (f.thumbnailPath) {
        f.setThumbnailPath(getThumbnailPath(f.path, newDir));
=======
  const browseThumbnailDirectory = useCallback(
    async () => {
      const dirs = remote.dialog.showOpenDialog({
        properties: ['openDirectory'],
        defaultPath: uiStore.thumbnailDirectory,
      });

      if (!dirs) {
        return;
      }
      const newDir = dirs[0];

      const isEmpty = (await fse.readdir(newDir)).length === 0;
      if (!isEmpty) {
        alert('Please choose an empty directory.');
        return;
>>>>>>> 4aa9246d
      }

<<<<<<< HEAD
=======
      const oldDir = uiStore.thumbnailDirectory;

      // Move thumbnail files
      await moveThumbnailDir(oldDir, newDir);
      uiStore.setThumbnailDirectory(newDir);

      // Reset thumbnail paths for those that already have one
      fileStore.fileList.forEach((f) => {
        if (f.thumbnailPath) {
          f.setThumbnailPath(getThumbnailPath(f.path, newDir));
        }
      });
    },
    [uiStore.thumbnailDirectory],
  );

>>>>>>> 4aa9246d
  return (
    <Drawer
      isOpen={uiStore.isSettingsOpen}
      icon={IconSet.SETTINGS}
      onClose={uiStore.toggleSettings}
      title="Settings"
      className={themeClass}
    >
      <div className={Classes.DRAWER_BODY}>
        <RadioGroup
          selectedValue={uiStore.view.thumbnailSize}
          onChange={() => undefined}
          label="Thumbnail size"
          inline
        >
          <Radio label="Small" value="small" onClick={uiStore.view.setThumbnailSmall} />
          <Radio label="Medium" value="medium" onClick={uiStore.view.setThumbnailMedium} />
          <Radio label="Large" value="large" onClick={uiStore.view.setThumbnailLarge} />
        </RadioGroup>

        <Switch
          checked={uiStore.isFullScreen}
          onChange={uiStore.toggleFullScreen}
          label="Full screen"
        />
        <Switch
          checked={uiStore.theme === 'DARK'}
          onChange={uiStore.toggleTheme}
          label="Dark theme"
        />
<<<<<<< HEAD
=======

        <Switch
          checked={isRunningInBackground}
          onChange={toggleRunInBackground}
          label="Run in background"
        />
        <Switch
          checked={isClipServerRunning}
          onChange={toggleClipServer}
          label="Browser extension support"
        />

>>>>>>> 4aa9246d
        <div className="bp3-divider" />
        {/* Todo: Add support to toggle this */}
        {/* <Switch checked={true} onChange={() => alert('Not supported yet')} label="Generate thumbnails" /> */}
        <FormGroup label="Thumbnail directory">
          <label
            className={`${Classes.FILL} ${Classes.FILE_INPUT} ${Classes.FILE_INPUT_HAS_SELECTION}`}
            htmlFor="importPathInput"
          >
            {/* Where to import images you drop on the app or import through the browser extension */}
            <span
              className={Classes.FILE_UPLOAD_INPUT}
              id="importPathInput"
              onClick={browseThumbnailDirectory}
              title={uiStore.thumbnailDirectory}
            >
              {uiStore.thumbnailDirectory}
            </span>
          </label>
        </FormGroup>

        <FormGroup label="Import directory">
          <label
            className={`${Classes.FILL} ${Classes.FILE_INPUT} ${Classes.FILE_INPUT_HAS_SELECTION}`}
            htmlFor="importPathInput"
          >
            {/* Where to import images you drop on the app or import through the browser extension */}
            <span
              className={Classes.FILE_UPLOAD_INPUT}
              id="importPathInput"
              onClick={browseImportDir}
            >
              {importPath}
            </span>
          </label>
        </FormGroup>

        <div className="bp3-divider" />

        <ClearDbButton fill position="bottom-left" />

        <Button
          onClick={uiStore.toggleDevtools}
          intent="warning"
          icon={IconSet.CHROME_DEVTOOLS}
          fill
        >
          Toggle DevTools
        </Button>

        <br />

        <Callout icon={IconSet.INFO}>
          <H4 className="bp3-heading inspectorHeading">Tip: Hotkeys</H4>
          <p>
            Did you know there are hotkeys?
            <br />
            Press&nbsp;
            <span className={Classes.KEY_COMBO}>
              <span className={`${Classes.KEY} ${Classes.MODIFIER_KEY}`}>Ctrl</span>
              &nbsp;
              <span className={Classes.KEY}>K</span>
              &nbsp;to see them.
            </span>
          </p>
        </Callout>
      </div>
    </Drawer>
  );
});

export default Settings;<|MERGE_RESOLUTION|>--- conflicted
+++ resolved
@@ -68,35 +68,6 @@
 
   const themeClass = uiStore.theme === 'DARK' ? 'bp3-dark' : 'bp3-light';
 
-<<<<<<< HEAD
-  const browseThumbnailDirectory = useCallback(async () => {
-    const dirs = remote.dialog.showOpenDialog({
-      properties: ['openDirectory'],
-      defaultPath: uiStore.thumbnailDirectory,
-    });
-
-    if (!dirs) {
-      return;
-    }
-    const newDir = dirs[0];
-
-    const isEmpty = (await fse.readdir(newDir)).length === 0;
-    if (!isEmpty) {
-      alert('Please choose an empty directory.');
-      return;
-    }
-
-    const oldDir = uiStore.thumbnailDirectory;
-
-    // Move thumbnail files
-    await moveThumbnailDir(oldDir, newDir);
-    uiStore.setThumbnailDirectory(newDir);
-
-    // Reset thumbnail paths for those that already have one
-    fileStore.fileList.forEach((f) => {
-      if (f.thumbnailPath) {
-        f.setThumbnailPath(getThumbnailPath(f.path, newDir));
-=======
   const browseThumbnailDirectory = useCallback(
     async () => {
       const dirs = remote.dialog.showOpenDialog({
@@ -113,11 +84,8 @@
       if (!isEmpty) {
         alert('Please choose an empty directory.');
         return;
->>>>>>> 4aa9246d
       }
 
-<<<<<<< HEAD
-=======
       const oldDir = uiStore.thumbnailDirectory;
 
       // Move thumbnail files
@@ -134,7 +102,6 @@
     [uiStore.thumbnailDirectory],
   );
 
->>>>>>> 4aa9246d
   return (
     <Drawer
       isOpen={uiStore.isSettingsOpen}
@@ -165,8 +132,6 @@
           onChange={uiStore.toggleTheme}
           label="Dark theme"
         />
-<<<<<<< HEAD
-=======
 
         <Switch
           checked={isRunningInBackground}
@@ -179,7 +144,6 @@
           label="Browser extension support"
         />
 
->>>>>>> 4aa9246d
         <div className="bp3-divider" />
         {/* Todo: Add support to toggle this */}
         {/* <Switch checked={true} onChange={() => alert('Not supported yet')} label="Generate thumbnails" /> */}
