--- conflicted
+++ resolved
@@ -131,13 +131,8 @@
         </RadioGroup>
 
         <Switch
-<<<<<<< HEAD
-          defaultChecked={uiStore.isFullScreen}
-          onChange={uiStore.toggleFullScreen}
-=======
           defaultChecked={remote.getCurrentWindow().isFullScreen()}
           onChange={toggleFullScreen}
->>>>>>> a138addd
           label="Full screen"
         />
 
