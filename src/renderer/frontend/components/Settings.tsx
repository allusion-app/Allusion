import React, { useContext, useEffect, useState, useCallback } from 'react';
import { observer } from 'mobx-react-lite';
import { Drawer, Classes, Button, Callout, H4, FormGroup, KeyCombo } from '@blueprintjs/core';
import { Toggle, Radio, RadioGroup } from 'components';

import StoreContext from '../contexts/StoreContext';
import IconSet from 'components/Icons';
import { ClearDbButton } from './ErrorBoundary';
import { remote } from 'electron';
import { moveThumbnailDir } from '../ThumbnailGeneration';
import { getThumbnailPath, isDirEmpty } from '../utils';
import { RendererMessenger } from '../../../Messaging';

// Window state
const WINDOW_STORAGE_KEY = 'Allusion_Window';

const toggleFullScreen = () => {
  const { isFullScreen, setFullScreen } = remote.getCurrentWindow();
  // Save window state
  localStorage.setItem(WINDOW_STORAGE_KEY, JSON.stringify({ isFullScreen: !isFullScreen() }));
  setFullScreen(!isFullScreen());
};

const Settings = observer(() => {
  const { uiStore, fileStore, locationStore } = useContext(StoreContext);

  const [isClipServerRunning, setClipServerRunning] = useState(false);
  const [isRunningInBackground, setRunningInBackground] = useState(false);

  const toggleClipServer = useCallback(() => {
    RendererMessenger.setClipServerEnabled({ isClipServerRunning: !isClipServerRunning });
    setClipServerRunning(!isClipServerRunning);
  }, [setClipServerRunning, isClipServerRunning]);

  const toggleRunInBackground = useCallback(() => {
    RendererMessenger.setRunInBackground({ isRunInBackground: !isRunningInBackground });
    setRunningInBackground(!isRunningInBackground);
  }, [setRunningInBackground, isRunningInBackground]);

  const browseImportDir = useCallback(() => {
    const dirs = remote.dialog.showOpenDialogSync({
      properties: ['openDirectory'],
    });

    if (!dirs) {
      return;
    }

    const chosenDir = dirs[0];
    locationStore.setDefaultLocation(chosenDir);

    // Todo: Provide option to move/copy the files in that directory (?)
    // Since the import dir could also contain non-allusion files, not sure if a good idea
    // But then there should be support for re-importing manually copied files
  }, [locationStore]);

  useEffect(() => {
    // Load last window state
    const preferences = localStorage.getItem(WINDOW_STORAGE_KEY);
    if (preferences) {
      try {
        const prefs = JSON.parse(preferences);
        if (prefs.isFullScreen) {
          remote.getCurrentWindow().setFullScreen(prefs.isFullScreen);
        }
      } catch (e) {
        console.log('Cannot load persistent preferences', e);
      }
    }
    setClipServerRunning(RendererMessenger.getIsClipServerEnabled());
    setRunningInBackground(RendererMessenger.getIsRunningInBackground());
  }, []);

  const themeClass = uiStore.theme === 'DARK' ? 'bp3-dark' : 'bp3-light';

  const browseThumbnailDirectory = useCallback(async () => {
    const dirs = remote.dialog.showOpenDialogSync({
      properties: ['openDirectory'],
      defaultPath: uiStore.thumbnailDirectory,
    });

    if (!dirs) {
      return;
    }
    const newDir = dirs[0];

    if (!(await isDirEmpty(newDir))) {
      alert('Please choose an empty directory.');
      return;
    }

    const oldDir = uiStore.thumbnailDirectory;

    // Move thumbnail files
    await moveThumbnailDir(oldDir, newDir);
    uiStore.setThumbnailDirectory(newDir);

    // Reset thumbnail paths for those that already have one
    fileStore.fileList.forEach((f) => {
      if (f.thumbnailPath) {
        f.setThumbnailPath(getThumbnailPath(f.path, newDir));
      }
    });
  }, [fileStore.fileList, uiStore]);

  return (
    <Drawer
      isOpen={uiStore.isSettingsOpen}
      icon={IconSet.SETTINGS}
      onClose={uiStore.toggleSettings}
      title="Settings"
      className={themeClass}
    >
      <div className={Classes.DRAWER_BODY}>
        <RadioGroup
          inline
          value={uiStore.view.thumbnailSize}
          onChange={() => undefined}
          name="Thumbnail size"
        >
          <Radio label="Small" value="small" onClick={uiStore.view.setThumbnailSmall} />
          <Radio label="Medium" value="medium" onClick={uiStore.view.setThumbnailMedium} />
          <Radio label="Large" value="large" onClick={uiStore.view.setThumbnailLarge} />
        </RadioGroup>

        <RadioGroup
          inline
          value={uiStore.view.thumbnailShape}
          onChange={() => undefined}
          name="Thumbnail shape"
        >
          <Radio label="Square" value="square" onClick={uiStore.view.setThumbnailSquare} />
          <Radio label="Letterbox" value="letterbox" onClick={uiStore.view.setThumbnailLetterbox} />
        </RadioGroup>

        <Toggle
          defaultChecked={remote.getCurrentWindow().isFullScreen()}
          onChange={toggleFullScreen}
          label="Full screen"
        />
<<<<<<< HEAD
        <Toggle
=======

        <Switch
          checked={uiStore.isToolbarVertical}
          onChange={uiStore.toggleToolbarVertical}
          label="Vertical toolbar"
        />

        <Switch
>>>>>>> a544a574
          checked={uiStore.theme === 'DARK'}
          onChange={uiStore.toggleTheme}
          label="Dark theme"
        />

        <Toggle
          checked={isRunningInBackground}
          onChange={toggleRunInBackground}
          label="Run in background"
        />
<<<<<<< HEAD
        <Toggle
=======

        <Switch
>>>>>>> a544a574
          checked={isClipServerRunning}
          onChange={toggleClipServer}
          label="Browser extension support"
        />

        <div className="bp3-divider" />
        {/* Todo: Add support to toggle this */}
        {/* <Switch checked={true} onChange={() => alert('Not supported yet')} label="Generate thumbnails" /> */}
        <FormGroup label="Thumbnail directory">
          <label
            className={`${Classes.FILL} ${Classes.FILE_INPUT} ${Classes.FILE_INPUT_HAS_SELECTION}`}
            htmlFor="thumbnailPathInput"
          >
            {/* Where to import images you drop on the app or import through the browser extension */}
            <span
              className={Classes.FILE_UPLOAD_INPUT}
              id="thumbnailPathInput"
              onClick={browseThumbnailDirectory}
              title={uiStore.thumbnailDirectory}
            >
              {uiStore.thumbnailDirectory}
            </span>
          </label>
        </FormGroup>

        <FormGroup label="Import directory">
          <label
            className={`${Classes.FILL} ${Classes.FILE_INPUT} ${Classes.FILE_INPUT_HAS_SELECTION}`}
            htmlFor="importPathInput"
          >
            {/* Where to import images you drop on the app or import through the browser extension */}
            <span
              className={Classes.FILE_UPLOAD_INPUT}
              id="importPathInput"
              onClick={browseImportDir}
            >
              {locationStore.importDirectory}
            </span>
          </label>
        </FormGroup>

        <div className="bp3-divider" />

        <ClearDbButton fill position="bottom-left" />

        <Button
          onClick={uiStore.toggleDevtools}
          intent="warning"
          icon={IconSet.CHROME_DEVTOOLS}
          fill
        >
          Toggle DevTools
        </Button>

        <br />

        <Callout icon={IconSet.INFO}>
          <H4 className="bp3-heading inspectorHeading">Tip: Hotkeys</H4>
          <p>
            Did you know there are hotkeys?
            <br />
            Press&nbsp;
            <KeyCombo combo="mod+k" />
            &nbsp;to see them.
          </p>
        </Callout>
      </div>
    </Drawer>
  );
});

export default Settings;<|MERGE_RESOLUTION|>--- conflicted
+++ resolved
@@ -138,18 +138,14 @@
           onChange={toggleFullScreen}
           label="Full screen"
         />
-<<<<<<< HEAD
-        <Toggle
-=======
-
-        <Switch
+
+        <Toggle
           checked={uiStore.isToolbarVertical}
           onChange={uiStore.toggleToolbarVertical}
           label="Vertical toolbar"
         />
 
-        <Switch
->>>>>>> a544a574
+        <Toggle
           checked={uiStore.theme === 'DARK'}
           onChange={uiStore.toggleTheme}
           label="Dark theme"
@@ -160,12 +156,8 @@
           onChange={toggleRunInBackground}
           label="Run in background"
         />
-<<<<<<< HEAD
-        <Toggle
-=======
-
-        <Switch
->>>>>>> a544a574
+
+        <Toggle
           checked={isClipServerRunning}
           onChange={toggleClipServer}
           label="Browser extension support"
