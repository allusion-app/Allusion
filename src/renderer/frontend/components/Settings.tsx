<<<<<<< HEAD
import React, { useContext, useEffect, useState, useCallback } from 'react';
import { observer } from 'mobx-react-lite';
import { Drawer, Classes, Switch, Button, Callout, H4, FormGroup } from '@blueprintjs/core';
=======
import React, { useContext, useCallback } from 'react';
import { observer } from 'mobx-react-lite';
import { Drawer, Classes, Switch, Button, Callout, H4, RadioGroup, Radio, FormGroup } from '@blueprintjs/core';
import fse from 'fs-extra';
>>>>>>> 2d87ee53

import StoreContext from '../contexts/StoreContext';
import IconSet from './Icons';
import { ClearDbButton } from './ErrorBoundary';
<<<<<<< HEAD
import { ipcRenderer, remote } from 'electron';
=======
import { remote } from 'electron';
import { moveThumbnailDir } from '../ThumbnailGeneration';
import { getThumbnailPath } from '../utils';
>>>>>>> 2d87ee53

const Settings = observer(() => {
  const { uiStore, fileStore } = useContext(StoreContext);

  const [isClipServerRunning, setClipServerRunning] = useState(false);
  const [isRunningInBackground, setRunningInBackground] = useState(false);
  const [importPath, setImportPath] = useState('');

  const toggleClipServer = useCallback(() => {
    ipcRenderer.send('setClipServerEnabled', !isClipServerRunning);
    setClipServerRunning(!isClipServerRunning);
  }, [setClipServerRunning, isClipServerRunning]);

  const toggleRunInBackground = useCallback(() => {
    ipcRenderer.send('setRunningInBackground', !isRunningInBackground);
    setRunningInBackground(!isRunningInBackground);
  }, [setRunningInBackground, isRunningInBackground]);

  const browseImportDir = useCallback(() => {
    const dirs = remote.dialog.showOpenDialog({
      properties: ['openDirectory'],
    });

    if (!dirs) {
      return;
    }
    const dir = dirs[0];
    setImportPath(dir);
    ipcRenderer.send('setDownloadPath', dir);
  }, [setImportPath]);

  useEffect(() => {
    setClipServerRunning(ipcRenderer.sendSync('isClipServerRunning'));
    setRunningInBackground(ipcRenderer.sendSync('isRunningInBackground'));
    setImportPath(ipcRenderer.sendSync('getDownloadPath'));
  }, []);

  const themeClass = uiStore.theme === 'DARK' ? 'bp3-dark' : 'bp3-light';

  const browseThumbnailDirectory = useCallback(async () => {
    const dirs = remote.dialog.showOpenDialog({
      properties: ['openDirectory'],
      defaultPath: uiStore.thumbnailDirectory,
    });

    if (!dirs) {
      return;
    }
    const newDir = dirs[0];

    const isEmpty = (await fse.readdir(newDir)).length === 0;
    if (!isEmpty) {
      alert('Please choose an empty directory.');
      return;
    }

    const oldDir = uiStore.thumbnailDirectory;

    // Move thumbnail files
    await moveThumbnailDir(oldDir, newDir);
    uiStore.setThumbnailDirectory(newDir);

    // Reset thumbnail paths for those that already have one
    fileStore.fileList.forEach((f) => {
      if (f.thumbnailPath) {
        f.setThumbnailPath(getThumbnailPath(f.path, newDir));
      }
    });
  }, [uiStore.thumbnailDirectory]);

  return (
    <Drawer
      isOpen={uiStore.isSettingsOpen}
      icon={IconSet.SETTINGS}
      onClose={uiStore.toggleSettings}
      title="Settings"
      className={themeClass}
    >
      <div className={Classes.DRAWER_BODY}>
<<<<<<< HEAD
        <Switch checked={uiStore.isFullScreen} onChange={uiStore.toggleFullScreen} label="Full screen" />
        <Switch checked={uiStore.theme === 'DARK'} onChange={uiStore.toggleTheme} label="Dark theme" />

        <div className="bp3-divider" />

        <Switch checked={isRunningInBackground} onChange={toggleRunInBackground} label="Run in background" />
        <Switch checked={isClipServerRunning} onChange={toggleClipServer} label="Browser extension support" />

        <FormGroup
          label="Import directory"
=======
        <RadioGroup
          selectedValue={uiStore.view.thumbnailSize}
          onChange={() => undefined}
          label="Thumbnail size"
          inline
        >
          <Radio label="Small" value="small" onClick={uiStore.view.setThumbnailSmall} />
          <Radio label="Medium" value="medium" onClick={uiStore.view.setThumbnailMedium} />
          <Radio label="Large" value="large" onClick={uiStore.view.setThumbnailLarge} />
        </RadioGroup>

        <Switch
          checked={uiStore.isFullScreen}
          onChange={uiStore.toggleFullScreen}
          label="Full screen"
        />
        <Switch
          checked={uiStore.theme === 'DARK'}
          onChange={uiStore.toggleTheme}
          label="Dark theme"
        />
        <div className="bp3-divider" />
        {/* Todo: Add support to toggle this */}
        {/* <Switch checked={true} onChange={() => alert('Not supported yet')} label="Generate thumbnails" /> */}
        <FormGroup
          label="Thumbnail directory"
>>>>>>> 2d87ee53
        >
          <label
            className={`${Classes.FILL} ${Classes.FILE_INPUT} ${Classes.FILE_INPUT_HAS_SELECTION}`}
            htmlFor="importPathInput"
          >
            {/* Where to import images you drop on the app or import through the browser extension */}
            <span
              className={Classes.FILE_UPLOAD_INPUT}
              id="importPathInput"
<<<<<<< HEAD
              onClick={browseImportDir}
              >
              {importPath}
=======
              onClick={browseThumbnailDirectory}
              title={uiStore.thumbnailDirectory}
            >
              {uiStore.thumbnailDirectory}
>>>>>>> 2d87ee53
            </span>
          </label>
        </FormGroup>

<<<<<<< HEAD
        <div className="bp3-divider" />

        <ClearDbButton fill position="bottom-left" />

        <Button onClick={uiStore.toggleDevtools} intent="warning" icon={IconSet.CHROME_DEVTOOLS} fill>
=======
        <div className="bp3-divider"></div>

        <ClearDbButton fill position="bottom-left" />

        <Button
          onClick={uiStore.toggleDevtools}
          intent="warning"
          icon={IconSet.CHROME_DEVTOOLS}
          fill
        >
>>>>>>> 2d87ee53
          Toggle DevTools
        </Button>

        <br />

        <Callout icon={IconSet.INFO}>
          <H4 className="bp3-heading inspectorHeading">Tip: Hotkeys</H4>
          <p>
            Did you know there are hotkeys?
<<<<<<< HEAD
            <br/>
            Press&nbsp;
            <span className={Classes.KEY_COMBO}>
              <span className={`${Classes.KEY} ${Classes.MODIFIER_KEY}`}>
                shift
              </span>
              &nbsp;
              <span className={Classes.KEY}>
                /
              </span>
=======
            <br />
            Press&nbsp;
            <span className={Classes.KEY_COMBO}>
              <span className={`${Classes.KEY} ${Classes.MODIFIER_KEY}`}>Ctrl</span>
              &nbsp;
              <span className={Classes.KEY}>K</span>
>>>>>>> 2d87ee53
              &nbsp;to see them.
            </span>
          </p>
        </Callout>
      </div>
    </Drawer>
  );
});

export default Settings;<|MERGE_RESOLUTION|>--- conflicted
+++ resolved
@@ -1,24 +1,24 @@
-<<<<<<< HEAD
 import React, { useContext, useEffect, useState, useCallback } from 'react';
 import { observer } from 'mobx-react-lite';
-import { Drawer, Classes, Switch, Button, Callout, H4, FormGroup } from '@blueprintjs/core';
-=======
-import React, { useContext, useCallback } from 'react';
-import { observer } from 'mobx-react-lite';
-import { Drawer, Classes, Switch, Button, Callout, H4, RadioGroup, Radio, FormGroup } from '@blueprintjs/core';
+import {
+  Drawer,
+  Classes,
+  Switch,
+  Button,
+  Callout,
+  H4,
+  RadioGroup,
+  Radio,
+  FormGroup,
+} from '@blueprintjs/core';
 import fse from 'fs-extra';
->>>>>>> 2d87ee53
 
 import StoreContext from '../contexts/StoreContext';
 import IconSet from './Icons';
 import { ClearDbButton } from './ErrorBoundary';
-<<<<<<< HEAD
 import { ipcRenderer, remote } from 'electron';
-=======
-import { remote } from 'electron';
 import { moveThumbnailDir } from '../ThumbnailGeneration';
 import { getThumbnailPath } from '../utils';
->>>>>>> 2d87ee53
 
 const Settings = observer(() => {
   const { uiStore, fileStore } = useContext(StoreContext);
@@ -27,28 +27,38 @@
   const [isRunningInBackground, setRunningInBackground] = useState(false);
   const [importPath, setImportPath] = useState('');
 
-  const toggleClipServer = useCallback(() => {
-    ipcRenderer.send('setClipServerEnabled', !isClipServerRunning);
-    setClipServerRunning(!isClipServerRunning);
-  }, [setClipServerRunning, isClipServerRunning]);
-
-  const toggleRunInBackground = useCallback(() => {
-    ipcRenderer.send('setRunningInBackground', !isRunningInBackground);
-    setRunningInBackground(!isRunningInBackground);
-  }, [setRunningInBackground, isRunningInBackground]);
-
-  const browseImportDir = useCallback(() => {
-    const dirs = remote.dialog.showOpenDialog({
-      properties: ['openDirectory'],
-    });
-
-    if (!dirs) {
-      return;
-    }
-    const dir = dirs[0];
-    setImportPath(dir);
-    ipcRenderer.send('setDownloadPath', dir);
-  }, [setImportPath]);
+  const toggleClipServer = useCallback(
+    () => {
+      ipcRenderer.send('setClipServerEnabled', !isClipServerRunning);
+      setClipServerRunning(!isClipServerRunning);
+    },
+    [setClipServerRunning, isClipServerRunning],
+  );
+
+  const toggleRunInBackground = useCallback(
+    () => {
+      ipcRenderer.send('setRunningInBackground', !isRunningInBackground);
+      setRunningInBackground(!isRunningInBackground);
+    },
+    [setRunningInBackground, isRunningInBackground],
+  );
+
+  const browseImportDir = useCallback(
+    () => {
+      const dirs = remote.dialog.showOpenDialog({
+        properties: ['openDirectory'],
+      });
+
+      if (!dirs) {
+        return;
+      }
+
+      const dir = dirs[0];
+      setImportPath(dir);
+      ipcRenderer.send('setDownloadPath', dir);
+    },
+    [setImportPath],
+  );
 
   useEffect(() => {
     setClipServerRunning(ipcRenderer.sendSync('isClipServerRunning'));
@@ -58,36 +68,39 @@
 
   const themeClass = uiStore.theme === 'DARK' ? 'bp3-dark' : 'bp3-light';
 
-  const browseThumbnailDirectory = useCallback(async () => {
-    const dirs = remote.dialog.showOpenDialog({
-      properties: ['openDirectory'],
-      defaultPath: uiStore.thumbnailDirectory,
-    });
-
-    if (!dirs) {
-      return;
-    }
-    const newDir = dirs[0];
-
-    const isEmpty = (await fse.readdir(newDir)).length === 0;
-    if (!isEmpty) {
-      alert('Please choose an empty directory.');
-      return;
-    }
-
-    const oldDir = uiStore.thumbnailDirectory;
-
-    // Move thumbnail files
-    await moveThumbnailDir(oldDir, newDir);
-    uiStore.setThumbnailDirectory(newDir);
-
-    // Reset thumbnail paths for those that already have one
-    fileStore.fileList.forEach((f) => {
-      if (f.thumbnailPath) {
-        f.setThumbnailPath(getThumbnailPath(f.path, newDir));
+  const browseThumbnailDirectory = useCallback(
+    async () => {
+      const dirs = remote.dialog.showOpenDialog({
+        properties: ['openDirectory'],
+        defaultPath: uiStore.thumbnailDirectory,
+      });
+
+      if (!dirs) {
+        return;
       }
-    });
-  }, [uiStore.thumbnailDirectory]);
+      const newDir = dirs[0];
+
+      const isEmpty = (await fse.readdir(newDir)).length === 0;
+      if (!isEmpty) {
+        alert('Please choose an empty directory.');
+        return;
+      }
+
+      const oldDir = uiStore.thumbnailDirectory;
+
+      // Move thumbnail files
+      await moveThumbnailDir(oldDir, newDir);
+      uiStore.setThumbnailDirectory(newDir);
+
+      // Reset thumbnail paths for those that already have one
+      fileStore.fileList.forEach((f) => {
+        if (f.thumbnailPath) {
+          f.setThumbnailPath(getThumbnailPath(f.path, newDir));
+        }
+      });
+    },
+    [uiStore.thumbnailDirectory],
+  );
 
   return (
     <Drawer
@@ -98,18 +111,6 @@
       className={themeClass}
     >
       <div className={Classes.DRAWER_BODY}>
-<<<<<<< HEAD
-        <Switch checked={uiStore.isFullScreen} onChange={uiStore.toggleFullScreen} label="Full screen" />
-        <Switch checked={uiStore.theme === 'DARK'} onChange={uiStore.toggleTheme} label="Dark theme" />
-
-        <div className="bp3-divider" />
-
-        <Switch checked={isRunningInBackground} onChange={toggleRunInBackground} label="Run in background" />
-        <Switch checked={isClipServerRunning} onChange={toggleClipServer} label="Browser extension support" />
-
-        <FormGroup
-          label="Import directory"
-=======
         <RadioGroup
           selectedValue={uiStore.view.thumbnailSize}
           onChange={() => undefined}
@@ -131,13 +132,22 @@
           onChange={uiStore.toggleTheme}
           label="Dark theme"
         />
+
+        <Switch
+          checked={isRunningInBackground}
+          onChange={toggleRunInBackground}
+          label="Run in background"
+        />
+        <Switch
+          checked={isClipServerRunning}
+          onChange={toggleClipServer}
+          label="Browser extension support"
+        />
+
         <div className="bp3-divider" />
         {/* Todo: Add support to toggle this */}
         {/* <Switch checked={true} onChange={() => alert('Not supported yet')} label="Generate thumbnails" /> */}
-        <FormGroup
-          label="Thumbnail directory"
->>>>>>> 2d87ee53
-        >
+        <FormGroup label="Thumbnail directory">
           <label
             className={`${Classes.FILL} ${Classes.FILE_INPUT} ${Classes.FILE_INPUT_HAS_SELECTION}`}
             htmlFor="importPathInput"
@@ -146,28 +156,31 @@
             <span
               className={Classes.FILE_UPLOAD_INPUT}
               id="importPathInput"
-<<<<<<< HEAD
-              onClick={browseImportDir}
-              >
-              {importPath}
-=======
               onClick={browseThumbnailDirectory}
               title={uiStore.thumbnailDirectory}
             >
               {uiStore.thumbnailDirectory}
->>>>>>> 2d87ee53
             </span>
           </label>
         </FormGroup>
 
-<<<<<<< HEAD
+        <FormGroup label="Import directory">
+          <label
+            className={`${Classes.FILL} ${Classes.FILE_INPUT} ${Classes.FILE_INPUT_HAS_SELECTION}`}
+            htmlFor="importPathInput"
+          >
+            {/* Where to import images you drop on the app or import through the browser extension */}
+            <span
+              className={Classes.FILE_UPLOAD_INPUT}
+              id="importPathInput"
+              onClick={browseImportDir}
+            >
+              {importPath}
+            </span>
+          </label>
+        </FormGroup>
+
         <div className="bp3-divider" />
-
-        <ClearDbButton fill position="bottom-left" />
-
-        <Button onClick={uiStore.toggleDevtools} intent="warning" icon={IconSet.CHROME_DEVTOOLS} fill>
-=======
-        <div className="bp3-divider"></div>
 
         <ClearDbButton fill position="bottom-left" />
 
@@ -177,7 +190,6 @@
           icon={IconSet.CHROME_DEVTOOLS}
           fill
         >
->>>>>>> 2d87ee53
           Toggle DevTools
         </Button>
 
@@ -187,25 +199,12 @@
           <H4 className="bp3-heading inspectorHeading">Tip: Hotkeys</H4>
           <p>
             Did you know there are hotkeys?
-<<<<<<< HEAD
-            <br/>
-            Press&nbsp;
-            <span className={Classes.KEY_COMBO}>
-              <span className={`${Classes.KEY} ${Classes.MODIFIER_KEY}`}>
-                shift
-              </span>
-              &nbsp;
-              <span className={Classes.KEY}>
-                /
-              </span>
-=======
             <br />
             Press&nbsp;
             <span className={Classes.KEY_COMBO}>
               <span className={`${Classes.KEY} ${Classes.MODIFIER_KEY}`}>Ctrl</span>
               &nbsp;
               <span className={Classes.KEY}>K</span>
->>>>>>> 2d87ee53
               &nbsp;to see them.
             </span>
           </p>
