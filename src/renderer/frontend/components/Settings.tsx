--- conflicted
+++ resolved
@@ -18,12 +18,8 @@
 import { ClearDbButton } from './ErrorBoundary';
 import { remote } from 'electron';
 import { moveThumbnailDir } from '../ThumbnailGeneration';
-<<<<<<< HEAD
 import { getThumbnailPath, isDirEmpty } from '../utils';
-=======
-import { getThumbnailPath } from '../utils';
 import { RendererMessenger } from '../../../Messaging';
->>>>>>> 21ceaab3
 
 const Settings = observer(() => {
   const { uiStore, fileStore } = useContext(StoreContext);
