import React, { useContext, useEffect, useCallback } from 'react';
import { observer } from 'mobx-react-lite';
<<<<<<< HEAD
import { Drawer, Classes, Button, Callout, H4, FormGroup, KeyCombo } from '@blueprintjs/core';
import { Switch, Radio, RadioGroup } from 'components';
=======
import {
  Drawer,
  Classes,
  Button,
  Callout,
  H4,
  FormGroup,
  KeyCombo,
  Switch,
  Radio,
  RadioGroup,
} from '@blueprintjs/core';
>>>>>>> 415eea57

import StoreContext from '../contexts/StoreContext';
import IconSet from 'components/Icons';
import { ClearDbButton } from './ErrorBoundary';
import { remote } from 'electron';
import { moveThumbnailDir } from '../ThumbnailGeneration';
import { getThumbnailPath, isDirEmpty } from '../utils';
import { RendererMessenger } from '../../../Messaging';

// Window state
const WINDOW_STORAGE_KEY = 'Allusion_Window';

const toggleFullScreen = () => {
  const { isFullScreen, setFullScreen } = remote.getCurrentWindow();
  // Save window state
  localStorage.setItem(WINDOW_STORAGE_KEY, JSON.stringify({ isFullScreen: !isFullScreen() }));
  setFullScreen(!isFullScreen());
};

const toggleClipServer = (event: React.ChangeEvent<HTMLInputElement>) =>
  RendererMessenger.setClipServerEnabled({ isClipServerRunning: event.target.checked });
<<<<<<< HEAD

const toggleRunInBackground = (event: React.ChangeEvent<HTMLInputElement>) =>
  RendererMessenger.setRunInBackground({ isRunInBackground: event.target.checked });

=======

const toggleRunInBackground = (event: React.ChangeEvent<HTMLInputElement>) =>
  RendererMessenger.setRunInBackground({ isRunInBackground: event.target.checked });

>>>>>>> 415eea57
const Settings = observer(() => {
  const { uiStore, fileStore, locationStore } = useContext(StoreContext);

  const browseImportDir = useCallback(() => {
    const dirs = remote.dialog.showOpenDialogSync({
      properties: ['openDirectory'],
    });

    if (!dirs) {
      return;
    }

    const chosenDir = dirs[0];
    locationStore.setDefaultLocation(chosenDir);

    // Todo: Provide option to move/copy the files in that directory (?)
    // Since the import dir could also contain non-allusion files, not sure if a good idea
    // But then there should be support for re-importing manually copied files
  }, [locationStore]);

  useEffect(() => {
    // Load last window state
    const preferences = localStorage.getItem(WINDOW_STORAGE_KEY);
    if (preferences) {
      try {
        const prefs = JSON.parse(preferences);
        if (prefs.isFullScreen) {
          remote.getCurrentWindow().setFullScreen(prefs.isFullScreen);
        }
      } catch (e) {
        console.log('Cannot load persistent preferences', e);
      }
    }
  }, []);

  const themeClass = uiStore.theme === 'DARK' ? 'bp3-dark' : 'bp3-light';

  const browseThumbnailDirectory = useCallback(async () => {
    const dirs = remote.dialog.showOpenDialogSync({
      properties: ['openDirectory'],
      defaultPath: uiStore.thumbnailDirectory,
    });

    if (!dirs) {
      return;
    }
    const newDir = dirs[0];

    if (!(await isDirEmpty(newDir))) {
      alert('Please choose an empty directory.');
      return;
    }

    const oldDir = uiStore.thumbnailDirectory;

    // Move thumbnail files
    await moveThumbnailDir(oldDir, newDir);
    uiStore.setThumbnailDirectory(newDir);

    // Reset thumbnail paths for those that already have one
    fileStore.fileList.forEach((f) => {
      if (f.thumbnailPath) {
        f.setThumbnailPath(getThumbnailPath(f.absolutePath, newDir));
      }
    });
  }, [fileStore.fileList, uiStore]);

  return (
    <Drawer
      isOpen={uiStore.isSettingsOpen}
      icon={IconSet.SETTINGS}
      onClose={uiStore.toggleSettings}
      title="Settings"
      className={themeClass}
    >
      <div className={Classes.DRAWER_BODY}>
        <RadioGroup
          inline
<<<<<<< HEAD
          value={uiStore.view.thumbnailSize}
          onChange={() => undefined}
          name="Thumbnail size"
=======
          selectedValue={uiStore.thumbnailSize}
          onChange={() => undefined}
          label="Thumbnail size"
>>>>>>> 415eea57
        >
          <Radio label="Small" value="small" onClick={uiStore.setThumbnailSmall} />
          <Radio label="Medium" value="medium" onClick={uiStore.setThumbnailMedium} />
          <Radio label="Large" value="large" onClick={uiStore.setThumbnailLarge} />
        </RadioGroup>

        <RadioGroup
          inline
<<<<<<< HEAD
          value={uiStore.view.thumbnailShape}
          onChange={() => undefined}
          name="Thumbnail shape"
=======
          selectedValue={uiStore.thumbnailShape}
          onChange={() => undefined}
          label="Thumbnail shape"
>>>>>>> 415eea57
        >
          <Radio label="Square" value="square" onClick={uiStore.setThumbnailSquare} />
          <Radio label="Letterbox" value="letterbox" onClick={uiStore.setThumbnailLetterbox} />
        </RadioGroup>

        <Switch
          defaultChecked={remote.getCurrentWindow().isFullScreen()}
          onChange={toggleFullScreen}
          label="Full screen"
        />

        <Switch
          checked={uiStore.isToolbarVertical}
          onChange={uiStore.toggleToolbarVertical}
          label="Vertical toolbar"
        />

        <Switch
          checked={uiStore.theme === 'DARK'}
          onChange={uiStore.toggleTheme}
          label="Dark theme"
        />

        <Switch
          defaultChecked={RendererMessenger.getIsRunningInBackground()}
          onChange={toggleRunInBackground}
          label="Run in background"
        />

        <Switch
          defaultChecked={RendererMessenger.getIsClipServerEnabled()}
          onChange={toggleClipServer}
          label="Browser extension support"
        />

        <div className="bp3-divider" />
        {/* Todo: Add support to toggle this */}
        {/* <Switch checked={true} onChange={() => alert('Not supported yet')} label="Generate thumbnails" /> */}
        <FormGroup label="Thumbnail directory">
          <label
            className={`${Classes.FILL} ${Classes.FILE_INPUT} ${Classes.FILE_INPUT_HAS_SELECTION}`}
            htmlFor="thumbnailPathInput"
          >
            {/* Where to import images you drop on the app or import through the browser extension */}
            <span
              className={Classes.FILE_UPLOAD_INPUT}
              id="thumbnailPathInput"
              onClick={browseThumbnailDirectory}
              title={uiStore.thumbnailDirectory}
            >
              {uiStore.thumbnailDirectory}
            </span>
          </label>
        </FormGroup>

        <FormGroup label="Import directory">
          <label
            className={`${Classes.FILL} ${Classes.FILE_INPUT} ${Classes.FILE_INPUT_HAS_SELECTION}`}
            htmlFor="importPathInput"
          >
            {/* Where to import images you drop on the app or import through the browser extension */}
            <span
              className={Classes.FILE_UPLOAD_INPUT}
              id="importPathInput"
              onClick={browseImportDir}
            >
              {locationStore.importDirectory}
            </span>
          </label>
        </FormGroup>

        <div className="bp3-divider" />

        <ClearDbButton fill position="bottom-left" />

        <Button
          onClick={uiStore.toggleDevtools}
          intent="warning"
          icon={IconSet.CHROME_DEVTOOLS}
          fill
        >
          Toggle DevTools
        </Button>

        <br />

        <Callout icon={IconSet.INFO}>
          <H4 className="bp3-heading inspectorHeading">Tip: Hotkeys</H4>
          <p>
            Did you know there are hotkeys?
            <br />
            Press&nbsp;
            <KeyCombo combo="mod+k" />
            &nbsp;to see them.
          </p>
        </Callout>
      </div>
    </Drawer>
  );
});

export default Settings;<|MERGE_RESOLUTION|>--- conflicted
+++ resolved
@@ -1,22 +1,7 @@
 import React, { useContext, useEffect, useCallback } from 'react';
 import { observer } from 'mobx-react-lite';
-<<<<<<< HEAD
 import { Drawer, Classes, Button, Callout, H4, FormGroup, KeyCombo } from '@blueprintjs/core';
 import { Switch, Radio, RadioGroup } from 'components';
-=======
-import {
-  Drawer,
-  Classes,
-  Button,
-  Callout,
-  H4,
-  FormGroup,
-  KeyCombo,
-  Switch,
-  Radio,
-  RadioGroup,
-} from '@blueprintjs/core';
->>>>>>> 415eea57
 
 import StoreContext from '../contexts/StoreContext';
 import IconSet from 'components/Icons';
@@ -38,17 +23,10 @@
 
 const toggleClipServer = (event: React.ChangeEvent<HTMLInputElement>) =>
   RendererMessenger.setClipServerEnabled({ isClipServerRunning: event.target.checked });
-<<<<<<< HEAD
 
 const toggleRunInBackground = (event: React.ChangeEvent<HTMLInputElement>) =>
   RendererMessenger.setRunInBackground({ isRunInBackground: event.target.checked });
 
-=======
-
-const toggleRunInBackground = (event: React.ChangeEvent<HTMLInputElement>) =>
-  RendererMessenger.setRunInBackground({ isRunInBackground: event.target.checked });
-
->>>>>>> 415eea57
 const Settings = observer(() => {
   const { uiStore, fileStore, locationStore } = useContext(StoreContext);
 
@@ -127,15 +105,9 @@
       <div className={Classes.DRAWER_BODY}>
         <RadioGroup
           inline
-<<<<<<< HEAD
-          value={uiStore.view.thumbnailSize}
+          value={uiStore.thumbnailSize}
           onChange={() => undefined}
           name="Thumbnail size"
-=======
-          selectedValue={uiStore.thumbnailSize}
-          onChange={() => undefined}
-          label="Thumbnail size"
->>>>>>> 415eea57
         >
           <Radio label="Small" value="small" onClick={uiStore.setThumbnailSmall} />
           <Radio label="Medium" value="medium" onClick={uiStore.setThumbnailMedium} />
@@ -144,15 +116,9 @@
 
         <RadioGroup
           inline
-<<<<<<< HEAD
-          value={uiStore.view.thumbnailShape}
+          value={uiStore.thumbnailShape}
           onChange={() => undefined}
           name="Thumbnail shape"
-=======
-          selectedValue={uiStore.thumbnailShape}
-          onChange={() => undefined}
-          label="Thumbnail shape"
->>>>>>> 415eea57
         >
           <Radio label="Square" value="square" onClick={uiStore.setThumbnailSquare} />
           <Radio label="Letterbox" value="letterbox" onClick={uiStore.setThumbnailLetterbox} />
