--- conflicted
+++ resolved
@@ -17,8 +17,8 @@
       <span className="logo-welcome"></span>
       <h3>Organising made simple</h3>
       <p>
-          Allusion is a tool designed to help you organize your <strong>Visual Library</strong>, so you can
-          easily retrieve relevant images throughout your creative process.
+        Allusion is a tool designed to help you organize your <strong>Visual Library</strong>, so
+        you can easily retrieve relevant images throughout your creative process.
       </p>
     </>
   );
@@ -90,9 +90,7 @@
     <>
       <span className="logo-welcome"></span>
       <h3>Import images</h3>
-      <p>
-        Do you have any images directories that you would like to add to your Locations folder?
-      </p>
+      <p>Do you have any images directories that you would like to add to your Locations folder?</p>
 
       <LocationsForm />
     </>
@@ -102,11 +100,9 @@
 const IntroStep = () => {
   return (
     <>
-      <span className='logo-welcome'></span>
+      <span className="logo-welcome"></span>
       <h3>Import images</h3>
-      <p>
-        Woud you like a quick tour to familiarize yourself with Allusion?
-      </p>
+      <p>Woud you like a quick tour to familiarize yourself with Allusion?</p>
     </>
   );
 };
@@ -147,16 +143,13 @@
       await locationStore.setDefaultLocation(importLocation);
       setStep(step + 1);
     } else if (step === 2) {
-<<<<<<< HEAD
-      setStep(step + 1);  
+      setStep(step + 1);
     } else if (step === 3) {
       setShowDialog(false);
-=======
       handleClose();
->>>>>>> f0e3ef5f
       // TODO: Start tour here
     }
-  }, [importLocation, locationStore, step]);
+  }, [handleClose, importLocation, locationStore, step]);
 
   return (
     <Dialog
@@ -170,7 +163,6 @@
       isCloseButtonShown={false}
       // style={{ minHeight: '50vh' }}
     >
-      
       <div className={Classes.DIALOG_BODY}>
         {step === 0 && <WelcomeStep />}
         {step === 1 && (
