import { DbFile, IFile } from '../entities/File';
import { ID } from '../entities/ID';
import { DbTag, ITag } from '../entities/Tag';
import { dbConfig, DB_NAME } from './config';
import DBRepository, { dbInit, dbDelete, FileOrder } from './DBRepository';
import { ITagCollection, DbTagCollection, ROOT_TAG_COLLECTION_ID } from '../entities/TagCollection';
<<<<<<< HEAD
import { IWatchedDirectory } from '../entities/WatchedDirectory';
=======
import { SearchCriteria } from '../entities/SearchCriteria';
>>>>>>> 83221c2d

/**
 * The backend of the application serves as an API, even though it runs on the same machine.
 * This helps code organization by enforcing a clear seperation between backend/frontend logic.
 * Whenever we want to change things in the backend, this should have no consequences in the frontend.
 * The backend has access to the database, which is exposed to the frontend through a set of endpoints.
 */
export default class Backend {
  private fileRepository: DBRepository<IFile>;
  private tagRepository: DBRepository<ITag>;
  private tagCollectionRepository: DBRepository<ITagCollection>;
  private watchedDirectoryRepository: DBRepository<IWatchedDirectory>;

  constructor() {
    // Initialize database tables
    const db = dbInit(dbConfig, DB_NAME);
    this.fileRepository = new DBRepository('files', db);
    this.tagRepository = new DBRepository('tags', db);
    this.tagCollectionRepository = new DBRepository('tagCollections', db);
    this.watchedDirectoryRepository = new DBRepository('watchedDirectories', db);
  }

  async init() {
    // Create a root 'Hierarchy' collection if it does not exist
    const colCount = await this.tagCollectionRepository.count();
    if (colCount === 0) {
      await this.createTagCollection(ROOT_TAG_COLLECTION_ID, 'Hierarchy');
    }

    // Here we could start indexing, or checking for changed files
  }

  async fetchTags(): Promise<ITag[]> {
    console.log('Backend: Fetching tags...');
    return this.tagRepository.getAll({});
  }

  async fetchTagCollections(): Promise<ITagCollection[]> {
    console.log('Backend: Fetching tags collections...');
    return this.tagCollectionRepository.getAll({});
  }

  async fetchFiles(order: keyof IFile, fileOrder: FileOrder): Promise<IFile[]> {
    console.log('Backend: Fetching files...');
    return this.fileRepository.getAll({ order, fileOrder });
  }

  async fetchFilesByID(ids: ID[]): Promise<IFile[]> {
    console.log('Backend: Fetching files by ID...');
    const files = await Promise.all(ids.map((id) => this.fileRepository.get(id)));
    return files.filter((f) => f !== undefined) as IFile[];
  }

  async searchFiles(criteria: SearchCriteria<IFile> | [SearchCriteria<IFile>],
                    order: keyof IFile, fileOrder: FileOrder): Promise<IFile[]> {
    // Fixme: This shouldn't be necesary, but I keep getting Mobx proxy objects, even when calling .toJS()
    const serializedCriteria = JSON.parse(JSON.stringify(criteria));
    console.log('Backend: Searching files...', serializedCriteria);
    return this.fileRepository.find({ criteria: serializedCriteria, order, fileOrder });
  }

  async createTag(id: ID, name: string, description?: string) {
    console.log('Backend: Creating tag...', id, name, description);
    return await this.tagRepository.create(new DbTag(id, name, description));
  }

  async createTagCollection(id: ID, name: string, description?: string) {
    console.log('Backend: Creating tag collection...', id, name, description);
    return this.tagCollectionRepository.create(new DbTagCollection(id, name, description));
  }

  async createFile(file: IFile) {
    console.log('Backend: Creating file...', file);
    return await this.fileRepository.create(new DbFile(file));
  }

  async saveTag(tag: ITag): Promise<ITag> {
    console.log('Backend: Saving tag...', tag);
    return await this.tagRepository.update(tag);
  }

  async saveTagCollection(tagCollection: ITagCollection): Promise<ITagCollection> {
    console.log('Backend: Saving tag collection...', tagCollection);
    return await this.tagCollectionRepository.update(tagCollection);
  }

  async saveFile(file: IFile): Promise<IFile> {
    console.log('Backend: Saving file...', file);
    return await this.fileRepository.update(file);
  }

  async removeTag(tag: ITag) {
    console.log('Removing tag...', tag);
    // We have to make sure files tagged with this tag should be untagged
    // Get all files with this tag
    const filesWithTag = await this.fileRepository
      .find({ criteria: { key: 'tags', value: tag.id, operator: 'contains', valueType: 'array' }});
    // Remove tag from files
    filesWithTag.forEach((file) => file.tags.splice(file.tags.indexOf(tag.id)));
    // Update files in db
    await this.fileRepository.updateMany(filesWithTag);
    // Remove tag from db
    await this.tagRepository.remove(tag);
  }

  async removeTagCollection(tagCollection: ITagCollection) {
    console.log('Removing tag collection...', tagCollection);
    // Get all sub collections
    const subCollections = await Promise.all(
      tagCollection.subCollections.map((col) => this.tagCollectionRepository.get(col)));
    // Remove subcollections
    await Promise.all(subCollections.map((col) => col && this.removeTagCollection(col)));
    // Get all tags
    const tags = await Promise.all(tagCollection.tags.map((tag) => this.tagRepository.get(tag)));
    // Remove tags properly
    await Promise.all(tags.map((tag) => tag && this.removeTag(tag)));
    // Remove tag collection itself from db
    await this.tagCollectionRepository.remove(tagCollection);
  }

  async removeFile(file: IFile) {
    console.log('Removing file...', file);
    await this.fileRepository.remove(file);
  }

  async removeFiles(files: IFile[]) {
    console.log('Removing files...', files);
    await this.fileRepository.removeMany(files);
  }

  async getNumUntaggedFiles() {
    console.log('Get number of untagged files...');
    return this.fileRepository.count(
      { criteria: { key: 'tags', value: [], valueType: 'array', operator: 'contains' } });
  }

  async getWatchedDirectories(order: keyof IWatchedDirectory, descending: boolean) {
    console.log('Backend: Getting watched directories...');
    return this.watchedDirectoryRepository.getAll({ order, descending });
  }

  async createWatchedDirectory(dir: IWatchedDirectory) {
    console.log('Backend: Creating watched directory...');
    return this.watchedDirectoryRepository.create(dir);
  }

  async saveWatchedDirectory(dir: IWatchedDirectory) {
    console.log('Backend: Saving watched directory...', dir);
    return await this.watchedDirectoryRepository.update(dir);
  }

  async removeWatchedDirectory(dir: IWatchedDirectory) {
    console.log('Backend: Removing watched directory...');
    return this.watchedDirectoryRepository.remove(dir);
  }

  // Creates many files at once, and checks for duplicates in the path they are in
  async createFilesFromPath(path: string, files: IFile[]) {
    console.log('Backend: Creating files...', path, files);
    // Todo: Search for file paths that start with 'path'
    // const query: IStringSearchCriteria = {

    // }
    // this.fileRepository.find({ })
    const existingFilesInPath: IFile[] = [];
    const newFiles = files.filter((file) => existingFilesInPath.some((f) => f.path === file.path));
    return this.fileRepository.createMany(newFiles);
  }

  async clearDatabase() {
    console.log('Clearing database...');
    return dbDelete(DB_NAME);
  }
}<|MERGE_RESOLUTION|>--- conflicted
+++ resolved
@@ -4,11 +4,8 @@
 import { dbConfig, DB_NAME } from './config';
 import DBRepository, { dbInit, dbDelete, FileOrder } from './DBRepository';
 import { ITagCollection, DbTagCollection, ROOT_TAG_COLLECTION_ID } from '../entities/TagCollection';
-<<<<<<< HEAD
 import { IWatchedDirectory } from '../entities/WatchedDirectory';
-=======
 import { SearchCriteria } from '../entities/SearchCriteria';
->>>>>>> 83221c2d
 
 /**
  * The backend of the application serves as an API, even though it runs on the same machine.
@@ -145,9 +142,9 @@
       { criteria: { key: 'tags', value: [], valueType: 'array', operator: 'contains' } });
   }
 
-  async getWatchedDirectories(order: keyof IWatchedDirectory, descending: boolean) {
+  async getWatchedDirectories(order: keyof IWatchedDirectory, fileOrder: FileOrder) {
     console.log('Backend: Getting watched directories...');
-    return this.watchedDirectoryRepository.getAll({ order, descending });
+    return this.watchedDirectoryRepository.getAll({ order, fileOrder });
   }
 
   async createWatchedDirectory(dir: IWatchedDirectory) {
