import { IFile } from '../entities/File';
import { ID } from '../entities/ID';
import { ITag } from '../entities/Tag';
import { dbConfig, DB_NAME } from './config';
import DBRepository, { dbInit, dbDelete, FileOrder } from './DBRepository';
import { ITagCollection, ROOT_TAG_COLLECTION_ID } from '../entities/TagCollection';
import { ILocation } from '../entities/Location';
import { SearchCriteria, IStringSearchCriteria } from '../entities/SearchCriteria';

/**
 * The backend of the application serves as an API, even though it runs on the same machine.
 * This helps code organization by enforcing a clear seperation between backend/frontend logic.
 * Whenever we want to change things in the backend, this should have no consequences in the frontend.
 * The backend has access to the database, which is exposed to the frontend through a set of endpoints.
 */
export default class Backend {
  private fileRepository: DBRepository<IFile>;
  private tagRepository: DBRepository<ITag>;
  private tagCollectionRepository: DBRepository<ITagCollection>;
  private locationRepository: DBRepository<ILocation>;

  constructor() {
    // Initialize database tables
    const db = dbInit(dbConfig, DB_NAME);
    this.fileRepository = new DBRepository('files', db);
    this.tagRepository = new DBRepository('tags', db);
    this.tagCollectionRepository = new DBRepository('tagCollections', db);
    this.locationRepository = new DBRepository('locations', db);
  }

  async init(): Promise<void> {
    // Create a root 'Hierarchy' collection if it does not exist
    const colCount = await this.tagCollectionRepository.count();
    if (colCount === 0) {
      await this.createTagCollection({
        id: ROOT_TAG_COLLECTION_ID,
        name: 'Hierarchy',
        description: '',
        dateAdded: new Date(),
        subCollections: [],
        tags: [],
        color: '',
      });
    }
  }

  async fetchTags(): Promise<ITag[]> {
    console.log('Backend: Fetching tags...');
    return this.tagRepository.getAll({});
  }

  async fetchTagCollections(): Promise<ITagCollection[]> {
    console.log('Backend: Fetching tags collections...');
    return this.tagCollectionRepository.getAll({});
  }

  async fetchFiles(order: keyof IFile, fileOrder: FileOrder): Promise<IFile[]> {
    console.log('Backend: Fetching files...');
    return this.fileRepository.getAll({ order, fileOrder });
  }

  async fetchFilesByID(ids: ID[]): Promise<IFile[]> {
    console.log('Backend: Fetching files by ID...');
    const files = await Promise.all(ids.map((id) => this.fileRepository.get(id)));
    return files.filter((f) => f !== undefined) as IFile[];
  }

  async searchFiles(
    criteria: SearchCriteria<IFile> | [SearchCriteria<IFile>],
    order: keyof IFile,
    fileOrder: FileOrder,
  ): Promise<IFile[]> {
    console.log('Backend: Searching files...', criteria);
    return this.fileRepository.find({ criteria, order, fileOrder });
  }

  async createTag(tag: ITag): Promise<ITag> {
    console.log('Backend: Creating tag...', tag);
    return await this.tagRepository.create(tag);
  }

  async createTagCollection(collection: ITagCollection): Promise<ITagCollection> {
    console.log('Backend: Creating tag collection...', collection);
    return this.tagCollectionRepository.create(collection);
  }

  async createFile(file: IFile): Promise<IFile> {
    console.log('Backend: Creating file...', file);
    return await this.fileRepository.create(file);
  }

  async saveTag(tag: ITag): Promise<ITag> {
    console.log('Backend: Saving tag...', tag);
    return await this.tagRepository.update(tag);
  }

  async saveTagCollection(tagCollection: ITagCollection): Promise<ITagCollection> {
    console.log('Backend: Saving tag collection...', tagCollection);
    return await this.tagCollectionRepository.update(tagCollection);
  }

  async saveFile(file: IFile): Promise<IFile> {
    console.log('Backend: Saving file...', file);
    return await this.fileRepository.update(file);
  }

  async removeTag(tag: ITag): Promise<void> {
    console.log('Removing tag...', tag);
    // We have to make sure files tagged with this tag should be untagged
    // Get all files with this tag
    const filesWithTag = await this.fileRepository.find({
      criteria: { key: 'tags', value: tag.id, operator: 'contains', valueType: 'array' },
    });
    // Remove tag from files
    filesWithTag.forEach((file) => file.tags.splice(file.tags.indexOf(tag.id)));
    // Update files in db
    await this.fileRepository.updateMany(filesWithTag);
    // Remove tag from db
    await this.tagRepository.remove(tag);
  }

  async removeTagCollection(tagCollection: ITagCollection): Promise<void> {
    console.log('Removing tag collection...', tagCollection);
    // Get all sub collections
    const subCollections = await Promise.all(
      tagCollection.subCollections.map((col) => this.tagCollectionRepository.get(col)),
    );
    // Remove subcollections
    await Promise.all(subCollections.map((col) => col && this.removeTagCollection(col)));
    // Get all tags
    const tags = await Promise.all(tagCollection.tags.map((tag) => this.tagRepository.get(tag)));
    // Remove tags properly
    await Promise.all(tags.map((tag) => tag && this.removeTag(tag)));
    // Remove tag collection itself from db
    await this.tagCollectionRepository.remove(tagCollection);
  }

  async removeFile(file: IFile): Promise<void> {
    console.log('Removing file...', file);
    await this.fileRepository.remove(file);
  }

  async removeFiles(files: IFile[]): Promise<void> {
    console.log('Removing files...', files);
    await this.fileRepository.removeMany(files);
  }

  async getNumUntaggedFiles(): Promise<number> {
    console.log('Get number of untagged files...');
    return this.fileRepository.count({
      criteria: { key: 'tags', value: [], valueType: 'array', operator: 'contains' },
    });
  }

  async getWatchedDirectories(order: keyof ILocation, fileOrder: FileOrder): Promise<ILocation[]> {
    console.log('Backend: Getting watched directories...');
    return this.locationRepository.getAll({ order, fileOrder });
  }

  async createLocation(dir: ILocation): Promise<ILocation> {
    console.log('Backend: Creating watched directory...');
    return this.locationRepository.create(dir);
  }

  async saveLocation(dir: ILocation): Promise<ILocation> {
    console.log('Backend: Saving watched directory...', dir);
    return await this.locationRepository.update(dir);
  }

  async removeLocation(dir: ILocation): Promise<void> {
    console.log('Backend: Removing watched directory...');
    return this.locationRepository.remove(dir);
  }

  // Creates many files at once, and checks for duplicates in the path they are in
  async createFilesFromPath(path: string, files: IFile[]): Promise<IFile[]> {
    console.log('Backend: Creating files...', path, files);
    // Search for file paths that start with 'path', so those can be filtered out
    const criteria: IStringSearchCriteria<IFile> = {
      valueType: 'string',
      operator: 'contains', // Fixme: should be startWith, but doesn't work for some reason :/ 'path' is not an index for 'files' collection?!
      key: 'absolutePath',
      value: path,
    };
    const existingFilesInPath: IFile[] = await this.fileRepository.find({ criteria });
<<<<<<< HEAD
    const newFiles = files.filter((file) => existingFilesInPath.every((f) => f.path !== file.path));
=======
    const newFiles = files.filter((file) => !existingFilesInPath.some((f) => f.absolutePath === file.absolutePath));
>>>>>>> bfcbe72a
    return this.fileRepository.createMany(newFiles);
  }

  async clearDatabase(): Promise<void> {
    console.log('Clearing database...');
    return dbDelete(DB_NAME);
  }
}<|MERGE_RESOLUTION|>--- conflicted
+++ resolved
@@ -183,11 +183,9 @@
       value: path,
     };
     const existingFilesInPath: IFile[] = await this.fileRepository.find({ criteria });
-<<<<<<< HEAD
-    const newFiles = files.filter((file) => existingFilesInPath.every((f) => f.path !== file.path));
-=======
-    const newFiles = files.filter((file) => !existingFilesInPath.some((f) => f.absolutePath === file.absolutePath));
->>>>>>> bfcbe72a
+    const newFiles = files.filter((file) =>
+      existingFilesInPath.every((f) => f.absolutePath !== file.absolutePath),
+    );
     return this.fileRepository.createMany(newFiles);
   }
 
