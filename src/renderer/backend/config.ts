import { IDBVersioningConfig } from './DBRepository';
import { IFile } from '../entities/File';
<<<<<<< HEAD
import Dexie from 'dexie';
=======
import { ILocation } from '../entities/Location';
>>>>>>> bfcbe72a

// The name of the IndexedDB
export const DB_NAME = 'Allusion';

// Schema based on https://dexie.org/docs/Version/Version.stores()#schema-syntax
// Only for the indexes of the DB, not all fields
// Versions help with upgrading DB to new configurations:
// https://dexie.org/docs/Tutorial/Design#database-versioning
export const dbConfig: IDBVersioningConfig[] = [
  {
    version: 1,
    collections: [
      {
        name: 'files',
        schema:
          '++id, locationId, *tags, &path, name, extension, size, width, height, dateAdded, dateModified',
      },
      {
        name: 'tags',
        schema: '++id',
      },
      {
        name: 'tagCollections',
        schema: '++id',
      },
      {
        name: 'locations',
        schema: '++id, dateAdded',
      },
    ],
  },
  {
    // Version 2, 11-4-20: We don't store the period on the files.extension field anymore
    version: 2,
    collections: [],
<<<<<<< HEAD
    upgrade: (tx: Dexie.Transaction): void => {
      tx.table('files')
        .toCollection()
        .modify((file: IFile) => {
          // Remove the period of a file extension, if it exists
          if (file.extension.startsWith('.')) {
            file.extension = file.extension.slice(1);
          }
        });
    },
  },
=======
    upgrade: (tx) => {
      tx.table('files').toCollection().modify((file: IFile) => {
        // Remove the period of a file extension, if it exists
        if (file.extension.startsWith('.')) {
          file.extension = file.extension.slice(1);
        }
      })
    }
  }, {
    // Version 3, 13-6-20: Removed file "path", replaced with:
    // - "relativePath": the path relative to their location, and;
    // - "absolutePath": the same as the old "path", only used for searching
    // relativePath is not a unique value, e.g. two locations could have a file with path "myFolder/cat.jpg"
    // TODO: Maybe a unique compound index of locationId and relativePath?
    version: 3,
    collections: [
      {
        name: 'files',
        schema: '++id, locationId, *tags, relativePath, &absolutePath, name, extension, size, width, height, dateAdded, dateModified',
      },
    ],
    upgrade: async (tx) => {
      const locations: ILocation[] = await tx.table('locations').toArray();
      tx.table('files').toCollection().modify((file: any) => {
        if ('path' in file) {
          const oldPath: string = file.path;
          const loc = locations.find(loc => loc.id === file.locationId);
          if (loc) {
            file.absolutePath = oldPath;
            file.relativePath = oldPath.replace(loc.path, '');
            file.path = undefined;
          }
        }
      })
    }
  }
>>>>>>> bfcbe72a
];<|MERGE_RESOLUTION|>--- conflicted
+++ resolved
@@ -1,10 +1,7 @@
 import { IDBVersioningConfig } from './DBRepository';
 import { IFile } from '../entities/File';
-<<<<<<< HEAD
 import Dexie from 'dexie';
-=======
 import { ILocation } from '../entities/Location';
->>>>>>> bfcbe72a
 
 // The name of the IndexedDB
 export const DB_NAME = 'Allusion';
@@ -40,7 +37,6 @@
     // Version 2, 11-4-20: We don't store the period on the files.extension field anymore
     version: 2,
     collections: [],
-<<<<<<< HEAD
     upgrade: (tx: Dexie.Transaction): void => {
       tx.table('files')
         .toCollection()
@@ -52,16 +48,7 @@
         });
     },
   },
-=======
-    upgrade: (tx) => {
-      tx.table('files').toCollection().modify((file: IFile) => {
-        // Remove the period of a file extension, if it exists
-        if (file.extension.startsWith('.')) {
-          file.extension = file.extension.slice(1);
-        }
-      })
-    }
-  }, {
+  {
     // Version 3, 13-6-20: Removed file "path", replaced with:
     // - "relativePath": the path relative to their location, and;
     // - "absolutePath": the same as the old "path", only used for searching
@@ -71,23 +58,25 @@
     collections: [
       {
         name: 'files',
-        schema: '++id, locationId, *tags, relativePath, &absolutePath, name, extension, size, width, height, dateAdded, dateModified',
+        schema:
+          '++id, locationId, *tags, relativePath, &absolutePath, name, extension, size, width, height, dateAdded, dateModified',
       },
     ],
-    upgrade: async (tx) => {
+    upgrade: async (tx: Dexie.Transaction): Promise<void> => {
       const locations: ILocation[] = await tx.table('locations').toArray();
-      tx.table('files').toCollection().modify((file: any) => {
-        if ('path' in file) {
-          const oldPath: string = file.path;
-          const loc = locations.find(loc => loc.id === file.locationId);
-          if (loc) {
-            file.absolutePath = oldPath;
-            file.relativePath = oldPath.replace(loc.path, '');
-            file.path = undefined;
+      tx.table('files')
+        .toCollection()
+        .modify((file: any) => {
+          if ('path' in file) {
+            const oldPath: string = file.path;
+            const loc = locations.find((loc) => loc.id === file.locationId);
+            if (loc) {
+              file.absolutePath = oldPath;
+              file.relativePath = oldPath.replace(loc.path, '');
+              file.path = undefined;
+            }
           }
-        }
-      })
-    }
-  }
->>>>>>> bfcbe72a
+        });
+    },
+  },
 ];