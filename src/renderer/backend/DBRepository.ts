import { openDb } from 'idb';
import { ID, IIdentifiable } from '../entities/ID';

export const dbName = 'VisLib';

export interface IDBCollectionConfig {
  name: string;
  indices: Array<{ name: string; path: string; opts?: IDBIndexParameters }>;
}

/**
 * A function that should be called before using the database.
 * It initializes the object stores
 */
export const dbInit = async (collections: IDBCollectionConfig[]) => {
  await openDb(dbName, 1, (upgradeDB) => {
    collections.forEach(({ name, indices }) => {
      const objectStore = upgradeDB.createObjectStore(name, {
        keyPath: 'id',
        autoIncrement: true,
      });
      indices.forEach(({ name: idxName, path, opts }) =>
        objectStore.createIndex(idxName, path, opts),
      );
    });
  });
};

/**
 * A class that manages data retrieval and updating with a database.
 * Old blogpost on how to use tags in IDB:
 * https://www.raymondcamden.com/2012/08/10/Searching-for-array-elements-in-IndexedDB
 */
export default class BaseRepository<T extends IIdentifiable> {
  public collectionName: string;

  constructor(collectionName: string) {
    this.collectionName = collectionName;
  }

  public async get(id: ID): Promise<T> {
    const db = await openDb(dbName);
    return await db
      .transaction(this.collectionName)
      .objectStore<T, ID>(this.collectionName)
      .get(id);
  }

  public async getAll(count?: number): Promise<T[]> {
    const db = await openDb(dbName);
    return await db
      .transaction(this.collectionName)
      .objectStore<T, ID>(this.collectionName)
      .getAll(undefined, count);
  }

  public async find(
    property: keyof T,
    query: any,
    count?: number,
  ): Promise<T[]> {
    // Todo: Search more efficiently
    // https://stackoverflow.com/questions/14146671/multiple-keys-query-in-indexeddb-similar-to-or-in-sql
    // https://stackoverflow.com/questions/30737219/indexeddb-search-multi-values-on-same-index

    const db = await openDb(dbName);
    const findSingle = (q: any) => db
      .transaction(this.collectionName)
      .objectStore<T, ID>(this.collectionName)
      .index(property as string)
<<<<<<< HEAD
      .getAll(query, count);
=======
      .getAll(q, count);

    if (!Array.isArray(query)) {
      return findSingle(query);
    }
    // If it's an array of queries, execute them individually
    const queryResults = await Promise.all(query.map((q) => findSingle(q)));

    // Combine the query results and remove duplicates
    const uniqueResMap = new Map<ID, T>();
    queryResults.flat()
      .forEach((val) => {
        if (!uniqueResMap.has(val.id)) {
          uniqueResMap.set(val.id, val);
        }
      },
    );

    // Todo: Take into account the sorting order
    return Array.from(uniqueResMap.values());
>>>>>>> 588977b8
  }

  public async count(property: string, query: any): Promise<number> {
    const db = await openDb(dbName);
    return await db
      .transaction(this.collectionName)
      .objectStore<T, ID>(this.collectionName)
      .index(property)
      .count(query);
  }

  public async create(item: T): Promise<T> {
    const db = await openDb(dbName);
    const key = await db
      .transaction(this.collectionName, 'readwrite')
      .objectStore<T, ID>(this.collectionName)
      .add(item);
    const resItem = item;
    resItem.id = key as ID;
    return resItem;
  }

  public async remove(item: T): Promise<void> {
    const db = await openDb(dbName);
    return await db
      .transaction(this.collectionName, 'readwrite')
      .objectStore<T, ID>(this.collectionName)
      .delete(item.id);
  }

  public async update(item: T): Promise<T> {
    const db = await openDb(dbName);
    await db
      .transaction(this.collectionName, 'readwrite')
      .objectStore<T, ID>(this.collectionName)
      .put(item);
    return item;
  }
}<|MERGE_RESOLUTION|>--- conflicted
+++ resolved
@@ -68,9 +68,6 @@
       .transaction(this.collectionName)
       .objectStore<T, ID>(this.collectionName)
       .index(property as string)
-<<<<<<< HEAD
-      .getAll(query, count);
-=======
       .getAll(q, count);
 
     if (!Array.isArray(query)) {
@@ -91,7 +88,6 @@
 
     // Todo: Take into account the sorting order
     return Array.from(uniqueResMap.values());
->>>>>>> 588977b8
   }
 
   public async count(property: string, query: any): Promise<number> {
