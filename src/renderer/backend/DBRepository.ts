import Dexie from 'dexie';
import { ID, IResource } from '../entities/ID';
import {
  SearchCriteria,
  IArraySearchCriteria,
  IStringSearchCriteria,
  INumberSearchCriteria,
  IDateSearchCriteria,
  StringOperatorType,
  NumberOperatorType,
} from '../entities/SearchCriteria';

export interface IDBCollectionConfig {
  name: string;
  schema: string;
}

export interface IDBVersioningConfig {
  version: number;
  collections: IDBCollectionConfig[];
  upgrade?: (tx: Dexie.Transaction) => void;
}

/**
 * A function that should be called before using the database.
 * It initializes the object stores
 */
export const dbInit = (configs: IDBVersioningConfig[], dbName: string): Dexie => {
  const db = new Dexie(dbName);

  // Initialize for each DB version: https://dexie.org/docs/Tutorial/Design#database-versioning
  configs.forEach(({ version, collections, upgrade }) => {
    const dbSchema: { [key: string]: string } = {};
    collections.forEach(({ name, schema }) => (dbSchema[name] = schema));
    const stores = db.version(version).stores(dbSchema);
    if (upgrade) {
      stores.upgrade(upgrade);
    }
  });

  return db;
};

export const dbDelete = (dbName: string): void => {
  Dexie.delete(dbName);
};

export type FileOrder = 'ASC' | 'DESC';

export interface IDbRequest<T> {
  count?: number;
  order?: keyof T;
  fileOrder?: FileOrder;
}

export interface IDbQueryRequest<T> extends IDbRequest<T> {
  criteria: SearchCriteria<T> | [SearchCriteria<T>];
  // matchAny: boolean;
}

/**
 * A class that manages data retrieval and updating with a database.
 * Extends Dexie: https://dexie.org/docs/Tutorial/Consuming-dexie-as-a-module
 */
export default class BaseRepository<T extends IResource> {
  db: Dexie;
  collectionName: string;
  collection: Dexie.Table<T, ID>;

  constructor(collectionName: string, db: Dexie) {
    this.db = db;
    this.collectionName = collectionName;
    this.collection = db.table(collectionName);
  }

  public async get(id: ID): Promise<T | undefined> {
    return this.collection.get(id);
  }

  public async getAll({ count, order, fileOrder }: IDbRequest<T>): Promise<T[]> {
    let col = order ? this.collection.orderBy(order as string) : this.collection;
    if (fileOrder === 'DESC') {
      col = col.reverse();
    }
    return (count ? col.limit(count) : col).toArray();
  }

  public async find(req: IDbQueryRequest<T>): Promise<T[]> {
    const { count, order, fileOrder } = req;
    let table = await this._find(req);
    table = fileOrder === 'DESC' ? table.reverse() : table;
    table = count ? table.limit(count) : table;
    return order ? table.sortBy(order as string) : table.toArray();
  }

  public async count(queryRequest?: IDbQueryRequest<T>): Promise<number> {
    if (!queryRequest) {
      return this.collection.count();
    }
    const table = await this._find(queryRequest);
    return table.count();
  }

  public async create(item: T): Promise<T> {
    await this.collection.put(item);
    return item;
  }

  public async createMany(items: T[]): Promise<T[]> {
    await this.collection.bulkAdd(items);
    return items;
  }

  public async remove(item: T): Promise<void> {
    return this.collection.delete(item.id);
  }

  public async removeMany(items: T[]): Promise<void> {
    return this.collection.bulkDelete(items.map((i) => i.id));
  }

  public async update(item: T): Promise<T> {
    await this.collection.put(item);
    return item;
  }

  public async updateMany(items: T[]): Promise<T[]> {
    await this.collection.bulkPut(items); // note: this will also create them if they don't exist
    return items;
  }

  private async _find({ criteria }: IDbQueryRequest<T>): Promise<Dexie.Collection<T, string>> {
    // Searching with multiple 'wheres': https://stackoverflow.com/questions/35679590/dexiejs-indexeddb-chain-multiple-where-clauses
    // Unfortunately doesn't work out of the box.
    // It's one of the things they are working on, looks much better: https://github.com/dfahlander/Dexie.js/issues/427
    // But for now, separate first where from the rest...
    const [firstCrit, ...otherCrits] = Array.isArray(criteria) ? criteria : [criteria];

    const where = this.collection.where(firstCrit.key as string);

    // Now we have to map our criteria to something that Dexie understands
    let table = where.equals(firstCrit.value);
    switch (firstCrit.valueType) {
      case 'array':
        table = this._filterArrayInitial(where, firstCrit as IArraySearchCriteria<T>);
        break;
      case 'string':
        table = this._filterStringInitial(where, firstCrit as IStringSearchCriteria<T>);
        break;
      case 'number':
        table = this._filterNumberInitial(where, firstCrit as INumberSearchCriteria<T>);
        break;
      case 'date':
        table = this._filterDateInitial(where, firstCrit as IDateSearchCriteria<T>);
        break;
    }

    // const matchFuncName = matchAny ? 'or' : 'and';

    // Todo: OR can only be done in a like initial criteria, but that doesn't support all of our operators
    // Other option is to do a filter and check all criteria within the callback

    // Filter for the rest of the queries
    for (const crit of otherCrits as Array<SearchCriteria<T>>) {
      switch (crit.valueType) {
        case 'array':
          table = this._filterArray(table, crit as IArraySearchCriteria<T>);
          break;
        case 'string':
          table = this._filterString(table, crit as IStringSearchCriteria<T>);
          break;
        case 'number':
          table = this._filterNumber(table, crit as INumberSearchCriteria<T>);
          break;
        case 'date':
          table = this._filterDate(table, crit as IDateSearchCriteria<T>);
          break;
      }
    }

    return table;
  }

  ///////////////////////////////
  ////// FILTERING METHODS //////
  ///////////////////////////////
  // There are 'initial' and normal filter functions, since only the first criteria
  // can use the IndexedDB search functionality, the others need to be performed as filters

  private _filterArrayInitial(where: Dexie.WhereClause<T, string>, crit: IArraySearchCriteria<T>) {
    // Querying array props: https://dexie.org/docs/MultiEntry-Index
    // Check whether to search for empty arrays (e.g. no tags)
    if (crit.value.length === 0) {
      return crit.operator === 'contains'
        ? this.collection.filter((val: any) => val[crit.key as string].length === 0)
        : this.collection.filter((val: any) => val[crit.key as string].length !== 0);
    } else {
      // not contains
      const idsFuncName = crit.operator === 'contains' ? 'anyOf' : 'noneOf';
      return where[idsFuncName](crit.value).distinct();
    }
  }

  private _filterArray(col: Dexie.Collection<T, string>, crit: IArraySearchCriteria<T>) {
    if (crit.operator === 'contains') {
      // Check whether to search for empty arrays (e.g. no tags)
      return crit.value.length === 0
        ? col.and((val: any) => val[crit.key as string].length === 0)
        : col.and((val: any) =>
            crit.value.some((item) => val[crit.key as string].indexOf(item) !== -1),
          );
    } else {
      // not contains
      return crit.value.length === 0
        ? col.and((val: any) => val[crit.key as string].length !== 0)
<<<<<<< HEAD
        : col.and(
            (val: any) => crit.value.every((item) => val[crit.key as string].indexOf(item) === -1),
=======
        : col.and((val: any) =>
            crit.value.every((item) => val[crit.key as string].indexOf(item) === -1),
>>>>>>> 415eea57
          );
    }
  }

  private _filterStringInitial(
    where: Dexie.WhereClause<T, string>,
    crit: IStringSearchCriteria<T>,
  ) {
    type DbStringOperator = 'equalsIgnoreCase' | 'startsWithIgnoreCase';
    const funcName = ((operator: StringOperatorType): DbStringOperator | undefined => {
      switch (operator) {
        case 'equals':
          return 'equalsIgnoreCase';
        case 'startsWith':
          return 'startsWithIgnoreCase';
        default:
          return undefined;
      }
    })(crit.operator);

    if (!funcName) {
      // Use normal string filter as fallback for functions not supported by the DB
      return this._filterString(undefined, crit);
    }
    return where[funcName](crit.value);
  }

  private _filterString(
    col: Dexie.Collection<T, string> | undefined,
    crit: IStringSearchCriteria<T>,
  ) {
    const { key, value } = crit as IStringSearchCriteria<T>;
    const valLow = value.toLowerCase();

    const getFilterFunc = (operator: StringOperatorType) => {
      switch (operator) {
        case 'equals':
          return (t: any) => (t[key] as string).toLowerCase() === valLow;
        case 'notEqual':
          return (t: any) => (t[key] as string).toLowerCase() !== valLow;
        case 'contains':
          return (t: any) => (t[key] as string).toLowerCase().indexOf(valLow) !== -1;
        case 'notContains':
          return (t: any) => (t[key] as string).toLowerCase().indexOf(valLow) === -1;
        case 'startsWith':
          return (t: any) => (t[key] as string).toLowerCase().startsWith(valLow);
        case 'notStartsWith':
          return (t: any) => !(t[key] as string).toLowerCase().startsWith(valLow);
        default:
          console.log('String operator not allowed:', operator);
          return () => false;
      }
    };

    const filterFunc = getFilterFunc(crit.operator);
    if (col) {
      return col.and(filterFunc);
    }
    return this.collection.filter(filterFunc);
  }

  private _filterNumberInitial(
    where: Dexie.WhereClause<T, string>,
    crit: INumberSearchCriteria<T>,
  ) {
    type DbNumberOperator =
      | 'equals'
      | 'notEqual'
      | 'below'
      | 'belowOrEqual'
      | 'above'
      | 'aboveOrEqual';
    const funcName = ((operator: NumberOperatorType): DbNumberOperator | undefined => {
      switch (operator) {
        case 'equals':
          return 'equals';
        case 'notEqual':
          return 'notEqual';
        case 'smallerThan':
          return 'below';
        case 'smallerThanOrEquals':
          return 'belowOrEqual';
        case 'greaterThan':
          return 'above';
        case 'greaterThanOrEquals':
          return 'aboveOrEqual';
        default:
          return undefined;
      }
    })(crit.operator);

    if (!funcName) {
      console.log('Number operator not allowed:', crit.operator);
      return this.collection.filter(() => false);
    }
    return where[funcName](crit.value);
  }

  private _filterNumber(
    col: Dexie.Collection<T, string> | undefined,
    crit: INumberSearchCriteria<T>,
  ) {
    const { key, value } = crit;

    const getFilterFunc = (operator: NumberOperatorType) => {
      switch (operator) {
        case 'equals':
          return (t: any) => t[key] === value;
        case 'notEqual':
          return (t: any) => t[key] !== value;
        case 'smallerThan':
          return (t: any) => t[key] < value;
        case 'smallerThanOrEquals':
          return (t: any) => t[key] <= value;
        case 'greaterThan':
          return (t: any) => t[key] > value;
        case 'greaterThanOrEquals':
          return (t: any) => t[key] >= value;
        default:
          console.log('Number operator not allowed:', crit.operator);
          return () => false;
      }
    };

    const filterFunc = getFilterFunc(crit.operator);
    if (col) {
      return col.and(filterFunc);
    }
    return this.collection.filter(filterFunc);
  }

  private _filterDateInitial(where: Dexie.WhereClause<T, string>, crit: IDateSearchCriteria<T>) {
    const dateStart = new Date(crit.value);
    dateStart.setHours(0, 0, 0);
    const dateEnd = new Date(crit.value);
    dateEnd.setHours(23, 59, 59);

    const col = ((operator: NumberOperatorType): Dexie.Collection<T, string> | undefined => {
      switch (operator) {
        // equal to this day, so between 0:00 and 23:59
        case 'equals':
          return where.between(dateStart, dateEnd);
        case 'smallerThan':
          return where.below(dateStart);
        case 'smallerThanOrEquals':
          return where.below(dateEnd);
        case 'greaterThan':
          return where.above(dateEnd);
        case 'greaterThanOrEquals':
          return where.above(dateStart);
        default:
          return undefined;
      }
    })(crit.operator);

    if (!col) {
      // Use fallback
      return this._filterDate(undefined, crit);
    }
    return col;
  }

  private _filterDate(col: Dexie.Collection<T, string> | undefined, crit: IDateSearchCriteria<T>) {
    const { key } = crit;
    const start = new Date(crit.value);
    start.setHours(0, 0, 0);
    const end = new Date(crit.value);
    end.setHours(23, 59, 59);

    const getFilterFunc = (operator: NumberOperatorType) => {
      switch (operator) {
        case 'equals':
          return (t: any) => t[key] >= start || t[key] <= end;
        case 'notEqual':
          return (t: any) => t[key] < start || t[key] > end;
        case 'smallerThan':
          return (t: any) => t[key] < start;
        case 'smallerThanOrEquals':
          return (t: any) => t[key] <= end;
        case 'greaterThan':
          return (t: any) => t[key] > end;
        case 'greaterThanOrEquals':
          return (t: any) => t[key] >= start;
        default:
          console.log('Date operator not allowed:', crit.operator);
          return () => false;
      }
    };

    const filterFunc = getFilterFunc(crit.operator);
    if (col) {
      return col.and(filterFunc);
    }
    return this.collection.filter(filterFunc);
  }
}<|MERGE_RESOLUTION|>--- conflicted
+++ resolved
@@ -213,13 +213,8 @@
       // not contains
       return crit.value.length === 0
         ? col.and((val: any) => val[crit.key as string].length !== 0)
-<<<<<<< HEAD
-        : col.and(
-            (val: any) => crit.value.every((item) => val[crit.key as string].indexOf(item) === -1),
-=======
         : col.and((val: any) =>
             crit.value.every((item) => val[crit.key as string].indexOf(item) === -1),
->>>>>>> 415eea57
           );
     }
   }
