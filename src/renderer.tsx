// This file is required by the index.html file and will
// be executed in the renderer process for that window.
// All of the Node.js APIs are available in this process.

import React from 'react';
<<<<<<< HEAD
import ReactDOM from 'react-dom';
import { autorun, flow, isFlowCancellationError, reaction, runInAction } from 'mobx';

// Import the styles here to let Webpack know to include them
// in the HTML file
import './style.scss';

import { RendererMessenger } from 'src/ipc/renderer';

=======
import { createRoot } from 'react-dom/client';
import { autorun, reaction, runInAction } from 'mobx';
import { IS_PREVIEW_WINDOW, WINDOW_STORAGE_KEY } from 'common/window';
import { promiseRetry } from 'common/timeout';
>>>>>>> 9444db96
import Backend from './backend/backend';
import App from './frontend/App';
import Overlay from './frontend/Overlay';
import PreviewApp from './frontend/Preview';
import SplashScreen from './frontend/containers/SplashScreen';
import StoreProvider from './frontend/contexts/StoreContext';
import RootStore from './frontend/stores/RootStore';
import { FILE_STORAGE_KEY } from './frontend/stores/FileStore';
import { PREFERENCES_STORAGE_KEY } from './frontend/stores/UiStore';
<<<<<<< HEAD
import App from './frontend/App';
import PreviewApp from './frontend/Preview';
import Overlay from './frontend/Overlay';
import { IS_PREVIEW_WINDOW, WINDOW_STORAGE_KEY } from 'common/window';
import { CancellablePromise } from 'common/promise';
import { promiseRetry, sleep } from '../common/timeout';
import SplashScreen from './frontend/containers/SplashScreen';
import { ConditionDTO } from './api/data-storage-search';
import { FileDTO } from './api/file';
=======
import { RendererMessenger } from 'src/ipc/renderer';
// Import the styles here to let Webpack know to include them
// in the HTML file
import './style.scss';
>>>>>>> 9444db96

(async function main(): Promise<void> {
  const container = document.getElementById('app');

  if (container === null) {
    throw new Error('Unable to create user interface.');
  }

  const root = createRoot(container);

  root.render(<SplashScreen />);

  // Initialize the backend for the App, that serves as an API to the front-end
  const backend = await Backend.init();
  console.log('Backend has been initialized!');

  const SPLASH_SCREEN_TIME = 1400;

  const [[rootStore, Component]] = await Promise.all([
    !IS_PREVIEW_WINDOW ? setupMainApp(backend) : setupPreviewApp(backend),
    new Promise((resolve) => setTimeout(resolve, SPLASH_SCREEN_TIME)),
  ]);

  autorun(() => {
    document.title = rootStore.getWindowTitle();
  });

  // Render our react components in the div with id 'app' in the html file
  // The Provider component provides the state management for the application
  root.render(
    <StoreProvider value={rootStore}>
      <Component />
      <Overlay />
    </StoreProvider>,
  );

  window.addEventListener('beforeunload', () => {
    // TODO: check whether this works okay with running in background process
    // And when force-closing the application. I think it might be keep running...
    // Update: yes, it keeps running when force-closing. Not sure how to fix. Don't think it can run as child-process
    rootStore.exifTool.close();
  });

  // -------------------------------------------
  // Messaging with the main process
  // -------------------------------------------

  RendererMessenger.onImportExternalImage(async ({ item }) => {
    console.log('Importing image...', item);
    // Might take a while for the file watcher to detect the image - otherwise the image is not in the DB and cannot be tagged
    promiseRetry(() => addTagsToFile(item.filePath, item.tagNames));
  });

  RendererMessenger.onAddTagsToFile(async ({ item }) => {
    console.log('Adding tags to file...', item);
    await addTagsToFile(item.filePath, item.tagNames);
  });

  RendererMessenger.onGetTags(async () => ({ tags: await backend.fetchTags() }));

  RendererMessenger.onFullScreenChanged((val) => rootStore.uiStore.setFullScreen(val));

  /**
   * Adds tags to a file, given its name and the names of the tags
   * @param filePath The path of the file
   * @param tagNames The names of the tags
   */
  async function addTagsToFile(filePath: string, tagNames: string[]) {
    const { fileStore, tagStore } = rootStore;
    const clientFile = runInAction(() =>
      fileStore.fileList.find((file) => file.absolutePath === filePath),
    );
    if (clientFile) {
      const tags = await Promise.all(
        tagNames.map(async (tagName) => {
          const clientTag = tagStore.findByName(tagName);
          if (clientTag !== undefined) {
            return clientTag;
          } else {
            const newClientTag = await tagStore.create(tagStore.root, tagName);
            return newClientTag;
          }
        }),
      );
      tags.forEach(clientFile.addTag);
    } else {
      throw new Error('Could not find image to set tags for ' + filePath);
    }
  }
})();

async function setupMainApp(backend: Backend): Promise<[RootStore, () => JSX.Element]> {
  const [rootStore] = await Promise.all([RootStore.main(backend), backend.setupBackup()]);
  RendererMessenger.initialized();

  RendererMessenger.onClosedPreviewWindow(() => {
    rootStore.uiStore.closePreviewWindow();
  });

  // Recover global preferences
  try {
    const window_preferences = localStorage.getItem(WINDOW_STORAGE_KEY);
    if (window_preferences === null) {
      localStorage.setItem(WINDOW_STORAGE_KEY, JSON.stringify({ isFullScreen: false }));
    } else {
      const prefs = JSON.parse(window_preferences);
      if (prefs.isFullScreen === true) {
        RendererMessenger.setFullScreen(true);
        rootStore.uiStore.setFullScreen(true);
      }
    }
  } catch (e) {
    console.error('Cannot load window preferences', e);
  }

  // Debounced and automatic storing of preferences
  reaction(
    () => rootStore.fileStore.getPersistentPreferences(),
    (preferences) => {
      localStorage.setItem(FILE_STORAGE_KEY, JSON.stringify(preferences));
    },
    { delay: 200 },
  );

  reaction(
    () => rootStore.uiStore.getPersistentPreferences(),
    (preferences) => {
      localStorage.setItem(PREFERENCES_STORAGE_KEY, JSON.stringify(preferences));
    },
    { delay: 200 },
  );

  const fetchTask = flow(function* fetch(
    showsMissingContent: boolean,
    conditions: ConditionDTO<FileDTO>[],
    matchAny: boolean,
  ) {
    const DELAY = 200;
    // We are waiting here instead of passing a value to the delay option of the reaction function in order to be able
    // to cancel the task immediately in the reaction. Otherwise, it could happen that a fetch begins but the
    // dependencies change again before DELAY milliseconds passed. By the time the reaction has run again, it might be
    // finished already.
    yield sleep(DELAY);

    if (showsMissingContent) {
      yield* rootStore.fileStore.fetchMissingFiles();
    } else {
      if (conditions.length === 0) {
        yield* rootStore.fileStore.fetchAllFiles();
      } else {
        yield* rootStore.fileStore.fetchFilesByQuery(
          conditions as [ConditionDTO<FileDTO>, ...ConditionDTO<FileDTO>[]],
          matchAny,
        );
      }
    }
  });

  // The reaction runs immediately and synchrounously which is why there is no need for a queue.
  let runningTask: CancellablePromise<void> | undefined = undefined;

  // Debounced and automatic fetching
  reaction(
    () => {
      return [
        rootStore.uiStore.showsMissingContent,
        rootStore.uiStore.searchCriteriaList.map((criteria) => criteria.toCondition(rootStore)),
        rootStore.uiStore.searchMatchAny,
        // Other dependencies a query relies on
        rootStore.fileStore.orderBy,
        rootStore.fileStore.orderDirection,
        rootStore.tagStore.hiddenTagIDs,
        // Forces refetch
        rootStore.fetchToken,
      ] as const;
    },
    ([showsMissingContent, conditions, matchAny]) => {
      runningTask?.cancel();
      runningTask = fetchTask(showsMissingContent, conditions, matchAny);
      runningTask.catch((error) => {
        if (isFlowCancellationError(error)) {
          console.debug('Cancelled fetch request:', { showsMissingContent, conditions, matchAny });
        } else {
          throw error;
        }
      });
    },
  );

  return [rootStore, App];
}

async function setupPreviewApp(backend: Backend): Promise<[RootStore, () => JSX.Element]> {
  const rootStore = await RootStore.preview(backend);
  RendererMessenger.initialized();

  await new Promise<void>((resolve) => {
    let fetchTask: CancellablePromise<void> = sleep(0);
    let executor: (() => void) | undefined = resolve;

    RendererMessenger.onReceivePreviewFiles((message) => {
      fetchTask.cancel();
      fetchTask = flow(function* fetchReceivedFiles() {
        const { ids, thumbnailDirectory, viewMethod, activeImgId } = message;
        const { fileStore, locationStore, uiStore } = rootStore;
        uiStore.setThumbnailDirectory(thumbnailDirectory);
        uiStore.setMethod(viewMethod);
        uiStore.enableSlideMode();
        uiStore.isInspectorOpen = false;

        yield* fileStore.fetchFilesByIDs(ids);
        // If a file has a location we don't know about (e.g. when a new location was added to the main window),
        // re-fetch the locations in the preview window.
        const hasNewLocation = fileStore.fileList.some(
          (file) => !locationStore.locationList.some((location) => location.id === file.locationId),
        );

        if (hasNewLocation) {
          yield locationStore.init();
        }

        const firstItem = activeImgId !== undefined ? fileStore.getIndex(activeImgId) ?? 0 : 0;
        uiStore.setFirstItem(firstItem);

        // FIXME: Does this release the memory?
        if (executor !== undefined) {
          executor();
          executor = undefined;
        }
      })();
    });
  });

  // Close preview with space
  window.addEventListener('keydown', (e: KeyboardEvent) => {
    if (e.key === ' ' || e.key === 'Escape') {
      rootStore.uiStore.clearFileSelection();
      rootStore.fileStore.clearFileList();
      rootStore.uiStore.enableSlideMode();

      // remove focus from element so closing preview with spacebar does not trigger any ui elements
      if (document.activeElement && document.activeElement instanceof HTMLElement) {
        document.activeElement.blur();
      }

      window.close();
    }
  });

  return [rootStore, PreviewApp];
}<|MERGE_RESOLUTION|>--- conflicted
+++ resolved
@@ -3,22 +3,13 @@
 // All of the Node.js APIs are available in this process.
 
 import React from 'react';
-<<<<<<< HEAD
-import ReactDOM from 'react-dom';
+import { createRoot } from 'react-dom/client';
 import { autorun, flow, isFlowCancellationError, reaction, runInAction } from 'mobx';
-
-// Import the styles here to let Webpack know to include them
-// in the HTML file
-import './style.scss';
-
-import { RendererMessenger } from 'src/ipc/renderer';
-
-=======
-import { createRoot } from 'react-dom/client';
-import { autorun, reaction, runInAction } from 'mobx';
+import { CancellablePromise } from 'common/promise';
+import { promiseRetry, sleep } from 'common/timeout';
 import { IS_PREVIEW_WINDOW, WINDOW_STORAGE_KEY } from 'common/window';
-import { promiseRetry } from 'common/timeout';
->>>>>>> 9444db96
+import { ConditionDTO } from './api/data-storage-search';
+import { FileDTO } from './api/file';
 import Backend from './backend/backend';
 import App from './frontend/App';
 import Overlay from './frontend/Overlay';
@@ -28,22 +19,10 @@
 import RootStore from './frontend/stores/RootStore';
 import { FILE_STORAGE_KEY } from './frontend/stores/FileStore';
 import { PREFERENCES_STORAGE_KEY } from './frontend/stores/UiStore';
-<<<<<<< HEAD
-import App from './frontend/App';
-import PreviewApp from './frontend/Preview';
-import Overlay from './frontend/Overlay';
-import { IS_PREVIEW_WINDOW, WINDOW_STORAGE_KEY } from 'common/window';
-import { CancellablePromise } from 'common/promise';
-import { promiseRetry, sleep } from '../common/timeout';
-import SplashScreen from './frontend/containers/SplashScreen';
-import { ConditionDTO } from './api/data-storage-search';
-import { FileDTO } from './api/file';
-=======
 import { RendererMessenger } from 'src/ipc/renderer';
 // Import the styles here to let Webpack know to include them
 // in the HTML file
 import './style.scss';
->>>>>>> 9444db96
 
 (async function main(): Promise<void> {
   const container = document.getElementById('app');
