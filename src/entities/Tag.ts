import { MAX_TAG_DEPTH } from 'common/config';
import { IReactionDisposer, observable, reaction, computed, action, makeObservable } from 'mobx';

import TagStore from 'src/frontend/stores/TagStore';

<<<<<<< HEAD
import { ID, IResource, ISerializable } from './ID';

export const ROOT_TAG_ID = 'root';

/* A Tag as it is represented in the Database */
export interface ITag extends IResource {
  id: ID;
  name: string;
  dateAdded: Date;
  dateModified: Date;
  color: string;
  parentId: ID;
  /** Whether any files with this tag should be hidden */
  isHidden: boolean;
}
=======
import { ID } from '../api/id';
import { ROOT_TAG_ID, TagDTO } from '../api/tag';
>>>>>>> 41972dca

/**
 * A Tag as it is stored in the Client.
 * It is stored in a MobX store, which can observe changed made to it and subsequently
 * update the entity in the backend.
 */
export class ClientTag {
  private store: TagStore;
  private saveHandler: IReactionDisposer;

  readonly id: ID;
  readonly dateAdded: Date;
  dateModified: Date;
  @observable name: string;
  @observable color: string;
  @observable isHidden: boolean;
  @observable private _parent: ClientTag | undefined;
  readonly subTags = observable<ClientTag>([]);
  // icon, (fileCount?)

  /** The amount of files that has this tag assigned to it
   * TODO: would be nice to have the amount of files assigned to any of this tag's subtags too,
   * but we can't simply sum them, since there might be duplicates.
   * We'd need a Set of file-ids on every tag, and maintain them when a tag's parent changes.
   */
  @observable fileCount: number;

  constructor(
    store: TagStore,
    id: ID,
    name: string,
    dateAdded: Date,
    dateModified: Date,
    color: string,
    isHidden: boolean,
  ) {
    this.store = store;
    this.id = id;
    this.dateAdded = dateAdded;
    this.dateModified = dateModified;
    this.name = name;
    this.color = color;
    this.fileCount = 0;
    this.isHidden = isHidden;

    // observe all changes to observable fields
    this.saveHandler = reaction(
      // We need to explicitly define which values this reaction should react to
      () => this.serialize(),
      // Then update the entity in the database
      (tag) => {
        this.store.save(tag);
      },
      { delay: 500 },
    );

    makeObservable(this);
  }

  /** Get actual tag objects based on the IDs retrieved from the backend */
  @computed get parent(): ClientTag {
    if (this._parent === undefined) {
      console.warn('Tag does not have a parent', this);
      return this.store.root;
    }
    return this._parent;
  }

  /** Returns this tag and all of its sub-tags ordered depth-first */
  @action getSubTree(): Generator<ClientTag> {
    function* tree(tag: ClientTag, depth: number): Generator<ClientTag> {
      if (depth > MAX_TAG_DEPTH) {
        console.error('Subtree has too many tags. Is there a cycle in the tag tree?', tag);
        return;
      }

      yield tag;
      for (const subTag of tag.subTags) {
        yield* tree(subTag, depth + 1);
      }
    }
    return tree(this, 0);
  }

  /** Returns this tag and all its ancestors (excluding root tag). */
  @action getAncestors(): Generator<ClientTag> {
    function* ancestors(tag: ClientTag, depth: number): Generator<ClientTag> {
      if (depth > MAX_TAG_DEPTH) {
        console.error('Tag has too many ancestors. Is there a cycle in the tag tree?', tag);
      } else if (tag.id !== ROOT_TAG_ID) {
        yield tag;
        yield* ancestors(tag.parent, depth + 1);
      }
    }
    return ancestors(this, 0);
  }

  /** Returns the tags up the hierarchy from this tag, excluding the root tag */
  @computed get path(): string[] {
    return Array.from(this.getAncestors(), (t) => t.name).reverse();
  }

  get isSelected(): boolean {
    return this.store.isSelected(this);
  }

  @computed get viewColor(): string {
    for (const tag of this.getAncestors()) {
      if (tag.color !== 'inherit') {
        return tag.color;
      }
    }
    return this.color;
  }

  @computed get isSearched(): boolean {
    return this.store.isSearched(this);
  }

  /**
   * Returns true if tag is an ancestor of this tag.
   * @param tag possible ancestor node
   */
  @action isAncestor(tag: ClientTag): boolean {
    if (this === tag) {
      return false;
    }
    for (const ancestor of this.parent.getAncestors()) {
      if (ancestor === tag) {
        return true;
      }
    }
    return false;
  }

  @action setParent(parent: ClientTag): void {
    this._parent = parent;
  }

  @action.bound rename(name: string): void {
    this.name = name;
  }

  @action.bound setColor(color: string): void {
    this.color = color;
  }

  @action.bound insertSubTag(tag: ClientTag, at: number): boolean {
    if (this === tag || this.isAncestor(tag) || tag.id === ROOT_TAG_ID) {
      return false;
    }
    // Move to different pos in same parent: Reorder tag.subTags and return
    if (this === tag.parent) {
      const currentIndex = this.subTags.indexOf(tag);
      if (currentIndex !== at && at >= 0 && at <= this.subTags.length) {
        // If moving below current position, take into account removing self affecting the index
        const newIndex = currentIndex < at ? at - 1 : at;
        this.subTags.remove(tag);
        this.subTags.splice(newIndex, 0, tag);
      }
    } else {
      // Insert subTag into tag
      tag.parent.subTags.remove(tag);
      if (at >= 0 && at < this.subTags.length) {
        this.subTags.splice(at, 0, tag);
      } else {
        this.subTags.push(tag);
      }
      tag.setParent(this);
    }
    return true;
  }

  @action.bound incrementFileCount(amount = 1): void {
    this.fileCount += amount;
  }

  @action.bound decrementFileCount(amount = 1): void {
    this.fileCount -= amount;
  }

  @action.bound toggleHidden(): void {
    this.isHidden = !this.isHidden;
    this.store.refetchFiles();
  }

  serialize(): TagDTO {
    return {
      id: this.id,
      name: this.name,
      dateAdded: this.dateAdded,
      dateModified: this.dateModified,
      color: this.color,
      parentId: this.parent.id,
      isHidden: this.isHidden,
    };
  }

  async delete(): Promise<void> {
    return this.store.delete(this);
  }

  dispose(): void {
    // clean up the observer
    this.saveHandler();
  }
}<|MERGE_RESOLUTION|>--- conflicted
+++ resolved
@@ -3,26 +3,8 @@
 
 import TagStore from 'src/frontend/stores/TagStore';
 
-<<<<<<< HEAD
-import { ID, IResource, ISerializable } from './ID';
-
-export const ROOT_TAG_ID = 'root';
-
-/* A Tag as it is represented in the Database */
-export interface ITag extends IResource {
-  id: ID;
-  name: string;
-  dateAdded: Date;
-  dateModified: Date;
-  color: string;
-  parentId: ID;
-  /** Whether any files with this tag should be hidden */
-  isHidden: boolean;
-}
-=======
 import { ID } from '../api/id';
 import { ROOT_TAG_ID, TagDTO } from '../api/tag';
->>>>>>> 41972dca
 
 /**
  * A Tag as it is stored in the Client.
