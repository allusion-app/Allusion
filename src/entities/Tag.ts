import { IReactionDisposer, observable, reaction, computed, action, makeObservable } from 'mobx';

import TagStore from 'src/frontend/stores/TagStore';

import { ID, IResource, ISerializable } from './ID';

export const ROOT_TAG_ID = 'root';

/* A Tag as it is represented in the Database */
export interface ITag extends IResource {
  id: ID;
  name: string;
  dateAdded: Date;
  color: string;
  subTags: ID[];
}

/**
 * A Tag as it is stored in the Client.
 * It is stored in a MobX store, which can observe changed made to it and subsequently
 * update the entity in the backend.
 */
export class ClientTag implements ISerializable<ITag> {
  private store: TagStore;
  private saveHandler: IReactionDisposer;

  readonly id: ID;
  readonly dateAdded: Date;
  @observable name: string;
  @observable color: string;
  @observable private _parent: string = ROOT_TAG_ID;
  readonly subTags = observable<Readonly<ClientTag>>([]);
  // icon, (fileCount?)

  constructor(store: TagStore, id: ID, name: string, dateAdded: Date, color: string = '') {
    this.store = store;
    this.id = id;
    this.dateAdded = dateAdded;
    this.name = name;
    this.color = color;

    // observe all changes to observable fields
    this.saveHandler = reaction(
      // We need to explicitly define which values this reaction should react to
      () => this.serialize(),
      // Then update the entity in the database
      (tag) => {
        this.store.save(tag);
      },
      { delay: 500 },
    );

    makeObservable(this);
  }

  @computed get parent(): string {
    return this._parent;
  }

<<<<<<< HEAD
=======
  /** Returns this tag and all of its sub-tags ordered depth-first */
  @action getSubTreeList(): readonly ClientTag[] {
    const subTree: ClientTag[] = [this];
    const pushTags = (tags: ClientTag[]) => {
      for (const t of tags) {
        subTree.push(t);
        pushTags(t.subTags);
      }
    };
    pushTags(this.subTags);
    return subTree;
  }

  /** Returns the tags up the hierarchy from this tag, excluding the root tag */
  @computed get treePath(): ClientTag[] {
    if (this.id === ROOT_TAG_ID) {
      return [];
    }
    const treePath: ClientTag[] = [this];
    let node = this.parent;
    while (node.id !== ROOT_TAG_ID) {
      treePath.unshift(node);
      node = node.parent;
    }
    return treePath;
  }

  get isSelected(): boolean {
    return this.store.isSelected(this);
  }

>>>>>>> 7868fb18
  @computed get viewColor(): string {
    if (this.color === 'inherit') {
      const parent = this.store.get(this.parent);
      return parent !== undefined ? parent.viewColor : '';
    }
    return this.color;
  }

  /** Returns this tag and all of its sub-tags ordered depth-first */
  @action getSubTreeList(): readonly Readonly<ClientTag>[] {
    const subTree: Readonly<ClientTag>[] = [this];
    const pushTags = (tags: Readonly<ClientTag>[]) => {
      for (const t of tags) {
        subTree.push(t);
        pushTags(t.subTags);
      }
    };
    pushTags(this.subTags);
    return subTree;
  }

<<<<<<< HEAD
  /** Returns the tags up the hierarchy from this tag, excluding the root tag */
  @computed get treePath(): readonly Readonly<ClientTag>[] {
    if (this.id === ROOT_TAG_ID) {
      return [];
=======
  /**
   * Returns true if tag is an ancestor of this tag.
   * @param tag possible ancestor node
   */
  @action isAncestor(tag: ClientTag): boolean {
    if (this === tag) {
      return false;
>>>>>>> 7868fb18
    }
    const treePath: Readonly<ClientTag>[] = [this];
    let node = this.store.get(this.parent);
    while (node !== undefined && node.id !== ROOT_TAG_ID) {
      treePath.unshift(node);
      node = this.store.get(node.parent);
    }
    return treePath;
  }

  @action setParent(tag: Readonly<ClientTag>): void {
    this._parent = tag.id;
  }

  @action.bound rename(name: string): void {
    this.name = name;
  }

  @action.bound setColor(color: string): void {
    this.color = color;
  }

  serialize(): ITag {
    return {
      id: this.id,
      name: this.name,
      dateAdded: this.dateAdded,
      color: this.color,
      subTags: this.subTags.map((subTag) => subTag.id),
    };
  }

<<<<<<< HEAD
=======
  async delete(): Promise<void> {
    return this.store.delete(this);
  }

>>>>>>> 7868fb18
  dispose(): void {
    // clean up the observer
    this.saveHandler();
  }
}<|MERGE_RESOLUTION|>--- conflicted
+++ resolved
@@ -57,40 +57,6 @@
     return this._parent;
   }
 
-<<<<<<< HEAD
-=======
-  /** Returns this tag and all of its sub-tags ordered depth-first */
-  @action getSubTreeList(): readonly ClientTag[] {
-    const subTree: ClientTag[] = [this];
-    const pushTags = (tags: ClientTag[]) => {
-      for (const t of tags) {
-        subTree.push(t);
-        pushTags(t.subTags);
-      }
-    };
-    pushTags(this.subTags);
-    return subTree;
-  }
-
-  /** Returns the tags up the hierarchy from this tag, excluding the root tag */
-  @computed get treePath(): ClientTag[] {
-    if (this.id === ROOT_TAG_ID) {
-      return [];
-    }
-    const treePath: ClientTag[] = [this];
-    let node = this.parent;
-    while (node.id !== ROOT_TAG_ID) {
-      treePath.unshift(node);
-      node = node.parent;
-    }
-    return treePath;
-  }
-
-  get isSelected(): boolean {
-    return this.store.isSelected(this);
-  }
-
->>>>>>> 7868fb18
   @computed get viewColor(): string {
     if (this.color === 'inherit') {
       const parent = this.store.get(this.parent);
@@ -112,20 +78,10 @@
     return subTree;
   }
 
-<<<<<<< HEAD
   /** Returns the tags up the hierarchy from this tag, excluding the root tag */
   @computed get treePath(): readonly Readonly<ClientTag>[] {
     if (this.id === ROOT_TAG_ID) {
       return [];
-=======
-  /**
-   * Returns true if tag is an ancestor of this tag.
-   * @param tag possible ancestor node
-   */
-  @action isAncestor(tag: ClientTag): boolean {
-    if (this === tag) {
-      return false;
->>>>>>> 7868fb18
     }
     const treePath: Readonly<ClientTag>[] = [this];
     let node = this.store.get(this.parent);
@@ -158,13 +114,6 @@
     };
   }
 
-<<<<<<< HEAD
-=======
-  async delete(): Promise<void> {
-    return this.store.delete(this);
-  }
-
->>>>>>> 7868fb18
   dispose(): void {
     // clean up the observer
     this.saveHandler();
