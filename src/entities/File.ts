--- conflicted
+++ resolved
@@ -28,29 +28,6 @@
   dateCreated: Date;
 }
 
-<<<<<<< HEAD
-/* A File as it is represented in the Database */
-export interface IFile extends IMetaData, IResource {
-  /** Identifier for a file that persists after renaming/moving (retrieved from fs.Stats.ino) */
-  ino: string;
-  locationId: ID;
-  /** Path relative to Location */
-  relativePath: string;
-  absolutePath: string;
-  tags: ID[];
-  /** When the file was imported into Allusion */
-  dateAdded: Date;
-  /** When the file was modified in Allusion, not related to OS modified date */
-  dateModified: Date;
-  /**
-   * When the file was last indexed in Allusion: concerning the metadata and thumbnail.
-   * If the system's modified date of the file exceeds this date, those properties should be re-initialized
-   **/
-  dateLastIndexed: Date;
-}
-
-=======
->>>>>>> 41972dca
 /**
  * A File as it is stored in the Client.
  * It is stored in a MobX store, which can observe changed made to it and subsequently
