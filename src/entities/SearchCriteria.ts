import { action, Lambda, makeObservable, observable, observe } from 'mobx';
import RootStore from 'src/frontend/stores/RootStore';
import { camelCaseToSpaced } from 'src/frontend/utils';
import { IFile } from './File';
import { ID, ISerializable } from './ID';

export type IFileSearchCriteria = SearchCriteria<IFile>;
export type FileSearchCriteria = ClientBaseCriteria<IFile>;

// A dictionary of labels for (some of) the keys of the type we search for
export type SearchKeyDict<T> = { [key in keyof Partial<T>]: string };

export const CustomKeyDict: SearchKeyDict<IFile> = { absolutePath: 'Path', locationId: 'Location' };

// Trick for converting array to type https://stackoverflow.com/a/49529930/2350481
export const NumberOperators = [
  'equals',
  'notEqual',
  'smallerThan',
  'smallerThanOrEquals',
  'greaterThan',
  'greaterThanOrEquals',
] as const;
export type NumberOperatorType = typeof NumberOperators[number];

export const NumberOperatorSymbols: Record<NumberOperatorType, string> = {
  equals: '=',
  notEqual: '≠',
  smallerThan: '<',
  smallerThanOrEquals: '≤',
  greaterThan: '>',
  greaterThanOrEquals: '≥',
};

export const StringOperators = [
  'equalsIgnoreCase',
  'equals',
  'notEqual',
  'startsWithIgnoreCase',
  'startsWith',
  'notStartsWith',
  'contains',
  'notContains',
] as const;
export type StringOperatorType = typeof StringOperators[number];

export const StringOperatorLabels: Record<StringOperatorType, string> = {
  equalsIgnoreCase: 'Equals',
  equals: 'Equals', // not available as dropdown option to user to avoid clutter
  notEqual: 'Not Equal',
  startsWithIgnoreCase: 'Starts With',
  startsWith: 'Starts With', // not available as dropdown option to user to avoid clutter
  notStartsWith: 'Not Starts With',
  contains: 'Contains',
  notContains: 'Not Contains',
};

export const BinaryOperators = ['equals', 'notEqual'] as const;
export type BinaryOperatorType = typeof BinaryOperators[number];

export const TagOperators = [
  'contains',
  'notContains',
  'containsRecursively',
  'containsNotRecursively',
] as const;
export type TagOperatorType = typeof TagOperators[number];

export type OperatorType =
  | TagOperatorType
  | NumberOperatorType
  | StringOperatorType
  | BinaryOperatorType;

// FFR: Boolean keys are not supported in IndexedDB/Dexie - must store booleans as 0/1
interface IBaseSearchCriteria<T> {
  key: keyof T;
  valueType: 'number' | 'date' | 'string' | 'array';
  readonly operator: OperatorType;
}

export interface ITagSearchCriteria<T> extends IBaseSearchCriteria<T> {
  value: ID[];
  operator: TagOperatorType;
}

export interface IStringSearchCriteria<T> extends IBaseSearchCriteria<T> {
  value: string;
  operator: StringOperatorType;
}

export interface INumberSearchCriteria<T> extends IBaseSearchCriteria<T> {
  value: number;
  operator: NumberOperatorType;
}

export interface IDateSearchCriteria<T> extends IBaseSearchCriteria<T> {
  value: Date;
  operator: NumberOperatorType;
}

// General search criteria for a database entity
export type SearchCriteria<T> =
  | ITagSearchCriteria<T>
  | IStringSearchCriteria<T>
  | INumberSearchCriteria<T>
  | IDateSearchCriteria<T>;

export abstract class ClientBaseCriteria<T>
<<<<<<< HEAD
  implements IBaseSearchCriteria<T>, ISerializable<SearchCriteria<T>, RootStore> {
=======
  implements IBaseSearchCriteria<T>, ISerializable<SearchCriteria<T>, RootStore>
{
>>>>>>> 47d4d923
  @observable public key: keyof T;
  @observable public valueType: 'number' | 'date' | 'string' | 'array';
  @observable public operator: OperatorType;

  private disposers: Lambda[] = [];

  constructor(
    key: keyof T,
    valueType: 'number' | 'date' | 'string' | 'array',
    operator: OperatorType,
  ) {
    this.key = key;
    this.valueType = valueType;
    this.operator = operator;
    makeObservable(this);
  }

  abstract getLabel(dict: SearchKeyDict<T>, rootStore: RootStore): string;
  abstract serialize(rootStore: RootStore): SearchCriteria<T>;

  static deserialize<T>(criteria: SearchCriteria<T>): ClientBaseCriteria<T> {
    const { valueType } = criteria;
    switch (valueType) {
      case 'number':
        const num = criteria as INumberSearchCriteria<T>;
        return new ClientNumberSearchCriteria(num.key, num.value, num.operator);
      case 'date':
        const dat = criteria as IDateSearchCriteria<T>;
        return new ClientDateSearchCriteria(dat.key, dat.value, dat.operator);
      case 'string':
        const str = criteria as IStringSearchCriteria<T>;
        return new ClientStringSearchCriteria(str.key, str.value, str.operator);
      case 'array':
        // Deserialize the array criteria: it's transformed from 1 ID into a list of IDs in serialize()
        // and untransformed here from a list of IDs to 1 ID
        const arr = criteria as ITagSearchCriteria<T>;
        const op =
          arr.value.length <= 1
            ? arr.operator
            : arr.operator === 'contains'
            ? 'containsRecursively'
            : arr.operator === 'notContains'
            ? 'containsNotRecursively'
            : arr.operator;
        const value = arr.value[0];
        return new ClientTagSearchCriteria(arr.key, value, op);
      default:
        throw new Error(`Unknown value type ${valueType}`);
    }
  }

  observe(callback: (criteria: ClientBaseCriteria<T>) => void): void {
    this.disposers.push(
      observe(this, 'key', () => callback(this)),
      observe(this, 'valueType', () => callback(this)),
      observe(this, 'operator', () => callback(this)),
      observe(this as typeof this & { value: unknown }, 'value', () => callback(this)),
    );
  }

  dispose(): void {
    for (const disposer of this.disposers) {
      disposer();
    }
  }
}

export class ClientTagSearchCriteria<T> extends ClientBaseCriteria<T> {
  @observable public value?: ID;

  constructor(key: keyof T, id?: ID, operator: TagOperatorType = 'containsRecursively') {
    super(key, 'array', operator);
    this.value = id;
    makeObservable(this);
  }

  /**
   * A flag for when the tag may be interpreted as a real tag, but contains text created by the application.
   * (this makes is so that "Untagged images" can be italicized)
   **/
  @action.bound isSystemTag = (): boolean => {
    return !this.value && !this.operator.toLowerCase().includes('not');
  };

  @action.bound getLabel: (dict: SearchKeyDict<T>, rootStore: RootStore) => string = (
    dict,
    rootStore,
  ) => {
    if (!this.value && !this.operator.toLowerCase().includes('not')) {
      return 'Untagged images';
    }
    return `${dict[this.key] || camelCaseToSpaced(this.key as string)} ${camelCaseToSpaced(
      this.operator,
    )} ${!this.value ? 'no tags' : rootStore.tagStore.get(this.value)?.name}`;
  };

  @action.bound
  serialize = (rootStore: RootStore): ITagSearchCriteria<T> => {
    // for the *recursive options, convert it to the corresponding non-recursive option,
    // by putting all child IDs in the value in the serialization step
    let op = this.operator as TagOperatorType;
    let val = this.value ? [this.value] : [];
    if (val.length > 0 && op.includes('Recursively')) {
      val =
        rootStore.tagStore
          .get(val[0])
          ?.getSubTreeList()
          ?.map((t) => t.id) || [];
    }
    if (op === 'containsNotRecursively') op = 'notContains';
    if (op === 'containsRecursively') op = 'contains';

    return {
      key: this.key,
      valueType: this.valueType,
      operator: op,
      value: val,
    };
  };

  @action.bound setOperator(op: TagOperatorType): void {
    this.operator = op;
  }

  @action.bound setValue(value: ID): void {
    this.value = value;
  }
}

export class ClientStringSearchCriteria<T> extends ClientBaseCriteria<T> {
  @observable public value: string;

  constructor(key: keyof T, value: string = '', operator: StringOperatorType = 'contains') {
    super(key, 'string', operator);
    this.value = value;
    makeObservable(this);
  }

  @action.bound getLabel: (dict: SearchKeyDict<T>) => string = (dict) =>
    `${dict[this.key] || camelCaseToSpaced(this.key as string)} ${
      StringOperatorLabels[this.operator as StringOperatorType] || camelCaseToSpaced(this.operator)
    } "${this.value}"`;

  @action.bound serialize = (): IStringSearchCriteria<T> => {
    return {
      key: this.key,
      valueType: this.valueType,
      operator: this.operator as StringOperatorType,
      value: this.value,
    };
  };

  @action.bound setOperator(op: StringOperatorType): void {
    this.operator = op;
  }

  @action.bound setValue(str: string): void {
    this.value = str;
  }
}

export class ClientNumberSearchCriteria<T> extends ClientBaseCriteria<T> {
  @observable public value: number;

  constructor(
    key: keyof T,
    value: number = 0,
    operator: NumberOperatorType = 'greaterThanOrEquals',
  ) {
    super(key, 'number', operator);
    this.value = value;
    makeObservable(this);
  }
  @action.bound getLabel: () => string = () =>
    `${camelCaseToSpaced(this.key as string)} ${
      NumberOperatorSymbols[this.operator as NumberOperatorType] || camelCaseToSpaced(this.operator)
    } ${this.value}`;

  @action.bound serialize = (): INumberSearchCriteria<T> => {
    return {
      key: this.key,
      valueType: this.valueType,
      operator: this.operator as NumberOperatorType,
      value: this.value,
    };
  };

  @action.bound setOperator(op: NumberOperatorType): void {
    this.operator = op;
  }

  @action.bound setValue(num: number): void {
    this.value = num;
  }
}

export class ClientDateSearchCriteria<T> extends ClientBaseCriteria<T> {
  @observable public value: Date;

  constructor(key: keyof T, value: Date = new Date(), operator: NumberOperatorType = 'equals') {
    super(key, 'date', operator);
    this.value = value;
    this.value.setHours(0, 0, 0, 0);
    makeObservable(this);
  }

  @action.bound getLabel: (dict: SearchKeyDict<T>) => string = (dict) =>
    `${dict[this.key] || camelCaseToSpaced(this.key as string)} ${
      NumberOperatorSymbols[this.operator as NumberOperatorType] || camelCaseToSpaced(this.operator)
    } ${this.value.toLocaleDateString()}`;

  @action.bound serialize = (): IDateSearchCriteria<T> => {
    return {
      key: this.key,
      valueType: this.valueType,
      operator: this.operator as NumberOperatorType,
      value: this.value,
    };
  };

  @action.bound setOperator(op: NumberOperatorType): void {
    this.operator = op;
  }

  @action.bound setValue(date: Date): void {
    this.value = date;
  }
}<|MERGE_RESOLUTION|>--- conflicted
+++ resolved
@@ -107,12 +107,8 @@
   | IDateSearchCriteria<T>;
 
 export abstract class ClientBaseCriteria<T>
-<<<<<<< HEAD
-  implements IBaseSearchCriteria<T>, ISerializable<SearchCriteria<T>, RootStore> {
-=======
   implements IBaseSearchCriteria<T>, ISerializable<SearchCriteria<T>, RootStore>
 {
->>>>>>> 47d4d923
   @observable public key: keyof T;
   @observable public valueType: 'number' | 'date' | 'string' | 'array';
   @observable public operator: OperatorType;
