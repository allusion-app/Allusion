--- conflicted
+++ resolved
@@ -1,8 +1,4 @@
-<<<<<<< HEAD
-import { app, BrowserWindow, Menu, Tray, ipcMain, IpcMessageEvent } from 'electron';
-=======
-import { app, BrowserWindow, ipcMain, Menu, screen } from 'electron';
->>>>>>> a38d7b1d
+import { app, BrowserWindow, Menu, Tray, ipcMain, IpcMessageEvent, screen } from 'electron';
 
 import AppIcon from '../renderer/resources/logo/favicon_512x512.png';
 import { isDev } from '../config';
@@ -10,13 +6,9 @@
 import { ITag } from '../renderer/entities/Tag';
 
 let mainWindow: BrowserWindow | null;
-<<<<<<< HEAD
+let previewWindow: BrowserWindow | null;
 let tray: Tray | null;
-
 let clipServer: ClipServer | null;
-=======
-let previewWindow: BrowserWindow | null;
->>>>>>> a38d7b1d
 
 function createWindow() {
   // const { width, height } = require('electron').screen.getPrimaryDisplay().workAreaSize;
@@ -142,7 +134,6 @@
   }
 });
 
-<<<<<<< HEAD
 // Messaging ///////////////////////////////
 ////////////////////////////////////////////
 ipcMain.on('setDownloadPath', (event: IpcMessageEvent, path: string) => {
@@ -210,7 +201,6 @@
   // Todo: cache tags from frontend in case the window is closed
   return [];
 }
-=======
 function createPreviewWindow() {
   const primDisplay = screen.getPrimaryDisplay();
   previewWindow = new BrowserWindow({
@@ -252,5 +242,4 @@
 });
 
 // In this file you can include the rest of your app's specific main process
-// code. You can also put them in separate files and require them here.
->>>>>>> a38d7b1d
+// code. You can also put them in separate files and require them here.