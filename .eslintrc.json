{
  "parser": "@typescript-eslint/parser",
  "parserOptions": {
    "jsx": true,
    "useJSXTextNode": true,
    "project": "./tsconfig.json"
  },
  "extends": [
    "plugin:react/recommended",
    "plugin:@typescript-eslint/recommended",
    "prettier",
    "prettier/@typescript-eslint"
  ],
  "settings": {
    "react": {
      "version": "detect"
    }
  },
  "plugins": ["@typescript-eslint", "react-hooks"],
  "rules": {
    "@typescript-eslint/explicit-function-return-type": "off",
    "@typescript-eslint/interface-name-prefix": "off",
    "@typescript-eslint/no-explicit-any": "off",
    "@typescript-eslint/no-inferrable-types": "off",
    "@typescript-eslint/explicit-module-boundary-types": "off",
    "quotes": ["error", "single"],
    "jsx-quotes": ["error", "prefer-double"],
    "no-trailing-spaces": "error",
    "react-hooks/rules-of-hooks": "error",
    "react-hooks/exhaustive-deps": "warn",
    "react/no-children-prop": "off"
<<<<<<< HEAD
  }
=======
  },
  "overrides": [
    {
      "files": ["src/renderer/entities/*.ts", "src/renderer/backend/*.ts"],
      "rules": {
        "@typescript-eslint/explicit-module-boundary-types": ["warn"]
      }
    }
  ]
>>>>>>> 415eea57
}<|MERGE_RESOLUTION|>--- conflicted
+++ resolved
@@ -29,9 +29,6 @@
     "react-hooks/rules-of-hooks": "error",
     "react-hooks/exhaustive-deps": "warn",
     "react/no-children-prop": "off"
-<<<<<<< HEAD
-  }
-=======
   },
   "overrides": [
     {
@@ -41,5 +38,4 @@
       }
     }
   ]
->>>>>>> 415eea57
 }