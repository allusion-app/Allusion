--- conflicted
+++ resolved
@@ -54,7 +54,6 @@
   }
 
   &[aria-selected='true'] > .label {
-<<<<<<< HEAD
     background-color: var(--background-color-selected);
     color: var(--text-color-strong);
 
@@ -62,32 +61,14 @@
       // TODO: proper background color change for hover
       // This also changes text color
       filter: brightness(0.95);
-=======
-    color: var(--accent-color);
-    background-color: transparent;
-
-    [class*='custom-icon'] {
-      color: var(--accent-color);
->>>>>>> 56f1aaac
     }
-
-    // [class*='custom-icon'] {
-    //   color: var(--accent-color-blue);
-    // }
   }
 
-<<<<<<< HEAD
   &:focus  > .label {
     // If focused, show an outline
     // If selected as well: do nothing special: keep the selected background color    
     border: 2px solid var(--accent-color-blue);
     // TODO: proper background color change for hover
-=======
-    > .label {
-      background-color: var(--hover-color);
-      border-color: var(--accent-color);
-    }
->>>>>>> 56f1aaac
   }
 }
 
