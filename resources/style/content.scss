--- conflicted
+++ resolved
@@ -35,26 +35,19 @@
 }
 
 /////////////////////// Thumbnail //////////////////////////////////
-<<<<<<< HEAD
-// If item is selected, and any other selected item is a drop target:
-// Provide indication that dropping a tag will apply it to all selected items
+// If selected, and any other selected image is a drop target: normal yellow border
+// (as an indication that dropping a tag will apply it to all selected files)
 #gallery-content.selected-file-dropping {
-  .grid, .masonry {
+  .grid,
+  .masonry {
     [aria-selected='true'] > .thumbnail {
-      background-color: $yellow1;
-    }
-  }
-  .list {
-    [aria-selected='true'] {
-      background-color: rgba($yellow1, 0.3);
-    }
-  }
-=======
-#gallery-content.selected-file-dropping [aria-selected='true'] > .thumbnail {
-  // If selected, and any other selected image is a drop target: normal yellow border
-  // (as an indication that dropping a tag will apply it to all selected files)
-  background-color: var(--accent-color-yellow);
->>>>>>> a3a420d1
+      background-color: var(--accent-color-yellow);
+    }
+  }
+
+  .list [aria-selected='true'] {
+    background-color: rgba(255, 193, 47, 0.3);
+  }
 }
 
 // Gallery Item Container
@@ -208,18 +201,20 @@
 
   [role='gridcell'] {
     max-height: 24px;
-    
-    > div { // cell container
+
+    > div {
+      // cell container
       display: inline-block;
       text-overflow: ellipsis;
       vertical-align: middle;
       white-space: nowrap;
 
-      // Column widths: 
+      // Column widths:
       // - base width of 120px
       width: 120px;
       // - first and last column (filename and tags): fill rest of width
-      &:first-child, &:last-child {
+      &:first-child,
+      &:last-child {
         // both are 50% minus half of the rest of the columns (0.5 * 3 * 120)
         width: calc(50% - 180px);
       }
@@ -293,16 +288,17 @@
   height: 24px;
   width: 100%;
   border-bottom: 1px solid var(--background-color);
-  
+
   // TODO: Drop-shadow, but only when not scrolled all the way at the top
   box-shadow: 0 4px 2px -2px rgba(0, 0, 0, 0.2);
 
   > div {
-    // Column widths: 
+    // Column widths:
     // - base width of 120px
     width: 120px;
     // - first and last column (filename and tags): fill rest of width
-    &:first-child, &:last-child {
+    &:first-child,
+    &:last-child {
       // both are 50% minus half of the rest of the columns (0.5 * 3 * 120)
       width: calc(50% - 180px);
     }
