#settings {
  background-color: var(--background-color);
<<<<<<< HEAD

  #hierarchical-separator select {
    min-width: 2.5rem;
  }
=======
>>>>>>> 711b3e82
}

.key-combo-editor {
  display: flex;
  align-items: center;
  margin-left: 0.5rem;
}

.key-combo-input {
  width: 30ch;
}

.key-combo-input-warning {
  display: flex;
  padding: 0.25rem;
}

// Zoom factor text
.zoom-input > span {
  min-width: 5ch;
  display: inline-flex;
  align-items: center;
  justify-content: center;
}

.settings-thumbnail {
  display: flex;

  > * {
    flex-grow: 1;
  }
}

.tabs {
  display: flex;
  height: 100%;
}

[role='tablist'] {
  display: flex;
  flex-direction: column;
  flex-shrink: 0;
  background-color: var(--background-color-alt);
  border: 0.0625rem solid var(--border-color);
  padding: 0.5rem 0;
  height: 100%;
}

[role='tab'] {
  background: inherit;
  border: none;
  color: var(--text-color);
  padding: 0.5rem 1.25rem;
  width: 100%;
  text-align: start;

  &[aria-selected='true'] {
    color: var(--text-color-strong);
    background-color: var(--hover-color);
  }

  &:hover {
    background-color: var(--hover-color);
  }
}

[role='tabpanel'] {
  flex-grow: 1;
  overflow: auto;
  padding: 0.5rem 2rem 0.5rem 1.25rem;
}<|MERGE_RESOLUTION|>--- conflicted
+++ resolved
@@ -1,12 +1,5 @@
 #settings {
   background-color: var(--background-color);
-<<<<<<< HEAD
-
-  #hierarchical-separator select {
-    min-width: 2.5rem;
-  }
-=======
->>>>>>> 711b3e82
 }
 
 .key-combo-editor {
