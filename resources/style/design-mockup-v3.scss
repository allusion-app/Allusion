// Pasted in the raw CSS from the sheet (with a few small corrections (width and colors as variables))
// Should move it into the style files of the respective containers and components later
<<<<<<< HEAD
html {
  font-size: 16px;
  -webkit-font-smoothing: antialiased;
}

body {
  // #allusion {
  font-family: -apple-system, BlinkMacSystemFont, 'Segoe UI', Roboto, Oxygen-Sans, Ubuntu, Cantarell,
    'Helvetica Neue', sans-serif;
  font-size: 0.8125rem;
  // color: rgb(32, 32, 32); depends on theme, moved to global.scss
  backdrop-filter: blur(50px);
  position: relative;
  // background: rgba(255, 255, 255, 0.85);
  background-color: var(--foreground-color);
}

#togglebar {
  position: absolute;
  top: 0;
  // left: 0; // causes it to be 1 pixel too narrow??
  width: var(--outliner-width);
  height: 3rem;
  box-sizing: border-box;
  padding: 0 0.5rem;
  display: flex;
  align-items: center;
  justify-content: space-between;
  z-index: 20;
  background-color: var(--foreground-color2);
}

.togglebar-button {
  padding: 0 0.5rem;
  display: flex;
  align-items: center;
  justify-content: space-between;
  position: absolute;
  top: 0;
  left: 0;
  z-index: 20;
  cursor: pointer;

  margin: 1em;
  &.mac-toolbar {
    // The region on the top left is replaced with system buttons by Electron/OSX
    padding-left: var(--mac-system-buttons-width);
  }
}

#toolbar {
  position: absolute;
  top: 0;
  left: var(--outliner-width);
  right: 0;
  height: 3rem;
  box-sizing: border-box;
  padding: 0 0.5rem;
  display: flex;
  align-items: center;
  z-index: 20;
}

.toolbarInput {
  flex: 1;
  height: 1.5rem;
  padding: 0.25rem 0.25rem;
  margin: 0 0.25rem;
  display: flex;
  align-items: center;

  input {
    background: rgba(0, 0, 0, 0.05);
    border: none;
    outline: none;
    border-radius: 0.25rem;
    margin: 0 0.25rem;
    cursor: text;
    line-height: 1.5rem;

    &:hover {
      background: rgba(0, 0, 0, 0.075);
    }
    &:focus {
      box-shadow: 0 0 0 0.125rem rgb(51, 153, 255);
    }
  }
}
#outliner {
  // position: absolute;
  top: 3rem;
  bottom: 0;
  left: 0;
  width: var(--outliner-width);
  box-sizing: border-box;
  overflow-y: auto;
  z-index: 20;
  background-color: var(--foreground-color2);
}
=======
>>>>>>> 80b8bdd9
.section {
  margin-bottom: 0.5rem;
}
.actionbar {
  position: absolute;
  bottom: 0;
  left: 0;
  right: 0;
  height: 2rem;
  display: flex;
  justify-content: center;
  align-items: center;
}
#contentArea {
  position: absolute;
  top: 3rem;
  left: var(--outliner-width);
  right: var(--inspector-width);
  bottom: 0;
  box-sizing: border-box;
  padding: 0 0.5rem;
  overflow-y: auto;
  z-index: 20;
}
<<<<<<< HEAD
#inspector {
  // position: absolute;
  top: 3rem;
  bottom: 0;
  right: 0;
  width: 18rem;
  box-sizing: border-box;
  // padding: 0 0.75rem 0 0;
  overflow-y: auto;
  z-index: 20;
}
=======

>>>>>>> 80b8bdd9
#background {
  position: absolute;
  top: 0;
  bottom: 0;
  right: 0;
  left: var(--outliner-width);
  background: rgb(255, 255, 255);
  z-index: 10;
}
.dropdown {
  background: rgb(255, 255, 255);
  width: 8rem;
  position: absolute;
  padding: 0.5rem;
  z-index: 200;
  border-radius: 0.25rem;
  box-shadow: 3px 4px 6px 3px rgba(0, 0, 0, 0.2);
}
.dropdown span {
  padding: 0.25rem 0.5rem;
  cursor: default;
  display: flex;
  justify-content: flex-start;
}
.dropdown span:hover {
  background: rgb(240, 240, 240);
}
.dropdown img {
  padding: 0 0.25rem;
}
.toaster-disabled-FIXME {
  // TODO: Disabled for now - it always shows the blue container for some reason
  background: #3399ff;
  color: #ffffff;
  width: 22.5rem;
  position: absolute;
  right: 1rem;
  bottom: 1rem;
  padding: 0.25rem 0.5rem;
  z-index: 200;
  border-radius: 0.25rem;
  box-shadow: 3px 4px 6px 3px rgba(0, 0, 0, 0.2);
  display: flex;
  align-items: center;
  justify-content: space-between;
  div {
    display: flex;
    align-items: center;
    justify-content: space-between;
  }
  img,
  span {
    height: 1rem;
    margin: 0.25rem;
  }
  button {
    height: 1.5rem;
    min-width: 1.5rem;
    padding: 0.25rem;
    margin: 0.25rem;
    display: flex;
    align-items: center;

    background: rgba(0, 0, 0, 0);
    color: #ffffff;
    font-weight: bold;
    border: none;
    outline: none;
    border-radius: 0.25rem;
  }
  button:hover {
    background: rgba(255, 255, 255, 0.15);
    color: #ffffff;
  }
}

// Elements

#windowPanel {
  padding: 0.125rem 0.25rem;
  display: flex;
}

.windowBtn {
  width: 0.75rem;
  height: 0.75rem;
  margin: 0.25rem;
  border-radius: 50%;
  cursor: pointer;
}
.toolbarBtn {
  height: 1.5rem;
  min-width: 1.5rem;
  padding: 0.25rem;
  margin: 0.25rem;
  display: flex;
  align-items: center;

  background: rgba(0, 0, 0, 0);
  border: none;
  outline: none;
  border-radius: 0.25rem;
}
.toolbarBtn:hover {
  background: rgba(0, 0, 0, 0.05);
}
.toolbarBtn:focus {
  background: rgba(0, 0, 0, 0.05);
}
.toolbarBtn:active {
  background: rgba(0, 0, 0, 0.075);
}
/*Search*/
#outliner .search {
  background: rgba(0, 0, 0, 0.08);
}
#outliner .search:hover {
  background: rgba(0, 0, 0, 0.12);
}
/*Selection*/
#outliner .selectionIndicator,
#outliner .check {
  display: none;
}
#outliner .selectionMode .selectionIndicator {
  display: block;
}
#outliner #tagPanel .row:hover .selectionIndicator {
  display: block;
}
#outliner .select .selectionIndicator {
  display: none !important;
}
#outliner .select .check {
  display: block;
}

.actionbar actionbarBtn {
  display: flex;
  justify-content: center;
  align-items: center;
  margin: 0.5rem;
}
.actionbar img {
  height: 0.8125rem;
}
.actionbar span {
  font-size: 0.6875rem;
  font-weight: bold;
}
.right {
  text-align: right;
  padding-left: 1rem;
  white-space: nowrap;
  overflow: hidden;
  text-overflow: ellipsis;
}<|MERGE_RESOLUTION|>--- conflicted
+++ resolved
@@ -1,107 +1,5 @@
 // Pasted in the raw CSS from the sheet (with a few small corrections (width and colors as variables))
 // Should move it into the style files of the respective containers and components later
-<<<<<<< HEAD
-html {
-  font-size: 16px;
-  -webkit-font-smoothing: antialiased;
-}
-
-body {
-  // #allusion {
-  font-family: -apple-system, BlinkMacSystemFont, 'Segoe UI', Roboto, Oxygen-Sans, Ubuntu, Cantarell,
-    'Helvetica Neue', sans-serif;
-  font-size: 0.8125rem;
-  // color: rgb(32, 32, 32); depends on theme, moved to global.scss
-  backdrop-filter: blur(50px);
-  position: relative;
-  // background: rgba(255, 255, 255, 0.85);
-  background-color: var(--foreground-color);
-}
-
-#togglebar {
-  position: absolute;
-  top: 0;
-  // left: 0; // causes it to be 1 pixel too narrow??
-  width: var(--outliner-width);
-  height: 3rem;
-  box-sizing: border-box;
-  padding: 0 0.5rem;
-  display: flex;
-  align-items: center;
-  justify-content: space-between;
-  z-index: 20;
-  background-color: var(--foreground-color2);
-}
-
-.togglebar-button {
-  padding: 0 0.5rem;
-  display: flex;
-  align-items: center;
-  justify-content: space-between;
-  position: absolute;
-  top: 0;
-  left: 0;
-  z-index: 20;
-  cursor: pointer;
-
-  margin: 1em;
-  &.mac-toolbar {
-    // The region on the top left is replaced with system buttons by Electron/OSX
-    padding-left: var(--mac-system-buttons-width);
-  }
-}
-
-#toolbar {
-  position: absolute;
-  top: 0;
-  left: var(--outliner-width);
-  right: 0;
-  height: 3rem;
-  box-sizing: border-box;
-  padding: 0 0.5rem;
-  display: flex;
-  align-items: center;
-  z-index: 20;
-}
-
-.toolbarInput {
-  flex: 1;
-  height: 1.5rem;
-  padding: 0.25rem 0.25rem;
-  margin: 0 0.25rem;
-  display: flex;
-  align-items: center;
-
-  input {
-    background: rgba(0, 0, 0, 0.05);
-    border: none;
-    outline: none;
-    border-radius: 0.25rem;
-    margin: 0 0.25rem;
-    cursor: text;
-    line-height: 1.5rem;
-
-    &:hover {
-      background: rgba(0, 0, 0, 0.075);
-    }
-    &:focus {
-      box-shadow: 0 0 0 0.125rem rgb(51, 153, 255);
-    }
-  }
-}
-#outliner {
-  // position: absolute;
-  top: 3rem;
-  bottom: 0;
-  left: 0;
-  width: var(--outliner-width);
-  box-sizing: border-box;
-  overflow-y: auto;
-  z-index: 20;
-  background-color: var(--foreground-color2);
-}
-=======
->>>>>>> 80b8bdd9
 .section {
   margin-bottom: 0.5rem;
 }
@@ -126,21 +24,6 @@
   overflow-y: auto;
   z-index: 20;
 }
-<<<<<<< HEAD
-#inspector {
-  // position: absolute;
-  top: 3rem;
-  bottom: 0;
-  right: 0;
-  width: 18rem;
-  box-sizing: border-box;
-  // padding: 0 0.75rem 0 0;
-  overflow-y: auto;
-  z-index: 20;
-}
-=======
-
->>>>>>> 80b8bdd9
 #background {
   position: absolute;
   top: 0;
